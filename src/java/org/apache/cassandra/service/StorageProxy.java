--- conflicted
+++ resolved
@@ -1365,14 +1365,9 @@
                                                                        long queryStartNanoTime)
     {
         String keyspaceName = mutation.getKeyspaceName();
-<<<<<<< HEAD
-        AbstractReplicationStrategy rs = Keyspace.open(keyspaceName).getReplicationStrategy();
-
         ////
         StorageService.instance.WriteConsistencyLevel = consistency_level; //////
-=======
         Keyspace keyspace = Keyspace.open(keyspaceName);
->>>>>>> abe09cff
         Token tk = mutation.key().getToken();
 
         ReplicaPlan.ForWrite replicaPlan = ReplicaPlans.forWrite(keyspace, consistencyLevel, tk, ReplicaPlans.writeNormal);
@@ -2040,11 +2035,7 @@
             readMetrics.addNano(latency);
             readMetricsForLevel(consistencyLevel).addNano(latency);
             // TODO avoid giving every command the same latency number.  Can fix this in CASSADRA-5329
-<<<<<<< HEAD
-            for (ReadCommand command : group.commands){
-=======
-            for (ReadCommand command : group.queries)
->>>>>>> abe09cff
+            for (ReadCommand command : group.queries) {
                 Keyspace.openAndGetStore(command.metadata()).metric.coordinatorReadLatency.update(latency, TimeUnit.NANOSECONDS);
                 //command.getColumnFamilyStorefromMultiReplicas(command.metadata()).metric.coordinatorReadLatency.update(latency, TimeUnit.NANOSECONDS);
                 //logger.debug("---in readRegular, cfs cfId:{}, cfs:{}", command.metadata().cfId, command.metadata().cfName);
@@ -2241,8 +2232,6 @@
                 }
             }
         }
-<<<<<<< HEAD
-    }
 
     public static List<InetAddress> getLiveSortedEndpoints(Keyspace keyspace, ByteBuffer key)
     {
@@ -2305,21 +2294,30 @@
         public final List<InetAddress> filteredEndpoints;
 
         public RangeForQuery(AbstractBounds<PartitionPosition> range, List<InetAddress> liveEndpoints, List<InetAddress> filteredEndpoints)
-        {
-            this.range = range;
-            this.liveEndpoints = liveEndpoints;
-            this.filteredEndpoints = filteredEndpoints;
-        }
-    }
-
-    private static class RangeIterator extends AbstractIterator<RangeForQuery>
-    {
-        private final Keyspace keyspace;
-        private final ConsistencyLevel consistency;
-        private final Iterator<? extends AbstractBounds<PartitionPosition>> ranges;
-        private final int rangeCount;
-
-        public RangeIterator(PartitionRangeReadCommand command, Keyspace keyspace, ConsistencyLevel consistency)
+        @Override
+        public long creationTimeNanos()
+        {
+            return approxCreationTimeNanos;
+        }
+
+        @Override
+        public long startTimeNanos()
+        {
+            return approxStartTimeNanos;
+        }
+
+        @Override
+        public String description()
+        {
+            return command.toCQLString();
+        }
+    }
+
+    public static PartitionIterator getRangeSlice(PartitionRangeReadCommand command,
+                                                  ConsistencyLevel consistencyLevel,
+                                                  long queryStartNanoTime)
+    {
+        if (DatabaseDescriptor.getPartitionDenylistEnabled() && DatabaseDescriptor.getDenylistRangeReadsEnabled())
         {
             this.keyspace = keyspace;
             this.consistency = consistency;
@@ -2373,66 +2371,50 @@
             // getRestrictedRange has broken the queried range into per-[vnode] token ranges, but this doesn't take
             // the replication factor into account. If the intersection of live endpoints for 2 consecutive ranges
             // still meets the CL requirements, then we can merge both ranges into the same RangeSliceCommand.
-            while (ranges.hasNext())
-            {
-                // If the current range right is the min token, we should stop merging because CFS.getRangeSlice
-                // don't know how to deal with a wrapping range.
-                // Note: it would be slightly more efficient to have CFS.getRangeSlice on the destination nodes unwraps
-                // the range if necessary and deal with it. However, we can't start sending wrapped range without breaking
-                // wire compatibility, so It's likely easier not to bother;
-                if (current.range.right.isMinimum())
-                    break;
-
-                RangeForQuery next = ranges.peek();
-
-                List<InetAddress> merged = intersection(current.liveEndpoints, next.liveEndpoints);
-
-                // Check if there is enough endpoint for the merge to be possible.
-                if (!consistency.isSufficientLiveNodes(keyspace, merged))
-                    break;
-
-                List<InetAddress> filteredMerged = consistency.filterForQuery(keyspace, merged);
-
-                // Estimate whether merging will be a win or not
-                if (!DatabaseDescriptor.getEndpointSnitch().isWorthMergingForRangeQuery(filteredMerged, current.filteredEndpoints, next.filteredEndpoints))
-                    break;
-
-                // If we get there, merge this range and the next one
-                current = new RangeForQuery(current.range.withNewRight(next.range.right), merged, filteredMerged);
-                ranges.next(); // consume the range we just merged since we've only peeked so far
-            }
-            return current;
-        }
-    }
-=======
->>>>>>> abe09cff
-
-        @Override
-        public long creationTimeNanos()
-        {
-            return approxCreationTimeNanos;
-        }
-
-        @Override
-        public long startTimeNanos()
-        {
-            return approxStartTimeNanos;
-        }
-
-        @Override
-        public String description()
-        {
-            return command.toCQLString();
-        }
-    }
-
-    public static PartitionIterator getRangeSlice(PartitionRangeReadCommand command,
-                                                  ConsistencyLevel consistencyLevel,
-                                                  long queryStartNanoTime)
-    {
-        if (DatabaseDescriptor.getPartitionDenylistEnabled() && DatabaseDescriptor.getDenylistRangeReadsEnabled())
-        {
-<<<<<<< HEAD
+            {
+                denylistMetrics.incrementRangeReadsRejected();
+                String tokens = command.loggableTokens();
+                throw new InvalidRequestException(String.format("Attempted to read a range containing %d denylisted keys in %s/%s." +
+                                                                " Range read: %s", denylisted, command.metadata().keyspace, command.metadata().name,
+                                                                tokens));
+            }
+        }            while (ranges.hasNext())
+
+        protected RowIterator computeNext()
+        {
+            waitForResponse();
+            return result.hasNext() ? result.next() : endOfData();
+        }
+
+        public void close()
+        {
+            if (result != null)
+                result.close();
+        }
+    }
+
+    private static class RangeCommandIterator extends AbstractIterator<RowIterator> implements PartitionIterator
+    {
+        private final Iterator<RangeForQuery> ranges;
+        private final int totalRangeCount;
+        private final PartitionRangeReadCommand command;
+        private final Keyspace keyspace;
+        private final ConsistencyLevel consistency;
+        private final boolean enforceStrictLiveness;
+
+        private final long startTime;
+        private final long queryStartNanoTime;
+        private DataLimits.Counter counter;
+        private PartitionIterator sentQueryIterator;
+
+        private int concurrencyFactor;
+        // The two following "metric" are maintained to improve the concurrencyFactor
+        // when it was not good enough initially.
+        private int liveReturned;
+        private int rangesQueried;
+
+        public RangeCommandIterator(RangeIterator ranges, PartitionRangeReadCommand command, int concurrencyFactor, Keyspace keyspace, ConsistencyLevel consistency, long queryStartNanoTime)
+        {
             this.command = command;
             this.concurrencyFactor = concurrencyFactor;
             this.startTime = System.nanoTime();
@@ -2574,7 +2556,17 @@
                 //command.getColumnFamilyStorefromMultiReplicas(command.metadata()).metric.coordinatorScanLatency.update(latency, TimeUnit.NANOSECONDS);
                 //logger.debug("---in close(), cfs cfId:{}, cfs:{}", command.metadata().cfId, command.getColumnFamilyStorefromMultiReplicas(command.metadata()).name);
                 logger.debug("---in close(), cfs cfId:{}, cfs:{}", command.metadata().cfId, Keyspace.openAndGetStore(command.metadata()).name);
-=======
+            }
+        }
+    }
+
+    @SuppressWarnings("resource")
+    public static PartitionIterator getRangeSlice(PartitionRangeReadCommand command,
+                                                  ConsistencyLevel consistencyLevel,
+                                                  long queryStartNanoTime)
+    {
+        if (DatabaseDescriptor.getPartitionDenylistEnabled() && DatabaseDescriptor.getDenylistRangeReadsEnabled())
+        {
             final int denylisted = partitionDenylist.getDeniedKeysInRangeCount(command.metadata().id, command.dataRange().keyRange());
             if (denylisted > 0)
             {
@@ -2583,11 +2575,11 @@
                 throw new InvalidRequestException(String.format("Attempted to read a range containing %d denylisted keys in %s/%s." +
                                                                 " Range read: %s", denylisted, command.metadata().keyspace, command.metadata().name,
                                                                 tokens));
->>>>>>> abe09cff
             }
         }
         return RangeCommands.partitions(command, consistencyLevel, queryStartNanoTime);
     }
+
 
     public Map<String, List<String>> getSchemaVersions()
     {
