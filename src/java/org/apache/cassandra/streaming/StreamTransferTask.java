--- conflicted
+++ resolved
@@ -68,8 +68,6 @@
     {
         super(session, tableId);
     }
-
-<<<<<<< HEAD
     public synchronized void addTransferFile(Ref<SSTableReader> ref, long estimatedKeys, List<Pair<Long, Long>> sections, long repairedAt, int migrationFlag)
     {
         assert ref.get() != null && cfId.equals(ref.get().metadata.cfId);
@@ -79,10 +77,28 @@
         totalSize += message.header.size();
     }
 
+    public synchronized void addTransferStream(OutgoingStream stream, int migrationFlag)
+    {
+        Preconditions.checkArgument(tableId.equals(stream.getTableId()));
+        OutgoingStreamMessage message = new OutgoingStreamMessage(tableId, session, stream, sequenceNumber.getAndIncrement());
+        message = StreamHook.instance.reportOutgoingStream(session, stream, message, migrationFlag);
+        streams.put(message.header.sequenceNumber, message);
+        totalSize += message.stream.getEstimatedSize();
+        totalFiles += message.stream.getNumFiles();
+    }
+    
+
     public synchronized void addTransferFile(Ref<SSTableReader> ref, long estimatedKeys, List<Pair<Long, Long>> sections, long repairedAt)
-=======
+    {
+        assert ref.get() != null && cfId.equals(ref.get().metadata.cfId);
+        OutgoingFileMessage message = new OutgoingFileMessage(ref, sequenceNumber.getAndIncrement(), estimatedKeys, sections, repairedAt, session.keepSSTableLevel());
+        message = StreamHook.instance.reportOutgoingFile(session, ref.get(), message);
+        files.put(message.header.sequenceNumber, message);
+        totalSize += message.header.size();
+    }
+
+
     public synchronized void addTransferStream(OutgoingStream stream)
->>>>>>> abe09cff
     {
         Preconditions.checkArgument(tableId.equals(stream.getTableId()));
         OutgoingStreamMessage message = new OutgoingStreamMessage(tableId, session, stream, sequenceNumber.getAndIncrement());
