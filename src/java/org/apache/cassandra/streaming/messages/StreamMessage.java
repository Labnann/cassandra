--- conflicted
+++ resolved
@@ -61,18 +61,7 @@
     /** StreamMessage types */
     public enum Type
     {
-<<<<<<< HEAD
         REPLICAFILE(0, 0, IncomingReplicaFileMessage.serializer, OutgoingFileMessage.serializer),/////
-        PREPARE(1, 5, PrepareMessage.serializer),
-        FILE(2, 0, IncomingFileMessage.serializer, OutgoingFileMessage.serializer),
-        RECEIVED(3, 4, ReceivedMessage.serializer),
-        RETRY(4, 4, RetryMessage.serializer),
-        COMPLETE(5, 1, CompleteMessage.serializer),
-        SESSION_FAILED(6, 5, SessionFailedMessage.serializer),
-        KEEP_ALIVE(7, 5, KeepAliveMessage.serializer);
-
-        public static Type get(byte type)
-=======
         PREPARE_SYN    (1,  5, PrepareSynMessage.serializer   ),
         STREAM         (2,  0, IncomingStreamMessage.serializer, OutgoingStreamMessage.serializer),
         RECEIVED       (3,  4, ReceivedMessage.serializer     ),
@@ -86,7 +75,6 @@
         private static final Map<Integer, Type> idToTypeMap;
 
         static
->>>>>>> abe09cff
         {
             idToTypeMap = new HashMap<>();
             for (Type t : values())
