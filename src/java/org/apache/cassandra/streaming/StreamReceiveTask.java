/*
 * Licensed to the Apache Software Foundation (ASF) under one
 * or more contributor license agreements.  See the NOTICE file
 * distributed with this work for additional information
 * regarding copyright ownership.  The ASF licenses this file
 * to you under the Apache License, Version 2.0 (the
 * "License"); you may not use this file except in compliance
 * with the License.  You may obtain a copy of the License at
 *
 *     http://www.apache.org/licenses/LICENSE-2.0
 *
 * Unless required by applicable law or agreed to in writing, software
 * distributed under the License is distributed on an "AS IS" BASIS,
 * WITHOUT WARRANTIES OR CONDITIONS OF ANY KIND, either express or implied.
 * See the License for the specific language governing permissions and
 * limitations under the License.
 */
package org.apache.cassandra.streaming;

import java.util.ArrayList;
import java.util.Collection;
import java.util.List;
import java.util.Set;
import java.util.concurrent.ExecutorService;
import java.util.concurrent.Executors;

import com.google.common.base.Preconditions;
import com.google.common.collect.Iterables;
import org.slf4j.Logger;
import org.slf4j.LoggerFactory;
import org.apache.cassandra.concurrent.NamedThreadFactory;
import org.apache.cassandra.db.ColumnFamilyStore;
import org.apache.cassandra.db.Keyspace;
import org.apache.cassandra.db.Mutation;
import org.apache.cassandra.db.compaction.OperationType;
import org.apache.cassandra.db.filter.ColumnFilter;
import org.apache.cassandra.db.lifecycle.LifecycleTransaction;
import org.apache.cassandra.db.partitions.PartitionUpdate;
import org.apache.cassandra.db.rows.ThrottledUnfilteredIterator;
import org.apache.cassandra.db.rows.UnfilteredRowIterator;
import org.apache.cassandra.db.view.View;
import org.apache.cassandra.dht.Bounds;
import org.apache.cassandra.dht.Token;
import org.apache.cassandra.io.sstable.ISSTableScanner;
import org.apache.cassandra.io.sstable.SSTableMultiWriter;
import org.apache.cassandra.io.sstable.format.SSTableReader;
import org.apache.cassandra.schema.TableId;
import org.apache.cassandra.utils.CloseableIterator;
import org.apache.cassandra.utils.JVMStabilityInspector;
import org.apache.cassandra.utils.Throwables;
import org.apache.cassandra.utils.concurrent.Refs;

/**
 * Task that manages receiving files for the session for certain ColumnFamily.
 */
public class StreamReceiveTask extends StreamTask
{
    private static final Logger logger = LoggerFactory.getLogger(StreamReceiveTask.class);

    private static final ExecutorService executor = Executors.newCachedThreadPool(new NamedThreadFactory("StreamReceiveTask"));

    private static final int MAX_ROWS_PER_BATCH = Integer.getInteger("cassandra.repair.mutation_repair_rows_per_batch", 100);

    // number of files to receive
    private final int totalFiles;
    // total size of files to receive
    private final long totalSize;

    // Transaction tracking new files received
    private final LifecycleTransaction txn;

    // true if task is done (either completed or aborted)
    private volatile boolean done = false;

    //  holds references to SSTables received
    protected Collection<SSTableReader> sstables;

    private int remoteSSTablesReceived = 0;

    public StreamReceiveTask(StreamSession session, TableId tableId, int totalFiles, long totalSize)
    {
        super(session, tableId);
        this.totalFiles = totalFiles;
        this.totalSize = totalSize;
        // this is an "offline" transaction, as we currently manually expose the sstables once done;
        // this should be revisited at a later date, so that LifecycleTransaction manages all sstable state changes
        this.txn = LifecycleTransaction.offline(OperationType.STREAM);
        this.sstables = new ArrayList<>(totalFiles);
    }

    /**
     * Process received file.
     *
     * @param sstable SSTable file received.
     */
    public synchronized void received(SSTableMultiWriter sstable)
    {
        Preconditions.checkState(!session.isPreview(), "we should never receive sstables when previewing");

        if (done)
        {
            logger.warn("[{}] Received sstable {} on already finished stream received task. Aborting sstable.", session.planId(),
                        sstable.getFilename());
            Throwables.maybeFail(sstable.abort(null));
            return;
        }

        remoteSSTablesReceived++;
        assert tableId.equals(sstable.getTableId());
        logger.debug("recevied {} of {} total files", remoteSSTablesReceived, totalFiles);

        Collection<SSTableReader> finished = null;
        try
        {
            finished = sstable.finish(true);
        }
        catch (Throwable t)
        {
            Throwables.maybeFail(sstable.abort(t));
        }
        txn.update(finished, false);
        sstables.addAll(finished);

        if (remoteSSTablesReceived == totalFiles)
        {
            done = true;
            executor.submit(new OnCompletionRunnable(this));
        }
    }

    public int getTotalNumberOfFiles()
    {
        return totalFiles;
    }

    public long getTotalSize()
    {
        return totalSize;
    }

    public synchronized LifecycleTransaction getTransaction()
    {
        if (done)
            throw new RuntimeException(String.format("Stream receive task %s of cf %s already finished.", session.planId(), tableId));
        return txn;
    }

    private static class OnCompletionRunnable implements Runnable
    {
        private final StreamReceiveTask task;

        public OnCompletionRunnable(StreamReceiveTask task)
        {
            this.task = task;
        }

        /*
         * We have a special path for views and for CDC.
         *
         * For views, since the view requires cleaning up any pre-existing state, we must put all partitions
         * through the same write path as normal mutations. This also ensures any 2is are also updated.
         *
         * For CDC-enabled tables, we want to ensure that the mutations are run through the CommitLog so they
         * can be archived by the CDC process on discard.
         */
        private boolean requiresWritePath(ColumnFamilyStore cfs) {
            return hasCDC(cfs) || (task.session.streamOperation().requiresViewBuild() && hasViews(cfs));
        }

        private boolean hasViews(ColumnFamilyStore cfs)
        {
            return !Iterables.isEmpty(View.findAll(cfs.metadata.keyspace, cfs.getTableName()));
        }

        private boolean hasCDC(ColumnFamilyStore cfs)
        {
            return cfs.metadata().params.cdc;
        }

        private void sendThroughWritePath(ColumnFamilyStore cfs, Collection<SSTableReader> readers) {
            boolean hasCdc = hasCDC(cfs);
            ColumnFilter filter = ColumnFilter.all(cfs.metadata());
            for (SSTableReader reader : readers)
            {
                Keyspace ks = Keyspace.open(reader.getKeyspaceName());
                // When doing mutation-based repair we split each partition into smaller batches
                // ({@link Stream MAX_ROWS_PER_BATCH}) to avoid OOMing and generating heap pressure
                try (ISSTableScanner scanner = reader.getScanner();
                     CloseableIterator<UnfilteredRowIterator> throttledPartitions = ThrottledUnfilteredIterator.throttle(scanner, MAX_ROWS_PER_BATCH))
                {
                    while (throttledPartitions.hasNext())
                    {
                        // MV *can* be applied unsafe if there's no CDC on the CFS as we flush
                        // before transaction is done.
                        //
                        // If the CFS has CDC, however, these updates need to be written to the CommitLog
                        // so they get archived into the cdc_raw folder
                        ks.apply(new Mutation(PartitionUpdate.fromIterator(throttledPartitions.next(), filter)),
                                 hasCdc,
                                 true,
                                 false);
                    }
                }
            }
        }

        public void run()
        {
            ColumnFamilyStore cfs = null;
            boolean requiresWritePath = false;
            try
            {
                cfs = ColumnFamilyStore.getIfExists(task.tableId);
                if (cfs == null)
                {
                    // schema was dropped during streaming
                    task.sstables.clear();
                    task.abortTransaction();
                    task.session.taskCompleted(task);
                    return;
                }

                requiresWritePath = requiresWritePath(cfs);
                Collection<SSTableReader> readers = task.sstables;

                try (Refs<SSTableReader> refs = Refs.ref(readers))
                {
                    if (requiresWritePath)
                    {
                        sendThroughWritePath(cfs, readers);
                    }
                    else
                    {
                        task.finishTransaction();

<<<<<<< HEAD
                        // add sstables (this will build secondary indexes too, see CASSANDRA-10130)
=======
                        logger.debug("[Stream #{}] Received {} sstables from {} ({})", task.session.planId(), readers.size(), task.session.peer, readers);
                        // add sstables and build secondary indexes
>>>>>>> b28fc1bf
                        cfs.addSSTables(readers);

                        //invalidate row and counter cache
                        if (cfs.isRowCacheEnabled() || cfs.metadata().isCounter())
                        {
                            List<Bounds<Token>> boundsToInvalidate = new ArrayList<>(readers.size());
                            readers.forEach(sstable -> boundsToInvalidate.add(new Bounds<Token>(sstable.first.getToken(), sstable.last.getToken())));
                            Set<Bounds<Token>> nonOverlappingBounds = Bounds.getNonOverlappingBounds(boundsToInvalidate);

                            if (cfs.isRowCacheEnabled())
                            {
                                int invalidatedKeys = cfs.invalidateRowCache(nonOverlappingBounds);
                                if (invalidatedKeys > 0)
                                    logger.debug("[Stream #{}] Invalidated {} row cache entries on table {}.{} after stream " +
                                                 "receive task completed.", task.session.planId(), invalidatedKeys,
                                                 cfs.keyspace.getName(), cfs.getTableName());
                            }

                            if (cfs.metadata().isCounter())
                            {
                                int invalidatedKeys = cfs.invalidateCounterCache(nonOverlappingBounds);
                                if (invalidatedKeys > 0)
                                    logger.debug("[Stream #{}] Invalidated {} counter cache entries on table {}.{} after stream " +
                                                 "receive task completed.", task.session.planId(), invalidatedKeys,
                                                 cfs.keyspace.getName(), cfs.getTableName());
                            }
                        }
                    }
                }
                task.session.taskCompleted(task);
            }
            catch (Throwable t)
            {
                JVMStabilityInspector.inspectThrowable(t);
                task.session.onError(t);
            }
            finally
            {
                // We don't keep the streamed sstables since we've applied them manually so we abort the txn and delete
                // the streamed sstables.
                if (requiresWritePath)
                {
                    if (cfs != null)
                        cfs.forceBlockingFlush();
                    task.abortTransaction();
                }
            }
        }
    }

    /**
     * Abort this task.
     * If the task already received all files and
     * {@link org.apache.cassandra.streaming.StreamReceiveTask.OnCompletionRunnable} task is submitted,
     * then task cannot be aborted.
     */
    public synchronized void abort()
    {
        if (done)
            return;

        done = true;
        abortTransaction();
        sstables.clear();
    }

    private synchronized void abortTransaction()
    {
        txn.abort();
    }

    private synchronized void finishTransaction()
    {
        txn.finish();
    }
}<|MERGE_RESOLUTION|>--- conflicted
+++ resolved
@@ -233,12 +233,8 @@
                     {
                         task.finishTransaction();
 
-<<<<<<< HEAD
                         // add sstables (this will build secondary indexes too, see CASSANDRA-10130)
-=======
                         logger.debug("[Stream #{}] Received {} sstables from {} ({})", task.session.planId(), readers.size(), task.session.peer, readers);
-                        // add sstables and build secondary indexes
->>>>>>> b28fc1bf
                         cfs.addSSTables(readers);
 
                         //invalidate row and counter cache
