--- conflicted
+++ resolved
@@ -216,7 +216,6 @@
         }
     }
 
-<<<<<<< HEAD
     public synchronized void transferReplicaFile(InetAddress to, ByteBuffer replicaFile)
     {
         HostStreamingData sessionList = getOrCreateHostData(to);
@@ -224,10 +223,7 @@
         //session.addTransferReplicaFile(replicaFile);
     }
 
-    private List<List<StreamSession.SSTableStreamingSections>> sliceSSTableDetails(Collection<StreamSession.SSTableStreamingSections> sstableDetails)
-=======
     private List<Collection<OutgoingStream>> bucketStreams(Collection<OutgoingStream> streams)
->>>>>>> abe09cff
     {
         // There's no point in divvying things up into more buckets than we have sstableDetails
         int targetSlices = Math.min(streams.size(), connectionsPerHost);
