--- conflicted
+++ resolved
@@ -22,21 +22,6 @@
 import io.airlift.command.Command;
 import io.airlift.command.Option;
 
-<<<<<<< HEAD
-=======
-import java.io.PrintStream;
-import java.util.ArrayList;
-import java.util.HashMap;
-import java.util.Iterator;
-import java.util.List;
-import java.util.Map;
-
-import javax.management.InstanceNotFoundException;
-
-import org.apache.cassandra.db.ColumnFamilyStoreMBean;
-import org.apache.cassandra.io.util.FileUtils;
-import org.apache.cassandra.metrics.CassandraMetricsRegistry;
->>>>>>> 5bb76ba9
 import org.apache.cassandra.tools.NodeProbe;
 import org.apache.cassandra.tools.NodeTool.NodeToolCmd;
 import org.apache.cassandra.tools.nodetool.stats.*;
@@ -63,197 +48,15 @@
     @Override
     public void execute(NodeProbe probe)
     {
-<<<<<<< HEAD
         if (!outputFormat.isEmpty() && !"json".equals(outputFormat) && !"yaml".equals(outputFormat))
         {
             throw new IllegalArgumentException("arguments for -F are json,yaml only.");
-=======
-        PrintStream out = probe.output().out;
-        TableStats.OptionFilter filter = new OptionFilter(ignore, tableNames);
-        Map<String, List<ColumnFamilyStoreMBean>> tableStoreMap = new HashMap<>();
-
-        // get a list of column family stores
-        Iterator<Map.Entry<String, ColumnFamilyStoreMBean>> tables = probe.getColumnFamilyStoreMBeanProxies();
-
-        while (tables.hasNext())
-        {
-            Map.Entry<String, ColumnFamilyStoreMBean> entry = tables.next();
-            String keyspaceName = entry.getKey();
-            ColumnFamilyStoreMBean tableProxy = entry.getValue();
-
-            if (!tableStoreMap.containsKey(keyspaceName) && filter.isColumnFamilyIncluded(entry.getKey(), tableProxy.getColumnFamilyName()))
-            {
-                List<ColumnFamilyStoreMBean> columnFamilies = new ArrayList<>();
-                columnFamilies.add(tableProxy);
-                tableStoreMap.put(keyspaceName, columnFamilies);
-            } else if (filter.isColumnFamilyIncluded(entry.getKey(), tableProxy.getColumnFamilyName()))
-            {
-                tableStoreMap.get(keyspaceName).add(tableProxy);
-            }
-        }
-
-        // make sure all specified keyspace and tables exist
-        filter.verifyKeyspaces(probe.getKeyspaces());
-        filter.verifyColumnFamilies();
-
-        // print out the table statistics
-        for (Map.Entry<String, List<ColumnFamilyStoreMBean>> entry : tableStoreMap.entrySet())
-        {
-            String keyspaceName = entry.getKey();
-            List<ColumnFamilyStoreMBean> columnFamilies = entry.getValue();
-            long keyspaceReadCount = 0;
-            long keyspaceWriteCount = 0;
-            int keyspacePendingFlushes = 0;
-            double keyspaceTotalReadTime = 0.0f;
-            double keyspaceTotalWriteTime = 0.0f;
-
-            out.println("Keyspace: " + keyspaceName);
-            for (ColumnFamilyStoreMBean table : columnFamilies)
-            {
-                String tableName = table.getColumnFamilyName();
-                long writeCount = ((CassandraMetricsRegistry.JmxTimerMBean) probe.getColumnFamilyMetric(keyspaceName, tableName, "WriteLatency")).getCount();
-                long readCount = ((CassandraMetricsRegistry.JmxTimerMBean) probe.getColumnFamilyMetric(keyspaceName, tableName, "ReadLatency")).getCount();
-
-                if (readCount > 0)
-                {
-                    keyspaceReadCount += readCount;
-                    keyspaceTotalReadTime += (long) probe.getColumnFamilyMetric(keyspaceName, tableName, "ReadTotalLatency");
-                }
-                if (writeCount > 0)
-                {
-                    keyspaceWriteCount += writeCount;
-                    keyspaceTotalWriteTime += (long) probe.getColumnFamilyMetric(keyspaceName, tableName, "WriteTotalLatency");
-                }
-                keyspacePendingFlushes += (long) probe.getColumnFamilyMetric(keyspaceName, tableName, "PendingFlushes");
-            }
-
-            double keyspaceReadLatency = keyspaceReadCount > 0
-                                         ? keyspaceTotalReadTime / keyspaceReadCount / 1000
-                                         : Double.NaN;
-            double keyspaceWriteLatency = keyspaceWriteCount > 0
-                                          ? keyspaceTotalWriteTime / keyspaceWriteCount / 1000
-                                          : Double.NaN;
-
-            out.println("\tRead Count: " + keyspaceReadCount);
-            out.println("\tRead Latency: " + String.format("%s", keyspaceReadLatency) + " ms.");
-            out.println("\tWrite Count: " + keyspaceWriteCount);
-            out.println("\tWrite Latency: " + String.format("%s", keyspaceWriteLatency) + " ms.");
-            out.println("\tPending Flushes: " + keyspacePendingFlushes);
-
-            // print out column family statistics for this keyspace
-            for (ColumnFamilyStoreMBean table : columnFamilies)
-            {
-                String tableName = table.getColumnFamilyName();
-                if (tableName.contains("."))
-                    out.println("\t\tTable (index): " + tableName);
-                else
-                    out.println("\t\tTable: " + tableName);
-
-                out.println("\t\tSSTable count: " + probe.getColumnFamilyMetric(keyspaceName, tableName, "LiveSSTableCount"));
-
-                int[] leveledSStables = table.getSSTableCountPerLevel();
-                if (leveledSStables != null)
-                {
-                    out.print("\t\tSSTables in each level: [");
-                    for (int level = 0; level < leveledSStables.length; level++)
-                    {
-                        int count = leveledSStables[level];
-                        out.print(count);
-                        long maxCount = 4L; // for L0
-                        if (level > 0)
-                            maxCount = (long) Math.pow(10, level);
-                        //  show max threshold for level when exceeded
-                        if (count > maxCount)
-                            out.print("/" + maxCount);
-
-                        if (level < leveledSStables.length - 1)
-                            out.print(", ");
-                        else
-                            out.println("]");
-                    }
-                }
-
-                Long memtableOffHeapSize = null;
-                Long bloomFilterOffHeapSize = null;
-                Long indexSummaryOffHeapSize = null;
-                Long compressionMetadataOffHeapSize = null;
-
-                Long offHeapSize = null;
-
-                try
-                {
-                    memtableOffHeapSize = (Long) probe.getColumnFamilyMetric(keyspaceName, tableName, "MemtableOffHeapSize");
-                    bloomFilterOffHeapSize = (Long) probe.getColumnFamilyMetric(keyspaceName, tableName, "BloomFilterOffHeapMemoryUsed");
-                    indexSummaryOffHeapSize = (Long) probe.getColumnFamilyMetric(keyspaceName, tableName, "IndexSummaryOffHeapMemoryUsed");
-                    compressionMetadataOffHeapSize = (Long) probe.getColumnFamilyMetric(keyspaceName, tableName, "CompressionMetadataOffHeapMemoryUsed");
-
-                    offHeapSize = memtableOffHeapSize + bloomFilterOffHeapSize + indexSummaryOffHeapSize + compressionMetadataOffHeapSize;
-                }
-                catch (RuntimeException e)
-                {
-                    // offheap-metrics introduced in 2.1.3 - older versions do not have the appropriate mbeans
-                    if (!(e.getCause() instanceof InstanceNotFoundException))
-                        throw e;
-                }
-
-                out.println("\t\tSpace used (live): " + format((Long) probe.getColumnFamilyMetric(keyspaceName, tableName, "LiveDiskSpaceUsed"), humanReadable));
-                out.println("\t\tSpace used (total): " + format((Long) probe.getColumnFamilyMetric(keyspaceName, tableName, "TotalDiskSpaceUsed"), humanReadable));
-                out.println("\t\tSpace used by snapshots (total): " + format((Long) probe.getColumnFamilyMetric(keyspaceName, tableName, "SnapshotsSize"), humanReadable));
-                if (offHeapSize != null)
-                    out.println("\t\tOff heap memory used (total): " + format(offHeapSize, humanReadable));
-                out.println("\t\tSSTable Compression Ratio: " + probe.getColumnFamilyMetric(keyspaceName, tableName, "CompressionRatio"));
-
-                Object estimatedPartitionCount = probe.getColumnFamilyMetric(keyspaceName, tableName, "EstimatedPartitionCount");
-                if (Long.valueOf(-1L).equals(estimatedPartitionCount))
-                {
-                    estimatedPartitionCount = 0L;
-                }
-                out.println("\t\tNumber of partitions (estimate): " + estimatedPartitionCount);
-
-                out.println("\t\tMemtable cell count: " + probe.getColumnFamilyMetric(keyspaceName, tableName, "MemtableColumnsCount"));
-                out.println("\t\tMemtable data size: " + format((Long) probe.getColumnFamilyMetric(keyspaceName, tableName, "MemtableLiveDataSize"), humanReadable));
-                if (memtableOffHeapSize != null)
-                    out.println("\t\tMemtable off heap memory used: " + format(memtableOffHeapSize, humanReadable));
-                out.println("\t\tMemtable switch count: " + probe.getColumnFamilyMetric(keyspaceName, tableName, "MemtableSwitchCount"));
-                out.println("\t\tLocal read count: " + ((CassandraMetricsRegistry.JmxTimerMBean) probe.getColumnFamilyMetric(keyspaceName, tableName, "ReadLatency")).getCount());
-                double localReadLatency = ((CassandraMetricsRegistry.JmxTimerMBean) probe.getColumnFamilyMetric(keyspaceName, tableName, "ReadLatency")).getMean() / 1000;
-                double localRLatency = localReadLatency > 0 ? localReadLatency : Double.NaN;
-                out.printf("\t\tLocal read latency: %01.3f ms%n", localRLatency);
-                out.println("\t\tLocal write count: " + ((CassandraMetricsRegistry.JmxTimerMBean) probe.getColumnFamilyMetric(keyspaceName, tableName, "WriteLatency")).getCount());
-                double localWriteLatency = ((CassandraMetricsRegistry.JmxTimerMBean) probe.getColumnFamilyMetric(keyspaceName, tableName, "WriteLatency")).getMean() / 1000;
-                double localWLatency = localWriteLatency > 0 ? localWriteLatency : Double.NaN;
-                out.printf("\t\tLocal write latency: %01.3f ms%n", localWLatency);
-                out.println("\t\tPending flushes: " + probe.getColumnFamilyMetric(keyspaceName, tableName, "PendingFlushes"));
-                out.println("\t\tBloom filter false positives: " + probe.getColumnFamilyMetric(keyspaceName, tableName, "BloomFilterFalsePositives"));
-                out.printf("\t\tBloom filter false ratio: %s%n", String.format("%01.5f", probe.getColumnFamilyMetric(keyspaceName, tableName, "RecentBloomFilterFalseRatio")));
-                out.println("\t\tBloom filter space used: " + format((Long) probe.getColumnFamilyMetric(keyspaceName, tableName, "BloomFilterDiskSpaceUsed"), humanReadable));
-                if (bloomFilterOffHeapSize != null)
-                    out.println("\t\tBloom filter off heap memory used: " + format(bloomFilterOffHeapSize, humanReadable));
-                if (indexSummaryOffHeapSize != null)
-                    out.println("\t\tIndex summary off heap memory used: " + format(indexSummaryOffHeapSize, humanReadable));
-                if (compressionMetadataOffHeapSize != null)
-                    out.println("\t\tCompression metadata off heap memory used: " + format(compressionMetadataOffHeapSize, humanReadable));
-
-                out.println("\t\tCompacted partition minimum bytes: " + format((Long) probe.getColumnFamilyMetric(keyspaceName, tableName, "MinPartitionSize"), humanReadable));
-                out.println("\t\tCompacted partition maximum bytes: " + format((Long) probe.getColumnFamilyMetric(keyspaceName, tableName, "MaxPartitionSize"), humanReadable));
-                out.println("\t\tCompacted partition mean bytes: " + format((Long) probe.getColumnFamilyMetric(keyspaceName, tableName, "MeanPartitionSize"), humanReadable));
-                CassandraMetricsRegistry.JmxHistogramMBean histogram = (CassandraMetricsRegistry.JmxHistogramMBean) probe.getColumnFamilyMetric(keyspaceName, tableName, "LiveScannedHistogram");
-                out.println("\t\tAverage live cells per slice (last five minutes): " + histogram.getMean());
-                out.println("\t\tMaximum live cells per slice (last five minutes): " + histogram.getMax());
-                histogram = (CassandraMetricsRegistry.JmxHistogramMBean) probe.getColumnFamilyMetric(keyspaceName, tableName, "TombstoneScannedHistogram");
-                out.println("\t\tAverage tombstones per slice (last five minutes): " + histogram.getMean());
-                out.println("\t\tMaximum tombstones per slice (last five minutes): " + histogram.getMax());
-
-                out.println("");
-            }
-            out.println("----------------");
->>>>>>> 5bb76ba9
         }
 
         StatsHolder holder = new TableStatsHolder(probe, humanReadable, ignore, tableNames);
         // print out the keyspace and table statistics
         StatsPrinter printer = TableStatsPrinter.from(outputFormat);
-        printer.print(holder, System.out);
+        printer.print(holder, probe.output().out);
     }
 
 }