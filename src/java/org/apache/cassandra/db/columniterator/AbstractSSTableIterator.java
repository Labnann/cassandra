--- conflicted
+++ resolved
@@ -491,12 +491,7 @@
             }
 
             currentIndexIdx = blockIdx;
-<<<<<<< HEAD
             reader.openMarker = blockIdx > 0 ? index(blockIdx - 1).endOpenMarker : null;
-            mark = reader.file.mark();
-=======
-            reader.openMarker = blockIdx > 0 ? indexes.get(blockIdx - 1).endOpenMarker : null;
->>>>>>> eb91942f
 
             // If we're reading an old format file and we move to the first block in the index (i.e. the
             // head of the partition), we skip the static row as it's already been read when we first opened
