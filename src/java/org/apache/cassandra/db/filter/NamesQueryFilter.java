/*
 * Licensed to the Apache Software Foundation (ASF) under one
 * or more contributor license agreements.  See the NOTICE file
 * distributed with this work for additional information
 * regarding copyright ownership.  The ASF licenses this file
 * to you under the Apache License, Version 2.0 (the
 * "License"); you may not use this file except in compliance
 * with the License.  You may obtain a copy of the License at
 *
 *     http://www.apache.org/licenses/LICENSE-2.0
 *
 * Unless required by applicable law or agreed to in writing, software
 * distributed under the License is distributed on an "AS IS" BASIS,
 * WITHOUT WARRANTIES OR CONDITIONS OF ANY KIND, either express or implied.
 * See the License for the specific language governing permissions and
 * limitations under the License.
 */
package org.apache.cassandra.db.filter;

import java.io.DataInput;
import java.io.IOException;
import java.util.Comparator;
import java.util.Iterator;
import java.util.SortedSet;
import java.util.TreeSet;

import org.apache.commons.lang3.StringUtils;
import com.google.common.collect.AbstractIterator;
import com.google.common.collect.Iterators;

import org.apache.cassandra.db.*;
import org.apache.cassandra.db.columniterator.OnDiskAtomIterator;
import org.apache.cassandra.db.columniterator.SSTableNamesIterator;
import org.apache.cassandra.db.composites.CellName;
import org.apache.cassandra.db.composites.CellNameType;
import org.apache.cassandra.db.composites.Composite;
import org.apache.cassandra.db.composites.CType;
import org.apache.cassandra.io.ISerializer;
import org.apache.cassandra.io.IVersionedSerializer;
import org.apache.cassandra.io.sstable.SSTableReader;
import org.apache.cassandra.io.util.DataOutputPlus;
import org.apache.cassandra.io.util.FileDataInput;
import org.apache.cassandra.utils.SearchIterator;

public class NamesQueryFilter implements IDiskAtomFilter
{
    public final SortedSet<CellName> columns;

    // If true, getLiveCount will always return either 0 or 1. This uses the fact that we know 
    // CQL3 will never use a name filter with cell names spanning multiple CQL3 rows.
    private final boolean countCQL3Rows;

    public NamesQueryFilter(SortedSet<CellName> columns)
    {
        this(columns, false);
    }

    public NamesQueryFilter(SortedSet<CellName> columns, boolean countCQL3Rows)
    {
        this.columns = columns;
        this.countCQL3Rows = countCQL3Rows;
    }

    public NamesQueryFilter cloneShallow()
    {
        // NQF is immutable as far as shallow cloning is concerned, so save the allocation.
        return this;
    }

    public NamesQueryFilter withUpdatedColumns(SortedSet<CellName> newColumns)
    {
       return new NamesQueryFilter(newColumns, countCQL3Rows);
    }

    @SuppressWarnings("unchecked")
    public Iterator<Cell> getColumnIterator(ColumnFamily cf)
    {
        assert cf != null;
        return (Iterator<Cell>) (Iterator<?>) new ByNameColumnIterator(columns.iterator(), null, cf);
    }

    public OnDiskAtomIterator getColumnIterator(DecoratedKey key, ColumnFamily cf)
    {
        assert cf != null;
        return new ByNameColumnIterator(columns.iterator(), key, cf);
    }

    public OnDiskAtomIterator getSSTableColumnIterator(SSTableReader sstable, DecoratedKey key)
    {
        return new SSTableNamesIterator(sstable, key, columns);
    }

    public OnDiskAtomIterator getSSTableColumnIterator(SSTableReader sstable, FileDataInput file, DecoratedKey key, RowIndexEntry indexEntry)
    {
        return new SSTableNamesIterator(sstable, file, key, columns, indexEntry);
    }

    public void collectReducedColumns(ColumnFamily container, Iterator<Cell> reducedColumns, int gcBefore, long now)
    {
        DeletionInfo.InOrderTester tester = container.inOrderDeletionTester();
        while (reducedColumns.hasNext())
            container.maybeAppendColumn(reducedColumns.next(), tester, gcBefore);
    }

    public Comparator<Cell> getColumnComparator(CellNameType comparator)
    {
        return comparator.columnComparator();
    }

    @Override
    public String toString()
    {
        return "NamesQueryFilter(" +
               "columns=" + StringUtils.join(columns, ",") +
               ')';
    }

    public boolean isReversed()
    {
        return false;
    }

    public void updateColumnsLimit(int newLimit)
    {
    }

    public int getLiveCount(ColumnFamily cf, long now)
    {
        // Note: we could use columnCounter() but we save the object allocation as it's simple enough

        if (countCQL3Rows)
            return cf.hasOnlyTombstones(now) ? 0 : 1;

        int count = 0;
        for (Cell cell : cf)
        {
            if (cell.isLive(now))
                count++;
        }
        return count;
    }

    public boolean maySelectPrefix(CType type, Composite prefix)
    {
        for (CellName column : columns)
        {
            if (prefix.isPrefixOf(type, column))
                return true;
        }
        return false;
    }

    public boolean shouldInclude(SSTableReader sstable)
    {
        return true;
    }

    public boolean isFullyCoveredBy(ColumnFamily cf, long now)
    {
        // cf will cover all the requested columns if the range it covers include
        // all said columns
        CellName first = cf.iterator(ColumnSlice.ALL_COLUMNS_ARRAY).next().name();
        CellName last = cf.reverseIterator(ColumnSlice.ALL_COLUMNS_ARRAY).next().name();

        return cf.getComparator().compare(first, columns.first()) <= 0
            && cf.getComparator().compare(columns.last(), last) <= 0;
    }

    public boolean isHeadFilter()
    {
        return false;
    }

    public boolean countCQL3Rows(CellNameType comparator)
    {
        return countCQL3Rows;
    }

    public boolean countCQL3Rows()
    {
        return countCQL3Rows(null);
    }

    public ColumnCounter columnCounter(CellNameType comparator, long now)
    {
        return countCQL3Rows
             ? new ColumnCounter.GroupByPrefix(now, null, 0)
             : new ColumnCounter(now);
    }

    private static class ByNameColumnIterator extends AbstractIterator<OnDiskAtom> implements OnDiskAtomIterator
    {
        private final ColumnFamily cf;
        private final DecoratedKey key;
        private final Iterator<CellName> names;
        private final SearchIterator<CellName, Cell> cells;

<<<<<<< HEAD
        public ByNameColumnIterator(Iterator<CellName> names, ColumnFamily cf, DecoratedKey key)
=======
        public ByNameColumnIterator(Iterator<CellName> iter, DecoratedKey key, ColumnFamily cf)
>>>>>>> 9881ea6b
        {
            this.names = names;
            this.cf = cf;
            this.key = key;
            this.cells = cf.searchIterator();
        }

        protected OnDiskAtom computeNext()
        {
            while (names.hasNext() && cells.hasNext())
            {
                CellName current = names.next();
                Cell cell = cells.next(current);
                if (cell != null)
                    return cell;
            }
            return endOfData();
        }

        public ColumnFamily getColumnFamily()
        {
            return cf;
        }

        public DecoratedKey getKey()
        {
            return key;
        }

        public void close() throws IOException { }
    }

    public static class Serializer implements IVersionedSerializer<NamesQueryFilter>
    {
        private CellNameType type;

        public Serializer(CellNameType type)
        {
            this.type = type;
        }

        public void serialize(NamesQueryFilter f, DataOutputPlus out, int version) throws IOException
        {
            out.writeInt(f.columns.size());
            ISerializer<CellName> serializer = type.cellSerializer();
            for (CellName cName : f.columns)
            {
                serializer.serialize(cName, out);
            }
            out.writeBoolean(f.countCQL3Rows);
        }

        public NamesQueryFilter deserialize(DataInput in, int version) throws IOException
        {
            int size = in.readInt();
            SortedSet<CellName> columns = new TreeSet<CellName>(type);
            ISerializer<CellName> serializer = type.cellSerializer();
            for (int i = 0; i < size; ++i)
                columns.add(serializer.deserialize(in));
            boolean countCQL3Rows = in.readBoolean();
            return new NamesQueryFilter(columns, countCQL3Rows);
        }

        public long serializedSize(NamesQueryFilter f, int version)
        {
            TypeSizes sizes = TypeSizes.NATIVE;
            int size = sizes.sizeof(f.columns.size());
            ISerializer<CellName> serializer = type.cellSerializer();
            for (CellName cName : f.columns)
                size += serializer.serializedSize(cName, sizes);
            size += sizes.sizeof(f.countCQL3Rows);
            return size;
        }
    }

    public Iterator<RangeTombstone> getRangeTombstoneIterator(final ColumnFamily source)
    {
        if (!source.deletionInfo().hasRanges())
            return Iterators.<RangeTombstone>emptyIterator();

        return new AbstractIterator<RangeTombstone>()
        {
            private final Iterator<CellName> names = columns.iterator();
            private RangeTombstone lastFindRange;

            protected RangeTombstone computeNext()
            {
                while (names.hasNext())
                {
                    CellName next = names.next();
                    if (lastFindRange != null && lastFindRange.includes(source.getComparator(), next))
                        return lastFindRange;

                    // We keep the last range around as since names are in sort order, it's
                    // possible it will match the next name too.
                    lastFindRange = source.deletionInfo().rangeCovering(next);
                    if (lastFindRange != null)
                        return lastFindRange;
                }
                return endOfData();
            }
        };
    }
}<|MERGE_RESOLUTION|>--- conflicted
+++ resolved
@@ -195,11 +195,7 @@
         private final Iterator<CellName> names;
         private final SearchIterator<CellName, Cell> cells;
 
-<<<<<<< HEAD
-        public ByNameColumnIterator(Iterator<CellName> names, ColumnFamily cf, DecoratedKey key)
-=======
-        public ByNameColumnIterator(Iterator<CellName> iter, DecoratedKey key, ColumnFamily cf)
->>>>>>> 9881ea6b
+        public ByNameColumnIterator(Iterator<CellName> names, DecoratedKey key, ColumnFamily cf)
         {
             this.names = names;
             this.cf = cf;
@@ -255,7 +251,7 @@
         public NamesQueryFilter deserialize(DataInput in, int version) throws IOException
         {
             int size = in.readInt();
-            SortedSet<CellName> columns = new TreeSet<CellName>(type);
+            SortedSet<CellName> columns = new TreeSet<>(type);
             ISerializer<CellName> serializer = type.cellSerializer();
             for (int i = 0; i < size; ++i)
                 columns.add(serializer.deserialize(in));
@@ -278,7 +274,7 @@
     public Iterator<RangeTombstone> getRangeTombstoneIterator(final ColumnFamily source)
     {
         if (!source.deletionInfo().hasRanges())
-            return Iterators.<RangeTombstone>emptyIterator();
+            return Iterators.emptyIterator();
 
         return new AbstractIterator<RangeTombstone>()
         {
