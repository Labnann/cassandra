--- conflicted
+++ resolved
@@ -1397,13 +1397,13 @@
                         return rows;
 
                     // skip first one
-                    if(range instanceof Bounds || !first || !key.equals(startWith))
+                    if (range instanceof Bounds || !first || !key.equals(startWith))
                     {
                         // TODO this is necessary because when we collate supercolumns together, we don't check
                         // their subcolumns for relevance, so we need to do a second prune post facto here.
                         rows.add(current.cf != null && current.cf.isSuper()
-                                ? new Row(current.key, ColumnFamilyStore.removeDeleted(current.cf, gcBefore))
-                                : current);
+                                 ? new Row(current.key, ColumnFamilyStore.removeDeleted(current.cf, gcBefore))
+                                 : current);
                         if (logger.isDebugEnabled())
                             logger.debug("scanned " + key);
                     }
@@ -1415,78 +1415,13 @@
             }
             finally
             {
-<<<<<<< HEAD
                 try
                 {
                     iterator.close();
-=======
-                if (column.isMarkedForDelete())
-                    continue;
-                dataKey = column.name();
-                n++;
-
-                DecoratedKey dk = partitioner.decorateKey(dataKey);
-                if (!range.right.equals(partitioner.getMinimumToken()) && range.right.compareTo(dk.token) < 0)
-                    break outer;
-                if (!range.contains(dk.token) || dataKey.equals(lastDataKey))
-                    continue;
-
-                // get the row columns requested, and additional columns for the expressions if necessary
-                ColumnFamily data = getColumnFamily(new QueryFilter(dk, path, firstFilter));
-                // While we the column family we'll get in the end should contains the primary clause column, the firstFilter may not have found it.
-                if (data == null)
-                    data = ColumnFamily.create(metadata);
-                logger.debug("fetched data row {}", data);
-                NamesQueryFilter extraFilter = null;
-                if (dataFilter instanceof SliceQueryFilter && !isIdentityFilter((SliceQueryFilter)dataFilter))
-                {
-                    // we might have gotten the expression columns in with the main data slice, but
-                    // we can't know for sure until that slice is done.  So, we'll do the extra query
-                    // if we go through and any expression columns are not present.
-                    boolean needExtraFilter = false;
-                    for (IndexExpression expr : clause.expressions)
-                    {
-                        if (data.getColumn(expr.column_name) == null)
-                        {
-                            logger.debug("adding extraFilter to cover additional expressions");
-                            // Lazily creating extra filter
-                            needExtraFilter = true;
-                            break;
-                        }
-                    }
-                    if (needExtraFilter)
-                    {
-                        extraFilter = getExtraFilter(clause);
-                        for (IndexExpression expr : clause.expressions)
-                        {
-                            if (data.getColumn(expr.column_name) != null)
-                                extraFilter.columns.remove(expr.column_name);
-                        }
-                        assert !extraFilter.columns.isEmpty();
-                        ColumnFamily cf = getColumnFamily(new QueryFilter(dk, path, extraFilter));
-                        if (cf != null)
-                            data.addAll(cf);
-                    }
-
->>>>>>> 351c0244
                 }
                 catch (IOException e)
                 {
-<<<<<<< HEAD
                     throw new IOError(e);
-=======
-                    logger.debug("row {} satisfies all clauses", data);
-                    // cut the resultset back to what was requested, if necessary
-                    if (firstFilter != dataFilter || extraFilter != null)
-                    {
-                        ColumnFamily expandedData = data;
-                        data = expandedData.cloneMeShallow();
-                        IColumnIterator iter = dataFilter.getMemtableColumnIterator(expandedData, dk, getComparator());
-                        new QueryFilter(dk, path, dataFilter).collectCollatedColumns(data, iter, gcBefore());
-                    }
-
-                    rows.add(new Row(dk, data));
->>>>>>> 351c0244
                 }
             }
 
