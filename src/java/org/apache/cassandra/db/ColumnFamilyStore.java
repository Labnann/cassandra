/*
 * Licensed to the Apache Software Foundation (ASF) under one
 * or more contributor license agreements.  See the NOTICE file
 * distributed with this work for additional information
 * regarding copyright ownership.  The ASF licenses this file
 * to you under the Apache License, Version 2.0 (the
 * "License"); you may not use this file except in compliance
 * with the License.  You may obtain a copy of the License at
 *
 *     http://www.apache.org/licenses/LICENSE-2.0
 *
 * Unless required by applicable law or agreed to in writing, software
 * distributed under the License is distributed on an "AS IS" BASIS,
 * WITHOUT WARRANTIES OR CONDITIONS OF ANY KIND, either express or implied.
 * See the License for the specific language governing permissions and
 * limitations under the License.
 */
package org.apache.cassandra.db;

import java.io.File;
import java.io.IOException;
import java.lang.management.ManagementFactory;
import java.nio.ByteBuffer;
import java.util.*;
import java.util.concurrent.*;
import java.util.concurrent.atomic.AtomicInteger;
import java.util.concurrent.atomic.AtomicLong;
import java.util.regex.Pattern;
import javax.management.*;

import com.google.common.annotations.VisibleForTesting;
import com.google.common.base.Function;
import com.google.common.collect.*;
import com.google.common.util.concurrent.Futures;
import com.google.common.util.concurrent.Uninterruptibles;
import org.cliffc.high_scale_lib.NonBlockingHashMap;
import org.slf4j.Logger;
import org.slf4j.LoggerFactory;

import org.apache.cassandra.cache.IRowCacheEntry;
import org.apache.cassandra.cache.RowCacheKey;
import org.apache.cassandra.cache.RowCacheSentinel;
import org.apache.cassandra.concurrent.JMXEnabledThreadPoolExecutor;
import org.apache.cassandra.config.CFMetaData;
import org.apache.cassandra.config.CFMetaData.SpeculativeRetry;
import org.apache.cassandra.config.ColumnDefinition;
import org.apache.cassandra.config.DatabaseDescriptor;
import org.apache.cassandra.config.Schema;
import org.apache.cassandra.db.columniterator.OnDiskAtomIterator;
import org.apache.cassandra.db.commitlog.CommitLog;
import org.apache.cassandra.db.commitlog.ReplayPosition;
import org.apache.cassandra.db.compaction.*;
import org.apache.cassandra.db.filter.*;
import org.apache.cassandra.db.index.SecondaryIndex;
import org.apache.cassandra.db.index.SecondaryIndexManager;
import org.apache.cassandra.db.marshal.AbstractType;
import org.apache.cassandra.db.marshal.CompositeType;
import org.apache.cassandra.dht.*;
import org.apache.cassandra.dht.Range;
import org.apache.cassandra.exceptions.ConfigurationException;
import org.apache.cassandra.io.FSReadError;
import org.apache.cassandra.io.compress.CompressionParameters;
import org.apache.cassandra.io.sstable.*;
import org.apache.cassandra.io.sstable.Descriptor;
import org.apache.cassandra.io.util.FileUtils;
import org.apache.cassandra.metrics.ColumnFamilyMetrics;
import org.apache.cassandra.service.CacheService;
import org.apache.cassandra.service.StorageService;
import org.apache.cassandra.thrift.IndexExpression;
import org.apache.cassandra.tracing.Tracing;
import org.apache.cassandra.utils.*;

import static org.apache.cassandra.config.CFMetaData.Caching;

public class ColumnFamilyStore implements ColumnFamilyStoreMBean
{
    private static final Logger logger = LoggerFactory.getLogger(ColumnFamilyStore.class);

    public static final ExecutorService postFlushExecutor = new JMXEnabledThreadPoolExecutor("MemtablePostFlusher");

    public final Keyspace keyspace;
    public final String name;
    public final CFMetaData metadata;
    public final IPartitioner partitioner;
    private final String mbeanName;
    private volatile boolean valid = true;

    /* Memtables and SSTables on disk for this column family */
    private final DataTracker data;

    /* This is used to generate the next index for a SSTable */
    private final AtomicInteger fileIndexGenerator = new AtomicInteger(0);

    public final SecondaryIndexManager indexManager;

    private static final int INTERN_CUTOFF = 256;
    public final ConcurrentMap<ByteBuffer, ByteBuffer> internedNames = new NonBlockingHashMap<ByteBuffer, ByteBuffer>();

    /* These are locally held copies to be changed from the config during runtime */
    private volatile DefaultInteger minCompactionThreshold;
    private volatile DefaultInteger maxCompactionThreshold;
    private volatile AbstractCompactionStrategy compactionStrategy;

    public final Directories directories;

    /** ratio of in-memory memtable size, to serialized size */
    volatile double liveRatio = 10.0; // reasonable default until we compute what it is based on actual data
    /** ops count last time we computed liveRatio */
    private final AtomicLong liveRatioComputedAt = new AtomicLong(32);

    public final ColumnFamilyMetrics metric;
    public volatile long sampleLatencyNanos;

    public void reload()
    {
        // metadata object has been mutated directly. make all the members jibe with new settings.

        // only update these runtime-modifiable settings if they have not been modified.
        if (!minCompactionThreshold.isModified())
            for (ColumnFamilyStore cfs : concatWithIndexes())
                cfs.minCompactionThreshold = new DefaultInteger(metadata.getMinCompactionThreshold());
        if (!maxCompactionThreshold.isModified())
            for (ColumnFamilyStore cfs : concatWithIndexes())
                cfs.maxCompactionThreshold = new DefaultInteger(metadata.getMaxCompactionThreshold());

        maybeReloadCompactionStrategy();

        scheduleFlush();

        indexManager.reload();

        // If the CF comparator has changed, we need to change the memtable,
        // because the old one still aliases the previous comparator.
        if (getMemtableThreadSafe().initialComparator != metadata.comparator)
            switchMemtable(true, true);
    }

    private void maybeReloadCompactionStrategy()
    {
        // Check if there is a need for reloading
        if (metadata.compactionStrategyClass.equals(compactionStrategy.getClass()) && metadata.compactionStrategyOptions.equals(compactionStrategy.options))
            return;

        // synchronize vs runWithCompactionsDisabled calling pause/resume.  otherwise, letting old compactions
        // finish should be harmless and possibly useful.
        synchronized (this)
        {
            compactionStrategy.shutdown();
            compactionStrategy = metadata.createCompactionStrategyInstance(this);
        }
    }

    void scheduleFlush()
    {
        int period = metadata.getMemtableFlushPeriod();
        if (period > 0)
        {
            logger.debug("scheduling flush in {} ms", period);
            WrappedRunnable runnable = new WrappedRunnable()
            {
                protected void runMayThrow() throws Exception
                {
                    if (getMemtableThreadSafe().isExpired())
                    {
                        // if memtable is already expired but didn't flush because it's empty,
                        // then schedule another flush.
                        if (isClean())
                            scheduleFlush();
                        else
                            forceFlush(); // scheduleFlush() will be called by the constructor of the new memtable.
                    }
                }
            };
            StorageService.scheduledTasks.schedule(runnable, period, TimeUnit.MILLISECONDS);
        }
    }

    public void setCompactionStrategyClass(String compactionStrategyClass)
    {
        try
        {
            metadata.compactionStrategyClass = CFMetaData.createCompactionStrategy(compactionStrategyClass);
            maybeReloadCompactionStrategy();
        }
        catch (ConfigurationException e)
        {
            throw new IllegalArgumentException(e.getMessage());
        }
    }

    public String getCompactionStrategyClass()
    {
        return metadata.compactionStrategyClass.getName();
    }

    public Map<String,String> getCompressionParameters()
    {
        return metadata.compressionParameters().asThriftOptions();
    }

    public void setCompressionParameters(Map<String,String> opts)
    {
        try
        {
            metadata.compressionParameters = CompressionParameters.create(opts);
        }
        catch (ConfigurationException e)
        {
            throw new IllegalArgumentException(e.getMessage());
        }
    }

    public void setCrcCheckChance(double crcCheckChance)
    {
        try
        {
            for (SSTableReader sstable : keyspace.getAllSSTables())
                if (sstable.compression)
                    sstable.getCompressionMetadata().parameters.setCrcCheckChance(crcCheckChance);
        }
        catch (ConfigurationException e)
        {
            throw new IllegalArgumentException(e.getMessage());
        }
    }

    private ColumnFamilyStore(Keyspace keyspace,
                              String columnFamilyName,
                              IPartitioner partitioner,
                              int generation,
                              CFMetaData metadata,
                              Directories directories,
                              boolean loadSSTables)
    {
        assert metadata != null : "null metadata for " + keyspace + ":" + columnFamilyName;

        this.keyspace = keyspace;
        name = columnFamilyName;
        this.metadata = metadata;
        this.minCompactionThreshold = new DefaultInteger(metadata.getMinCompactionThreshold());
        this.maxCompactionThreshold = new DefaultInteger(metadata.getMaxCompactionThreshold());
        this.partitioner = partitioner;
        this.directories = directories;
        this.indexManager = new SecondaryIndexManager(this);
        this.metric = new ColumnFamilyMetrics(this);
        fileIndexGenerator.set(generation);
        sampleLatencyNanos = DatabaseDescriptor.getReadRpcTimeout() / 2;

        Caching caching = metadata.getCaching();

        logger.info("Initializing {}.{}", keyspace.getName(), name);

        // scan for sstables corresponding to this cf and load them
        data = new DataTracker(this);

        if (loadSSTables)
        {
            Directories.SSTableLister sstableFiles = directories.sstableLister().skipTemporary(true);
            Collection<SSTableReader> sstables = SSTableReader.openAll(sstableFiles.list().entrySet(), metadata, this.partitioner);
            data.addInitialSSTables(sstables);
        }

        if (caching == Caching.ALL || caching == Caching.KEYS_ONLY)
            CacheService.instance.keyCache.loadSaved(this);

        // compaction strategy should be created after the CFS has been prepared
        this.compactionStrategy = metadata.createCompactionStrategyInstance(this);

        if (maxCompactionThreshold.value() <= 0 || minCompactionThreshold.value() <=0)
        {
            logger.warn("Disabling compaction strategy by setting compaction thresholds to 0 is deprecated, set the compaction option 'enabled' to 'false' instead.");
            this.compactionStrategy.disable();
        }

        // create the private ColumnFamilyStores for the secondary column indexes
        for (ColumnDefinition info : metadata.allColumns())
        {
            if (info.getIndexType() != null)
                indexManager.addIndexedColumn(info);
        }

        // register the mbean
        String type = this.partitioner instanceof LocalPartitioner ? "IndexColumnFamilies" : "ColumnFamilies";
        mbeanName = "org.apache.cassandra.db:type=" + type + ",keyspace=" + this.keyspace.getName() + ",columnfamily=" + name;
        try
        {
            MBeanServer mbs = ManagementFactory.getPlatformMBeanServer();
            ObjectName nameObj = new ObjectName(mbeanName);
            mbs.registerMBean(this, nameObj);
        }
        catch (Exception e)
        {
            throw new RuntimeException(e);
        }
        StorageService.optionalTasks.scheduleWithFixedDelay(new Runnable()
        {
            public void run()
            {
                SpeculativeRetry retryPolicy = ColumnFamilyStore.this.metadata.getSpeculativeRetry();
                logger.debug("retryPolicy for {} is {}", name, retryPolicy.value);
                switch (retryPolicy.type)
                {
                    case PERCENTILE:
                        // get percentile in nanos
                        assert metric.coordinatorReadLatency.durationUnit() == TimeUnit.MICROSECONDS;
                        sampleLatencyNanos = (long) (metric.coordinatorReadLatency.getSnapshot().getValue(retryPolicy.value) * 1000d);
                        break;
                    case CUSTOM:
                        // convert to nanos, since configuration is in millisecond
                        sampleLatencyNanos = (long) (retryPolicy.value * 1000d * 1000d);
                        break;
                    default:
                        sampleLatencyNanos = Long.MAX_VALUE;
                        break;
                }
            }
        }, DatabaseDescriptor.getReadRpcTimeout(), DatabaseDescriptor.getReadRpcTimeout(), TimeUnit.MILLISECONDS);
    }

    /** call when dropping or renaming a CF. Performs mbean housekeeping and invalidates CFS to other operations */
    public void invalidate()
    {
        valid = false;

        try
        {
            unregisterMBean();
<<<<<<< HEAD

            SystemKeyspace.removeTruncationRecord(metadata.cfId);
            data.unreferenceSSTables();
            indexManager.invalidate();

            for (RowCacheKey key : CacheService.instance.rowCache.getKeySet())
            {
                if (key.cfId == metadata.cfId)
                    invalidateCachedRow(key);
            }
=======
>>>>>>> 8a51a72f
        }
        catch (Exception e)
        {
            // this shouldn't block anything.
            logger.warn("Failed unregistering mbean: " + mbeanName, e);
        }

        compactionStrategy.shutdown();

        SystemTable.removeTruncationRecord(metadata.cfId);
        data.unreferenceSSTables();
        indexManager.invalidate();

        for (RowCacheKey key : CacheService.instance.rowCache.getKeySet())
            if (key.cfId == metadata.cfId)
                invalidateCachedRow(key);
    }

    /**
     * Removes every SSTable in the directory from the DataTracker's view.
     * @param directory the unreadable directory, possibly with SSTables in it, but not necessarily.
     */
    void maybeRemoveUnreadableSSTables(File directory)
    {
        data.removeUnreadableSSTables(directory);
    }

    void unregisterMBean() throws MalformedObjectNameException, InstanceNotFoundException, MBeanRegistrationException
    {
        MBeanServer mbs = ManagementFactory.getPlatformMBeanServer();
        ObjectName nameObj = new ObjectName(mbeanName);
        if (mbs.isRegistered(nameObj))
            mbs.unregisterMBean(nameObj);

        // unregister metrics
        metric.release();
    }

    public long getMinRowSize()
    {
        return metric.minRowSize.value();
    }

    public long getMaxRowSize()
    {
        return metric.maxRowSize.value();
    }

    public long getMeanRowSize()
    {
        return metric.meanRowSize.value();
    }

    public int getMeanColumns()
    {
        return data.getMeanColumns();
    }

    public static ColumnFamilyStore createColumnFamilyStore(Keyspace keyspace, String columnFamily, boolean loadSSTables)
    {
        return createColumnFamilyStore(keyspace, columnFamily, StorageService.getPartitioner(), Schema.instance.getCFMetaData(keyspace.getName(), columnFamily), loadSSTables);
    }

    public static ColumnFamilyStore createColumnFamilyStore(Keyspace keyspace, String columnFamily, IPartitioner partitioner, CFMetaData metadata)
    {
        return createColumnFamilyStore(keyspace, columnFamily, partitioner, metadata, true);
    }

    private static synchronized ColumnFamilyStore createColumnFamilyStore(Keyspace keyspace,
                                                                         String columnFamily,
                                                                         IPartitioner partitioner,
                                                                         CFMetaData metadata,
                                                                         boolean loadSSTables)
    {
        // get the max generation number, to prevent generation conflicts
        Directories directories = Directories.create(keyspace.getName(), columnFamily);
        Directories.SSTableLister lister = directories.sstableLister().includeBackups(true);
        List<Integer> generations = new ArrayList<Integer>();
        for (Map.Entry<Descriptor, Set<Component>> entry : lister.list().entrySet())
        {
            Descriptor desc = entry.getKey();
            generations.add(desc.generation);
            if (!desc.isCompatible())
                throw new RuntimeException(String.format("Can't open incompatible SSTable! Current version %s, found file: %s", Descriptor.Version.CURRENT, desc));
        }
        Collections.sort(generations);
        int value = (generations.size() > 0) ? (generations.get(generations.size() - 1)) : 0;

        return new ColumnFamilyStore(keyspace, columnFamily, partitioner, value, metadata, directories, loadSSTables);
    }

    /**
     * Removes unnecessary files from the cf directory at startup: these include temp files, orphans, zero-length files
     * and compacted sstables. Files that cannot be recognized will be ignored.
     */
    public static void scrubDataDirectories(String keyspaceName, String columnFamily)
    {
        logger.debug("Removing compacted SSTable files from {} (see http://wiki.apache.org/cassandra/MemtableSSTable)", columnFamily);

        Directories directories = Directories.create(keyspaceName, columnFamily);
        for (Map.Entry<Descriptor,Set<Component>> sstableFiles : directories.sstableLister().list().entrySet())
        {
            Descriptor desc = sstableFiles.getKey();
            Set<Component> components = sstableFiles.getValue();

            if (components.contains(Component.COMPACTED_MARKER) || desc.temporary)
            {
                SSTable.delete(desc, components);
                continue;
            }

            File dataFile = new File(desc.filenameFor(Component.DATA));
            if (components.contains(Component.DATA) && dataFile.length() > 0)
                // everything appears to be in order... moving on.
                continue;

            // missing the DATA file! all components are orphaned
            logger.warn("Removing orphans for {}: {}", desc, components);
            for (Component component : components)
            {
                FileUtils.deleteWithConfirm(desc.filenameFor(component));
            }
        }

        // cleanup incomplete saved caches
        Pattern tmpCacheFilePattern = Pattern.compile(keyspaceName + "-" + columnFamily + "-(Key|Row)Cache.*\\.tmp$");
        File dir = new File(DatabaseDescriptor.getSavedCachesLocation());

        if (dir.exists())
        {
            assert dir.isDirectory();
            for (File file : dir.listFiles())
                if (tmpCacheFilePattern.matcher(file.getName()).matches())
                    if (!file.delete())
                        logger.warn("could not delete " + file.getAbsolutePath());
        }

        // also clean out any index leftovers.
        CFMetaData cfm = Schema.instance.getCFMetaData(keyspaceName, columnFamily);
        if (cfm != null) // secondary indexes aren't stored in DD.
        {
            for (ColumnDefinition def : cfm.allColumns())
                scrubDataDirectories(keyspaceName, cfm.indexColumnFamilyName(def));
        }
    }

    /**
     * Replacing compacted sstables is atomic as far as observers of DataTracker are concerned, but not on the
     * filesystem: first the new sstables are renamed to "live" status (i.e., the tmp marker is removed), then
     * their ancestors are removed.
     *
     * If an unclean shutdown happens at the right time, we can thus end up with both the new ones and their
     * ancestors "live" in the system.  This is harmless for normal data, but for counters it can cause overcounts.
     *
     * To prevent this, we record sstables being compacted in the system keyspace.  If we find unfinished
     * compactions, we remove the new ones (since those may be incomplete -- under LCS, we may create multiple
     * sstables from any given ancestor).
     */
    public static void removeUnfinishedCompactionLeftovers(String keyspace, String columnfamily, Set<Integer> unfinishedGenerations)
    {
        Directories directories = Directories.create(keyspace, columnfamily);

        // sanity-check unfinishedGenerations
        Set<Integer> allGenerations = new HashSet<Integer>();
        for (Descriptor desc : directories.sstableLister().list().keySet())
            allGenerations.add(desc.generation);
        if (!allGenerations.containsAll(unfinishedGenerations))
        {
            throw new IllegalStateException("Unfinished compactions reference missing sstables."
                                            + " This should never happen since compactions are marked finished before we start removing the old sstables.");
        }

        // remove new sstables from compactions that didn't complete, and compute
        // set of ancestors that shouldn't exist anymore
        Set<Integer> completedAncestors = new HashSet<Integer>();
        for (Map.Entry<Descriptor, Set<Component>> sstableFiles : directories.sstableLister().list().entrySet())
        {
            Descriptor desc = sstableFiles.getKey();
            Set<Component> components = sstableFiles.getValue();

            Set<Integer> ancestors;
            try
            {
                ancestors = SSTableMetadata.serializer.deserialize(desc).right;
            }
            catch (IOException e)
            {
                throw new FSReadError(e, desc.filenameFor(Component.STATS));
            }

            if (!ancestors.isEmpty() && unfinishedGenerations.containsAll(ancestors))
            {
                SSTable.delete(desc, components);
            }
            else
            {
                completedAncestors.addAll(ancestors);
            }
        }

        // remove old sstables from compactions that did complete
        for (Map.Entry<Descriptor, Set<Component>> sstableFiles : directories.sstableLister().list().entrySet())
        {
            Descriptor desc = sstableFiles.getKey();
            Set<Component> components = sstableFiles.getValue();

            if (completedAncestors.contains(desc.generation))
                SSTable.delete(desc, components);
        }
    }

    // must be called after all sstables are loaded since row cache merges all row versions
    public void initRowCache()
    {
        if (!isRowCacheEnabled())
            return;

        long start = System.nanoTime();

        int cachedRowsRead = CacheService.instance.rowCache.loadSaved(this);
        if (cachedRowsRead > 0)
            logger.info("completed loading ({} ms; {} keys) row cache for {}.{}",
                        TimeUnit.NANOSECONDS.toMillis(System.nanoTime() - start),
                        cachedRowsRead,
                        keyspace.getName(),
                        name);
    }

    /**
     * See #{@code StorageService.loadNewSSTables(String, String)} for more info
     *
     * @param ksName The keyspace name
     * @param cfName The columnFamily name
     */
    public static synchronized void loadNewSSTables(String ksName, String cfName)
    {
        /** ks/cf existence checks will be done by open and getCFS methods for us */
        Keyspace keyspace = Keyspace.open(ksName);
        keyspace.getColumnFamilyStore(cfName).loadNewSSTables();
    }

    /**
     * #{@inheritDoc}
     */
    public synchronized void loadNewSSTables()
    {
        logger.info("Loading new SSTables for " + keyspace.getName() + "/" + name + "...");

        Set<Descriptor> currentDescriptors = new HashSet<Descriptor>();
        for (SSTableReader sstable : data.getView().sstables)
            currentDescriptors.add(sstable.descriptor);
        Set<SSTableReader> newSSTables = new HashSet<SSTableReader>();

        Directories.SSTableLister lister = directories.sstableLister().skipTemporary(true);
        for (Map.Entry<Descriptor, Set<Component>> entry : lister.list().entrySet())
        {
            Descriptor descriptor = entry.getKey();

            if (currentDescriptors.contains(descriptor))
                continue; // old (initialized) SSTable found, skipping
            if (descriptor.temporary) // in the process of being written
                continue;

            if (!descriptor.isCompatible())
                throw new RuntimeException(String.format("Can't open incompatible SSTable! Current version %s, found file: %s",
                                                         Descriptor.Version.CURRENT,
                                                         descriptor));

            // force foreign sstables to level 0
            try
            {
                if (new File(descriptor.filenameFor(Component.STATS)).exists())
                {
                    Pair<SSTableMetadata, Set<Integer>> oldMetadata = SSTableMetadata.serializer.deserialize(descriptor);
                    LeveledManifest.mutateLevel(oldMetadata, descriptor, descriptor.filenameFor(Component.STATS), 0);
                }
            }
            catch (IOException e)
            {
                SSTableReader.logOpenException(entry.getKey(), e);
                continue;
            }

            Descriptor newDescriptor = new Descriptor(descriptor.version,
                                                      descriptor.directory,
                                                      descriptor.ksname,
                                                      descriptor.cfname,
                                                      fileIndexGenerator.incrementAndGet(),
                                                      false);
            logger.info("Renaming new SSTable {} to {}", descriptor, newDescriptor);
            SSTableWriter.rename(descriptor, newDescriptor, entry.getValue());

            SSTableReader reader;
            try
            {
                reader = SSTableReader.open(newDescriptor, entry.getValue(), metadata, partitioner);
            }
            catch (IOException e)
            {
                SSTableReader.logOpenException(entry.getKey(), e);
                continue;
            }
            newSSTables.add(reader);
        }

        if (newSSTables.isEmpty())
        {
            logger.info("No new SSTables were found for " + keyspace.getName() + "/" + name);
            return;
        }

        logger.info("Loading new SSTables and building secondary indexes for " + keyspace.getName() + "/" + name + ": " + newSSTables);
        SSTableReader.acquireReferences(newSSTables);
        data.addSSTables(newSSTables);
        try
        {
            indexManager.maybeBuildSecondaryIndexes(newSSTables, indexManager.allIndexesNames());
        }
        finally
        {
            SSTableReader.releaseReferences(newSSTables);
        }

        logger.info("Done loading load new SSTables for " + keyspace.getName() + "/" + name);
    }

    public static void rebuildSecondaryIndex(String ksName, String cfName, String... idxNames)
    {
        ColumnFamilyStore cfs = Keyspace.open(ksName).getColumnFamilyStore(cfName);

        Set<String> indexes = new HashSet<String>(Arrays.asList(idxNames));

        Collection<SSTableReader> sstables = cfs.getSSTables();
        try
        {
            cfs.indexManager.setIndexRemoved(indexes);
            SSTableReader.acquireReferences(sstables);
            logger.info(String.format("User Requested secondary index re-build for %s/%s indexes", ksName, cfName));
            cfs.indexManager.maybeBuildSecondaryIndexes(sstables, indexes);
            cfs.indexManager.setIndexBuilt(indexes);
        }
        finally
        {
            SSTableReader.releaseReferences(sstables);
        }
    }

    public String getColumnFamilyName()
    {
        return name;
    }

    public String getTempSSTablePath(File directory)
    {
        return getTempSSTablePath(directory, Descriptor.Version.CURRENT);
    }

    private String getTempSSTablePath(File directory, Descriptor.Version version)
    {
        Descriptor desc = new Descriptor(version,
                                         directory,
                                         keyspace.getName(),
                                         name,
                                         fileIndexGenerator.incrementAndGet(),
                                         true);
        return desc.filenameFor(Component.DATA);
    }

    /**
     * Switch and flush the current memtable, if it was dirty. The forceSwitch
     * flag allow to force switching the memtable even if it is clean (though
     * in that case we don't flush, as there is no point).
     */
    public Future<?> switchMemtable(final boolean writeCommitLog, boolean forceSwitch)
    {
        /*
         * If we can get the writelock, that means no new updates can come in and
         * all ongoing updates to memtables have completed. We can get the tail
         * of the log and use it as the starting position for log replay on recovery.
         *
         * This is why we Keyspace.switchLock needs to be global instead of per-Keyspace:
         * we need to schedule discardCompletedSegments calls in the same order as their
         * contexts (commitlog position) were read, even though the flush executor
         * is multithreaded.
         */
        Keyspace.switchLock.writeLock().lock();
        try
        {
            final Future<ReplayPosition> ctx = writeCommitLog ? CommitLog.instance.getContext() : Futures.immediateFuture(ReplayPosition.NONE);

            // submit the memtable for any indexed sub-cfses, and our own.
            final List<ColumnFamilyStore> icc = new ArrayList<ColumnFamilyStore>();
            // don't assume that this.memtable is dirty; forceFlush can bring us here during index build even if it is not
            for (ColumnFamilyStore cfs : concatWithIndexes())
            {
                if (forceSwitch || !cfs.getMemtableThreadSafe().isClean())
                    icc.add(cfs);
            }

            final CountDownLatch latch = new CountDownLatch(icc.size());
            for (ColumnFamilyStore cfs : icc)
            {
                Memtable memtable = cfs.data.switchMemtable();
                // With forceSwitch it's possible to get a clean memtable here.
                // In that case, since we've switched it already, just remove
                // it from the memtable pending flush right away.
                if (memtable.isClean())
                {
                    cfs.replaceFlushed(memtable, null);
                    latch.countDown();
                }
                else
                {
                    logger.info("Enqueuing flush of {}", memtable);
                    memtable.flushAndSignal(latch, ctx);
                }
            }

            if (metric.memtableSwitchCount.count() == Long.MAX_VALUE)
                metric.memtableSwitchCount.clear();
            metric.memtableSwitchCount.inc();

            // when all the memtables have been written, including for indexes, mark the flush in the commitlog header.
            // a second executor makes sure the onMemtableFlushes get called in the right order,
            // while keeping the wait-for-flush (future.get) out of anything latency-sensitive.
            return postFlushExecutor.submit(new WrappedRunnable()
            {
                public void runMayThrow() throws InterruptedException, ExecutionException
                {
                    latch.await();

                    if (!icc.isEmpty())
                    {
                        //only valid when memtables exist

                        for (SecondaryIndex index : indexManager.getIndexesNotBackedByCfs())
                        {
                            // flush any non-cfs backed indexes
                            logger.info("Flushing SecondaryIndex {}", index);
                            index.forceBlockingFlush();
                        }
                    }

                    if (writeCommitLog)
                    {
                        // if we're not writing to the commit log, we are replaying the log, so marking
                        // the log header with "you can discard anything written before the context" is not valid
                        CommitLog.instance.discardCompletedSegments(metadata.cfId, ctx.get());
                    }
                }
            });
        }
        finally
        {
            Keyspace.switchLock.writeLock().unlock();
        }
    }

    private boolean isClean()
    {
        // during index build, 2ary index memtables can be dirty even if parent is not.  if so,
        // we want flushLargestMemtables to flush the 2ary index ones too.
        for (ColumnFamilyStore cfs : concatWithIndexes())
            if (!cfs.getMemtableThreadSafe().isClean())
                return false;

        return true;
    }

    /**
     * @return a future, with a guarantee that any data inserted prior to the forceFlush() call is fully flushed
     *         by the time future.get() returns. Never returns null.
     */
    public Future<?> forceFlush()
    {
        if (isClean())
        {
            // We could have a memtable for this column family that is being
            // flushed. Make sure the future returned wait for that so callers can
            // assume that any data inserted prior to the call are fully flushed
            // when the future returns (see #5241).
            return postFlushExecutor.submit(new Runnable()
            {
                public void run()
                {
                    logger.debug("forceFlush requested but everything is clean in {}", name);
                }
            });
        }

        return switchMemtable(true, false);
    }

    public void forceBlockingFlush()
    {
        FBUtilities.waitOnFuture(forceFlush());
    }

    public void maybeUpdateRowCache(DecoratedKey key)
    {
        if (!isRowCacheEnabled())
            return;

        RowCacheKey cacheKey = new RowCacheKey(metadata.cfId, key);
        invalidateCachedRow(cacheKey);
    }

    /**
     * Insert/Update the column family for this key.
     * Caller is responsible for acquiring Keyspace.switchLock
     * param @ lock - lock that needs to be used.
     * param @ key - key for update/insert
     * param @ columnFamily - columnFamily changes
     */
    public void apply(DecoratedKey key, ColumnFamily columnFamily, SecondaryIndexManager.Updater indexer)
    {
        long start = System.nanoTime();

        Memtable mt = getMemtableThreadSafe();
        mt.put(key, columnFamily, indexer);
        maybeUpdateRowCache(key);
        metric.writeLatency.addNano(System.nanoTime() - start);

        // recompute liveRatio, if we have doubled the number of ops since last calculated
        while (true)
        {
            long last = liveRatioComputedAt.get();
            long operations = metric.writeLatency.latency.count();
            if (operations < 2 * last)
                break;
            if (liveRatioComputedAt.compareAndSet(last, operations))
            {
                logger.debug("computing liveRatio of {} at {} ops", this, operations);
                mt.updateLiveRatio();
            }
        }
    }

    /**
     * Purges gc-able top-level and range tombstones, returning `cf` if there are any columns or tombstones left,
     * null otherwise.
     * @param gcBefore a timestamp (in seconds); tombstones with a localDeletionTime before this will be purged
     */
    public static ColumnFamily removeDeletedCF(ColumnFamily cf, int gcBefore)
    {
        // purge old top-level and range tombstones
        cf.purgeTombstones(gcBefore);

        // if there are no columns or tombstones left, return null
        return cf.getColumnCount() == 0 && !cf.isMarkedForDelete() ? null : cf;
    }

    /**
     * Removes deleted columns and purges gc-able tombstones.
     * @return an updated `cf` if any columns or tombstones remain, null otherwise
     */
    public static ColumnFamily removeDeleted(ColumnFamily cf, int gcBefore)
    {
        return removeDeleted(cf, gcBefore, SecondaryIndexManager.nullUpdater);
    }

    /*
     This is complicated because we need to preserve deleted columns, supercolumns, and columnfamilies
     until they have been deleted for at least GC_GRACE_IN_SECONDS.  But, we do not need to preserve
     their contents; just the object itself as a "tombstone" that can be used to repair other
     replicas that do not know about the deletion.
     */
    public static ColumnFamily removeDeleted(ColumnFamily cf, int gcBefore, SecondaryIndexManager.Updater indexer)
    {
        if (cf == null)
        {
            return null;
        }

        removeDeletedColumnsOnly(cf, gcBefore, indexer);
        return removeDeletedCF(cf, gcBefore);
    }

    /**
     * Removes only per-cell tombstones, cells that are shadowed by a row-level or range tombstone, or
     * columns that have been dropped from the schema (for CQL3 tables only).
     * @return the updated ColumnFamily
     */
    public static long removeDeletedColumnsOnly(ColumnFamily cf, int gcBefore, SecondaryIndexManager.Updater indexer)
    {
        Iterator<Column> iter = cf.iterator();
        DeletionInfo.InOrderTester tester = cf.inOrderDeletionTester();
        boolean hasDroppedColumns = !cf.metadata.getDroppedColumns().isEmpty();
        long removedBytes = 0;
        while (iter.hasNext())
        {
            Column c = iter.next();
            // remove columns if
            // (a) the column itself is gcable or
            // (b) the column is shadowed by a CF tombstone
            // (c) the column has been dropped from the CF schema (CQL3 tables only)
            if (c.getLocalDeletionTime() < gcBefore || tester.isDeleted(c) || (hasDroppedColumns && isDroppedColumn(c, cf.metadata())))
            {
                iter.remove();
                indexer.remove(c);
                removedBytes += c.dataSize();
            }
        }
        return removedBytes;
    }

    public static long removeDeletedColumnsOnly(ColumnFamily cf, int gcBefore)
    {
        return removeDeletedColumnsOnly(cf, gcBefore, SecondaryIndexManager.nullUpdater);
    }

    // returns true if
    // 1. this column has been dropped from schema and
    // 2. if it has been re-added since then, this particular column was inserted before the last drop
    private static boolean isDroppedColumn(Column c, CFMetaData meta)
    {
        Long droppedAt = meta.getDroppedColumns().get(((CompositeType) meta.comparator).extractLastComponent(c.name()));
        return droppedAt != null && c.timestamp() <= droppedAt;
    }

    private void removeDroppedColumns(ColumnFamily cf)
    {
        if (cf == null || cf.metadata.getDroppedColumns().isEmpty())
            return;

        Iterator<Column> iter = cf.iterator();
        while (iter.hasNext())
            if (isDroppedColumn(iter.next(), metadata))
                iter.remove();
    }

    /**
     * @param sstables
     * @return sstables whose key range overlaps with that of the given sstables, not including itself.
     * (The given sstables may or may not overlap with each other.)
     */
    public Set<SSTableReader> getOverlappingSSTables(Collection<SSTableReader> sstables)
    {
        logger.debug("Checking for sstables overlapping {}", sstables);

        // a normal compaction won't ever have an empty sstables list, but we create a skeleton
        // compaction controller for streaming, and that passes an empty list.
        if (sstables.isEmpty())
            return ImmutableSet.of();

        DataTracker.SSTableIntervalTree tree = data.getView().intervalTree;

        Set<SSTableReader> results = null;
        for (SSTableReader sstable : sstables)
        {
            Set<SSTableReader> overlaps = ImmutableSet.copyOf(tree.search(Interval.<RowPosition, SSTableReader>create(sstable.first, sstable.last)));
            results = results == null ? overlaps : Sets.union(results, overlaps).immutableCopy();
        }
        results = Sets.difference(results, ImmutableSet.copyOf(sstables));

        return results;
    }

    /**
     * like getOverlappingSSTables, but acquires references before returning
     */
    public Set<SSTableReader> getAndReferenceOverlappingSSTables(Collection<SSTableReader> sstables)
    {
        while (true)
        {
            Set<SSTableReader> overlapped = getOverlappingSSTables(sstables);
            if (SSTableReader.acquireReferences(overlapped))
                return overlapped;
        }
    }

    /*
     * Called after a BinaryMemtable flushes its in-memory data, or we add a file
     * via bootstrap. This information is cached in the ColumnFamilyStore.
     * This is useful for reads because the ColumnFamilyStore first looks in
     * the in-memory store and the into the disk to find the key. If invoked
     * during recoveryMode the onMemtableFlush() need not be invoked.
     *
     * param @ filename - filename just flushed to disk
     */
    public void addSSTable(SSTableReader sstable)
    {
        assert sstable.getColumnFamilyName().equals(name);
        addSSTables(Arrays.asList(sstable));
    }

    public void addSSTables(Collection<SSTableReader> sstables)
    {
        data.addSSTables(sstables);
        CompactionManager.instance.submitBackground(this);
    }

    /**
     * Calculate expected file size of SSTable after compaction.
     *
     * If operation type is {@code CLEANUP} and we're not dealing with an index sstable,
     * then we calculate expected file size with checking token range to be eliminated.
     *
     * Otherwise, we just add up all the files' size, which is the worst case file
     * size for compaction of all the list of files given.
     *
     * @param sstables SSTables to calculate expected compacted file size
     * @param operation Operation type
     * @return Expected file size of SSTable after compaction
     */
    public long getExpectedCompactedFileSize(Iterable<SSTableReader> sstables, OperationType operation)
    {
        if (operation != OperationType.CLEANUP || isIndex())
        {
            return SSTable.getTotalBytes(sstables);
        }

        // cleanup size estimation only counts bytes for keys local to this node
        long expectedFileSize = 0;
        Collection<Range<Token>> ranges = StorageService.instance.getLocalRanges(keyspace.getName());
        for (SSTableReader sstable : sstables)
        {
            List<Pair<Long, Long>> positions = sstable.getPositionsForRanges(ranges);
            for (Pair<Long, Long> position : positions)
                expectedFileSize += position.right - position.left;
        }
        return expectedFileSize;
    }

    /*
     *  Find the maximum size file in the list .
     */
    public SSTableReader getMaxSizeFile(Iterable<SSTableReader> sstables)
    {
        long maxSize = 0L;
        SSTableReader maxFile = null;
        for (SSTableReader sstable : sstables)
        {
            if (sstable.onDiskLength() > maxSize)
            {
                maxSize = sstable.onDiskLength();
                maxFile = sstable;
            }
        }
        return maxFile;
    }

    public void forceCleanup(CounterId.OneShotRenewer renewer) throws ExecutionException, InterruptedException
    {
        CompactionManager.instance.performCleanup(ColumnFamilyStore.this, renewer);
    }

    public void scrub(boolean disableSnapshot) throws ExecutionException, InterruptedException
    {
        // skip snapshot creation during scrub, SEE JIRA 5891
        if(!disableSnapshot)
            snapshotWithoutFlush("pre-scrub-" + System.currentTimeMillis());
        CompactionManager.instance.performScrub(ColumnFamilyStore.this);
    }

    public void sstablesRewrite(boolean excludeCurrentVersion) throws ExecutionException, InterruptedException
    {
        CompactionManager.instance.performSSTableRewrite(ColumnFamilyStore.this, excludeCurrentVersion);
    }

    public void markObsolete(Collection<SSTableReader> sstables, OperationType compactionType)
    {
        assert !sstables.isEmpty();
        data.markObsolete(sstables, compactionType);
    }

    public void replaceCompactedSSTables(Collection<SSTableReader> sstables, Collection<SSTableReader> replacements, OperationType compactionType)
    {
        data.replaceCompactedSSTables(sstables, replacements, compactionType);
    }

    void replaceFlushed(Memtable memtable, SSTableReader sstable)
    {
        compactionStrategy.replaceFlushed(memtable, sstable);
    }

    public boolean isValid()
    {
        return valid;
    }

    public long getMemtableColumnsCount()
    {
        return metric.memtableColumnsCount.value();
    }

    public long getMemtableDataSize()
    {
        return metric.memtableDataSize.value();
    }

    public long getTotalMemtableLiveSize()
    {
        return getMemtableDataSize() + indexManager.getTotalLiveSize();
    }

    /**
     * @return the live size of all the memtables (the current active one and pending flush).
     */
    public long getAllMemtablesLiveSize()
    {
        long size = 0;
        for (Memtable mt : getDataTracker().getAllMemtables())
            size += mt.getLiveSize();
        return size;
    }

    /**
     * @return the size of all the memtables, including the pending flush ones and 2i memtables, if any.
     */
    public long getTotalAllMemtablesLiveSize()
    {
        long size = getAllMemtablesLiveSize();
        if (indexManager.hasIndexes())
            for (ColumnFamilyStore index : indexManager.getIndexesBackedByCfs())
                size += index.getAllMemtablesLiveSize();
        return size;
    }

    public int getMemtableSwitchCount()
    {
        return (int) metric.memtableSwitchCount.count();
    }

    Memtable getMemtableThreadSafe()
    {
        return data.getMemtable();
    }

    /**
     * Package protected for access from the CompactionManager.
     */
    public DataTracker getDataTracker()
    {
        return data;
    }

    public Collection<SSTableReader> getSSTables()
    {
        return data.getSSTables();
    }

    public Set<SSTableReader> getUncompactingSSTables()
    {
        return data.getUncompactingSSTables();
    }

    public long[] getRecentSSTablesPerReadHistogram()
    {
        return metric.recentSSTablesPerRead.getBuckets(true);
    }

    public long[] getSSTablesPerReadHistogram()
    {
        return metric.sstablesPerRead.getBuckets(false);
    }

    public long getReadCount()
    {
        return metric.readLatency.latency.count();
    }

    public double getRecentReadLatencyMicros()
    {
        return metric.readLatency.getRecentLatency();
    }

    public long[] getLifetimeReadLatencyHistogramMicros()
    {
        return metric.readLatency.totalLatencyHistogram.getBuckets(false);
    }

    public long[] getRecentReadLatencyHistogramMicros()
    {
        return metric.readLatency.recentLatencyHistogram.getBuckets(true);
    }

    public long getTotalReadLatencyMicros()
    {
        return metric.readLatency.totalLatency.count();
    }

    public int getPendingTasks()
    {
        return metric.pendingTasks.value();
    }

    public long getWriteCount()
    {
        return metric.writeLatency.latency.count();
    }

    public long getTotalWriteLatencyMicros()
    {
        return metric.writeLatency.totalLatency.count();
    }

    public double getRecentWriteLatencyMicros()
    {
        return metric.writeLatency.getRecentLatency();
    }

    public long[] getLifetimeWriteLatencyHistogramMicros()
    {
        return metric.writeLatency.totalLatencyHistogram.getBuckets(false);
    }

    public long[] getRecentWriteLatencyHistogramMicros()
    {
        return metric.writeLatency.recentLatencyHistogram.getBuckets(true);
    }

    public ColumnFamily getColumnFamily(DecoratedKey key,
                                        ByteBuffer start,
                                        ByteBuffer finish,
                                        boolean reversed,
                                        int limit,
                                        long timestamp)
    {
        return getColumnFamily(QueryFilter.getSliceFilter(key, name, start, finish, reversed, limit, timestamp));
    }

    /**
     * fetch the row given by filter.key if it is in the cache; if not, read it from disk and cache it
     * @param cfId the column family to read the row from
     * @param filter the columns being queried.  Note that we still cache entire rows, but if a row is uncached
     *               and we race to cache it, only the winner will read the entire row
     * @return the entire row for filter.key, if present in the cache (or we can cache it), or just the column
     *         specified by filter otherwise
     */
    private ColumnFamily getThroughCache(UUID cfId, QueryFilter filter)
    {
        assert isRowCacheEnabled()
               : String.format("Row cache is not enabled on column family [" + name + "]");

        RowCacheKey key = new RowCacheKey(cfId, filter.key);

        // attempt a sentinel-read-cache sequence.  if a write invalidates our sentinel, we'll return our
        // (now potentially obsolete) data, but won't cache it. see CASSANDRA-3862
        IRowCacheEntry cached = CacheService.instance.rowCache.get(key);
        if (cached != null)
        {
            if (cached instanceof RowCacheSentinel)
            {
                // Some other read is trying to cache the value, just do a normal non-caching read
                Tracing.trace("Row cache miss (race)");
                return getTopLevelColumns(filter, Integer.MIN_VALUE);
            }
            Tracing.trace("Row cache hit");
            return (ColumnFamily) cached;
        }

        Tracing.trace("Row cache miss");
        RowCacheSentinel sentinel = new RowCacheSentinel();
        boolean sentinelSuccess = CacheService.instance.rowCache.putIfAbsent(key, sentinel);

        try
        {
            ColumnFamily data = getTopLevelColumns(QueryFilter.getIdentityFilter(filter.key, name, filter.timestamp),
                                                   Integer.MIN_VALUE);
            if (sentinelSuccess && data != null)
                CacheService.instance.rowCache.replace(key, sentinel, data);

            return data;
        }
        finally
        {
            if (sentinelSuccess && data == null)
                invalidateCachedRow(key);
        }
    }

    public int gcBefore(long now)
    {
        return (int) (now / 1000) - metadata.getGcGraceSeconds();
    }

    /**
     * get a list of columns starting from a given column, in a specified order.
     * only the latest version of a column is returned.
     * @return null if there is no data and no tombstones; otherwise a ColumnFamily
     */
    public ColumnFamily getColumnFamily(QueryFilter filter)
    {
        assert name.equals(filter.getColumnFamilyName()) : filter.getColumnFamilyName();

        ColumnFamily result = null;

        long start = System.nanoTime();
        try
        {
            int gcBefore = gcBefore(filter.timestamp);
            if (isRowCacheEnabled())
            {
                assert !isIndex(); // CASSANDRA-5732
                UUID cfId = metadata.cfId;

                ColumnFamily cached = getThroughCache(cfId, filter);
                if (cached == null)
                {
                    logger.trace("cached row is empty");
                    return null;
                }

                result = filterColumnFamily(cached, filter);
            }
            else
            {
                ColumnFamily cf = getTopLevelColumns(filter, gcBefore);

                if (cf == null)
                    return null;

                result = removeDeletedCF(cf, gcBefore);
            }

            removeDroppedColumns(result);

            if (filter.filter instanceof SliceQueryFilter)
            {
                // Log the number of tombstones scanned on single key queries
                metric.tombstoneScannedHistogram.update(((SliceQueryFilter) filter.filter).lastIgnored());
                metric.liveScannedHistogram.update(((SliceQueryFilter) filter.filter).lastLive());
            }
        }
        finally
        {
            metric.readLatency.addNano(System.nanoTime() - start);
        }

        return result;
    }

    /**
     *  Filter a cached row, which will not be modified by the filter, but may be modified by throwing out
     *  tombstones that are no longer relevant.
     *  The returned column family won't be thread safe.
     */
    ColumnFamily filterColumnFamily(ColumnFamily cached, QueryFilter filter)
    {
        ColumnFamily cf = cached.cloneMeShallow(ArrayBackedSortedColumns.factory, filter.filter.isReversed());
        OnDiskAtomIterator ci = filter.getColumnFamilyIterator(cached);

        int gcBefore = gcBefore(filter.timestamp);
        filter.collateOnDiskAtom(cf, ci, gcBefore);
        return removeDeletedCF(cf, gcBefore);
    }

    /**
     * Get the current view and acquires references on all its sstables.
     * This is a bit tricky because we must ensure that between the time we
     * get the current view and the time we acquire the references the set of
     * sstables hasn't changed. Otherwise we could get a view for which an
     * sstable have been deleted in the meantime.
     *
     * At the end of this method, a reference on all the sstables of the
     * returned view will have been acquired and must thus be released when
     * appropriate.
     */
    private DataTracker.View markCurrentViewReferenced()
    {
        while (true)
        {
            DataTracker.View currentView = data.getView();
            if (SSTableReader.acquireReferences(currentView.sstables))
                return currentView;
        }
    }

    /**
     * Get the current sstables, acquiring references on all of them.
     * The caller is in charge of releasing the references on the sstables.
     *
     * See markCurrentViewReferenced() above.
     */
    public Collection<SSTableReader> markCurrentSSTablesReferenced()
    {
        return markCurrentViewReferenced().sstables;
    }

    abstract class AbstractViewSSTableFinder
    {
        abstract List<SSTableReader> findSSTables(DataTracker.View view);
        protected List<SSTableReader> sstablesForRowBounds(AbstractBounds<RowPosition> rowBounds, DataTracker.View view)
        {
            RowPosition stopInTree = rowBounds.right.isMinimum() ? view.intervalTree.max() : rowBounds.right;
            return view.intervalTree.search(Interval.<RowPosition, SSTableReader>create(rowBounds.left, stopInTree));
        }
    }

    private ViewFragment markReferenced(AbstractViewSSTableFinder finder)
    {
        List<SSTableReader> sstables;
        DataTracker.View view;

        while (true)
        {
            view = data.getView();

            if (view.intervalTree.isEmpty())
            {
                sstables = Collections.emptyList();
                break;
            }

            sstables = finder.findSSTables(view);
            if (SSTableReader.acquireReferences(sstables))
                break;
            // retry w/ new view
        }

        return new ViewFragment(sstables, Iterables.concat(Collections.singleton(view.memtable), view.memtablesPendingFlush));
    }

    /**
     * @return a ViewFragment containing the sstables and memtables that may need to be merged
     * for the given @param key, according to the interval tree
     */
    public ViewFragment markReferenced(final DecoratedKey key)
    {
        assert !key.isMinimum();
        return markReferenced(new AbstractViewSSTableFinder()
        {
            List<SSTableReader> findSSTables(DataTracker.View view)
            {
                return compactionStrategy.filterSSTablesForReads(view.intervalTree.search(key));
            }
        });
    }

    /**
     * @return a ViewFragment containing the sstables and memtables that may need to be merged
     * for rows within @param rowBounds, inclusive, according to the interval tree.
     */
    public ViewFragment markReferenced(final AbstractBounds<RowPosition> rowBounds)
    {
        return markReferenced(new AbstractViewSSTableFinder()
        {
            List<SSTableReader> findSSTables(DataTracker.View view)
            {
                return compactionStrategy.filterSSTablesForReads(sstablesForRowBounds(rowBounds, view));
            }
        });
    }

    /**
     * @return a ViewFragment containing the sstables and memtables that may need to be merged
     * for rows for all of @param rowBoundsCollection, inclusive, according to the interval tree.
     */
    public ViewFragment markReferenced(final Collection<AbstractBounds<RowPosition>> rowBoundsCollection)
    {
        return markReferenced(new AbstractViewSSTableFinder()
        {
            List<SSTableReader> findSSTables(DataTracker.View view)
            {
                Set<SSTableReader> sstables = Sets.newHashSet();
                for (AbstractBounds<RowPosition> rowBounds : rowBoundsCollection)
                    sstables.addAll(sstablesForRowBounds(rowBounds, view));

                return ImmutableList.copyOf(sstables);
            }
        });
    }

    public List<String> getSSTablesForKey(String key)
    {
        DecoratedKey dk = new DecoratedKey(partitioner.getToken(ByteBuffer.wrap(key.getBytes())), ByteBuffer.wrap(key.getBytes()));
        ViewFragment view = markReferenced(dk);
        try
        {
            List<String> files = new ArrayList<String>();
            for (SSTableReader sstr : view.sstables)
            {
                // check if the key actually exists in this sstable, without updating cache and stats
                if (sstr.getPosition(dk, SSTableReader.Operator.EQ, false) != null)
                    files.add(sstr.getFilename());
            }
            return files;
        }
        finally
        {
            SSTableReader.releaseReferences(view.sstables);
        }
    }

    public ColumnFamily getTopLevelColumns(QueryFilter filter, int gcBefore)
    {
        Tracing.trace("Executing single-partition query on {}", name);
        CollationController controller = new CollationController(this, filter, gcBefore);
        ColumnFamily columns = controller.getTopLevelColumns();
        metric.updateSSTableIterated(controller.getSstablesIterated());
        return columns;
    }

    public void cleanupCache()
    {
        Collection<Range<Token>> ranges = StorageService.instance.getLocalRanges(keyspace.getName());

        for (RowCacheKey key : CacheService.instance.rowCache.getKeySet())
        {
            DecoratedKey dk = partitioner.decorateKey(ByteBuffer.wrap(key.key));
            if (key.cfId == metadata.cfId && !Range.isInRanges(dk.token, ranges))
                invalidateCachedRow(dk);
        }
    }

    public static abstract class AbstractScanIterator extends AbstractIterator<Row> implements CloseableIterator<Row>
    {
        public boolean needsFiltering()
        {
            return true;
        }
    }

    /**
      * Iterate over a range of rows and columns from memtables/sstables.
      *
      * @param range The range of keys and columns within those keys to fetch
     */
    private AbstractScanIterator getSequentialIterator(final DataRange range, long now)
    {
        assert !(range.keyRange() instanceof Range) || !((Range)range.keyRange()).isWrapAround() || range.keyRange().right.isMinimum() : range.keyRange();

        final ViewFragment view = markReferenced(range.keyRange());
        Tracing.trace("Executing seq scan across {} sstables for {}", view.sstables.size(), range.keyRange().getString(metadata.getKeyValidator()));

        try
        {
            final CloseableIterator<Row> iterator = RowIteratorFactory.getIterator(view.memtables, view.sstables, range, this, now);

            // todo this could be pushed into SSTableScanner
            return new AbstractScanIterator()
            {
                protected Row computeNext()
                {
                    // pull a row out of the iterator
                    if (!iterator.hasNext())
                        return endOfData();

                    Row current = iterator.next();
                    DecoratedKey key = current.key;

                    if (!range.stopKey().isMinimum() && range.stopKey().compareTo(key) < 0)
                        return endOfData();

                    // skipping outside of assigned range
                    if (!range.contains(key))
                        return computeNext();

                    if (logger.isTraceEnabled())
                        logger.trace("scanned {}", metadata.getKeyValidator().getString(key.key));

                    return current;
                }

                public void close() throws IOException
                {
                    SSTableReader.releaseReferences(view.sstables);
                    iterator.close();
                }
            };
        }
        catch (RuntimeException e)
        {
            // In case getIterator() throws, otherwise the iteror close method releases the references.
            SSTableReader.releaseReferences(view.sstables);
            throw e;
        }
    }

    @VisibleForTesting
    public List<Row> getRangeSlice(final AbstractBounds<RowPosition> range,
                                   List<IndexExpression> rowFilter,
                                   IDiskAtomFilter columnFilter,
                                   int maxResults)
    {
        return getRangeSlice(range, rowFilter, columnFilter, maxResults, System.currentTimeMillis());
    }

    public List<Row> getRangeSlice(final AbstractBounds<RowPosition> range,
                                   List<IndexExpression> rowFilter,
                                   IDiskAtomFilter columnFilter,
                                   int maxResults,
                                   long now)
    {
        return getRangeSlice(makeExtendedFilter(range, columnFilter, rowFilter, maxResults, false, false, now));
    }

    /**
     * Allows generic range paging with the slice column filter.
     * Typically, suppose we have rows A, B, C ... Z having each some columns in [1, 100].
     * And suppose we want to page throught the query that for all rows returns the columns
     * within [25, 75]. For that, we need to be able to do a range slice starting at (row r, column c)
     * and ending at (row Z, column 75), *but* that only return columns in [25, 75].
     * That is what this method allows. The columnRange is the "window" of  columns we are interested
     * in each row, and columnStart (resp. columnEnd) is the start (resp. end) for the first
     * (resp. end) requested row.
     */
    public ExtendedFilter makeExtendedFilter(AbstractBounds<RowPosition> keyRange,
                                             SliceQueryFilter columnRange,
                                             ByteBuffer columnStart,
                                             ByteBuffer columnStop,
                                             List<IndexExpression> rowFilter,
                                             int maxResults,
                                             long now)
    {
        DataRange dataRange = new DataRange.Paging(keyRange, columnRange, columnStart, columnStop, metadata.comparator);
        return ExtendedFilter.create(this, dataRange, rowFilter, maxResults, true, now);
    }

    public List<Row> getRangeSlice(AbstractBounds<RowPosition> range,
                                   List<IndexExpression> rowFilter,
                                   IDiskAtomFilter columnFilter,
                                   int maxResults,
                                   long now,
                                   boolean countCQL3Rows,
                                   boolean isPaging)
    {
        return getRangeSlice(makeExtendedFilter(range, columnFilter, rowFilter, maxResults, countCQL3Rows, isPaging, now));
    }

    public ExtendedFilter makeExtendedFilter(AbstractBounds<RowPosition> range,
                                             IDiskAtomFilter columnFilter,
                                             List<IndexExpression> rowFilter,
                                             int maxResults,
                                             boolean countCQL3Rows,
                                             boolean isPaging,
                                             long timestamp)
    {
        DataRange dataRange;
        if (isPaging)
        {
            assert columnFilter instanceof SliceQueryFilter;
            SliceQueryFilter sfilter = (SliceQueryFilter)columnFilter;
            assert sfilter.slices.length == 1;
            SliceQueryFilter newFilter = new SliceQueryFilter(ColumnSlice.ALL_COLUMNS_ARRAY, sfilter.isReversed(), sfilter.count);
            dataRange = new DataRange.Paging(range, newFilter, sfilter.start(), sfilter.finish(), metadata.comparator);
        }
        else
        {
            dataRange = new DataRange(range, columnFilter);
        }
        return ExtendedFilter.create(this, dataRange, rowFilter, maxResults, countCQL3Rows, timestamp);
    }

    public List<Row> getRangeSlice(ExtendedFilter filter)
    {
        return filter(getSequentialIterator(filter.dataRange, filter.timestamp), filter);
    }

    @VisibleForTesting
    public List<Row> search(AbstractBounds<RowPosition> range,
                            List<IndexExpression> clause,
                            IDiskAtomFilter dataFilter,
                            int maxResults)
    {
        return search(range, clause, dataFilter, maxResults, System.currentTimeMillis());
    }

    public List<Row> search(AbstractBounds<RowPosition> range,
                            List<IndexExpression> clause,
                            IDiskAtomFilter dataFilter,
                            int maxResults,
                            long now)
    {
        return search(makeExtendedFilter(range, dataFilter, clause, maxResults, false, false, now));
    }

    public List<Row> search(ExtendedFilter filter)
    {
        Tracing.trace("Executing indexed scan for {}", filter.dataRange.keyRange().getString(metadata.getKeyValidator()));
        return indexManager.search(filter);
    }

    public List<Row> filter(AbstractScanIterator rowIterator, ExtendedFilter filter)
    {
        logger.trace("Filtering {} for rows matching {}", rowIterator, filter);
        List<Row> rows = new ArrayList<Row>();
        int columnsCount = 0;
        int total = 0, matched = 0;

        try
        {
            while (rowIterator.hasNext() && matched < filter.maxRows() && columnsCount < filter.maxColumns())
            {
                // get the raw columns requested, and additional columns for the expressions if necessary
                Row rawRow = rowIterator.next();
                total++;
                ColumnFamily data = rawRow.cf;

                if (rowIterator.needsFiltering())
                {
                    IDiskAtomFilter extraFilter = filter.getExtraFilter(rawRow.key, data);
                    if (extraFilter != null)
                    {
                        ColumnFamily cf = filter.cfs.getColumnFamily(new QueryFilter(rawRow.key, name, extraFilter, filter.timestamp));
                        if (cf != null)
                            data.addAll(cf, HeapAllocator.instance);
                    }

                    removeDroppedColumns(data);

                    if (!filter.isSatisfiedBy(rawRow.key, data, null))
                        continue;

                    logger.trace("{} satisfies all filter expressions", data);
                    // cut the resultset back to what was requested, if necessary
                    data = filter.prune(rawRow.key, data);
                }
                else
                {
                    removeDroppedColumns(data);
                }

                rows.add(new Row(rawRow.key, data));
                matched++;

                if (data != null)
                    columnsCount += filter.lastCounted(data);
                // Update the underlying filter to avoid querying more columns per slice than necessary and to handle paging
                filter.updateFilter(columnsCount);
            }

            return rows;
        }
        finally
        {
            try
            {
                rowIterator.close();
                Tracing.trace("Scanned {} rows and matched {}", total, matched);
            }
            catch (IOException e)
            {
                throw new RuntimeException(e);
            }
        }
    }

    public AbstractType<?> getComparator()
    {
        return metadata.comparator;
    }

    public void snapshotWithoutFlush(String snapshotName)
    {
        for (ColumnFamilyStore cfs : concatWithIndexes())
        {
            DataTracker.View currentView = cfs.markCurrentViewReferenced();

            try
            {
                for (SSTableReader ssTable : currentView.sstables)
                {
                    File snapshotDirectory = Directories.getSnapshotDirectory(ssTable.descriptor, snapshotName);
                    ssTable.createLinks(snapshotDirectory.getPath()); // hard links
                    if (logger.isDebugEnabled())
                        logger.debug("Snapshot for " + keyspace + " keyspace data file " + ssTable.getFilename() +
                                     " created in " + snapshotDirectory);
                }

                if (cfs.compactionStrategy instanceof LeveledCompactionStrategy)
                    cfs.directories.snapshotLeveledManifest(snapshotName);
            }
            finally
            {
                SSTableReader.releaseReferences(currentView.sstables);
            }
        }
    }

    public List<SSTableReader> getSnapshotSSTableReader(String tag) throws IOException
    {
        Map<Descriptor, Set<Component>> snapshots = directories.sstableLister().snapshots(tag).list();
        List<SSTableReader> readers = new ArrayList<SSTableReader>(snapshots.size());
        for (Map.Entry<Descriptor, Set<Component>> entries : snapshots.entrySet())
            readers.add(SSTableReader.open(entries.getKey(), entries.getValue(), metadata, partitioner));
        return readers;
    }

    /**
     * Take a snap shot of this columnfamily store.
     *
     * @param snapshotName the name of the associated with the snapshot
     */
    public void snapshot(String snapshotName)
    {
        forceBlockingFlush();
        snapshotWithoutFlush(snapshotName);
    }

    public boolean snapshotExists(String snapshotName)
    {
        return directories.snapshotExists(snapshotName);
    }

    public long getSnapshotCreationTime(String snapshotName)
    {
        return directories.snapshotCreationTime(snapshotName);
    }

    /**
     * Clear all the snapshots for a given column family.
     *
     * @param snapshotName the user supplied snapshot name. If left empty,
     *                     all the snapshots will be cleaned.
     */
    public void clearSnapshot(String snapshotName)
    {
        List<File> snapshotDirs = directories.getCFDirectories();
        Directories.clearSnapshot(snapshotName, snapshotDirs);
    }

    public boolean hasUnreclaimedSpace()
    {
        return getLiveDiskSpaceUsed() < getTotalDiskSpaceUsed();
    }

    public long getTotalDiskSpaceUsed()
    {
        return metric.totalDiskSpaceUsed.count();
    }

    public long getLiveDiskSpaceUsed()
    {
        return metric.liveDiskSpaceUsed.count();
    }

    public int getLiveSSTableCount()
    {
        return metric.liveSSTableCount.value();
    }

    /**
     * @return the cached row for @param key if it is already present in the cache.
     * That is, unlike getThroughCache, it will not readAndCache the row if it is not present, nor
     * are these calls counted in cache statistics.
     *
     * Note that this WILL cause deserialization of a SerializingCache row, so if all you
     * need to know is whether a row is present or not, use containsCachedRow instead.
     */
    public ColumnFamily getRawCachedRow(DecoratedKey key)
    {
        if (!isRowCacheEnabled())
            return null;

        IRowCacheEntry cached = CacheService.instance.rowCache.getInternal(new RowCacheKey(metadata.cfId, key));
        return cached == null || cached instanceof RowCacheSentinel ? null : (ColumnFamily) cached;
    }

    /**
     * @return true if @param key is contained in the row cache
     */
    public boolean containsCachedRow(DecoratedKey key)
    {
        return CacheService.instance.rowCache.getCapacity() != 0 && CacheService.instance.rowCache.containsKey(new RowCacheKey(metadata.cfId, key));
    }

    public void invalidateCachedRow(RowCacheKey key)
    {
        CacheService.instance.rowCache.remove(key);
    }

    public void invalidateCachedRow(DecoratedKey key)
    {
        UUID cfId = Schema.instance.getId(keyspace.getName(), this.name);
        if (cfId == null)
            return; // secondary index

        invalidateCachedRow(new RowCacheKey(cfId, key));
    }

    public void forceMajorCompaction() throws InterruptedException, ExecutionException
    {
        CompactionManager.instance.performMaximal(this);
    }

    public static Iterable<ColumnFamilyStore> all()
    {
        List<Iterable<ColumnFamilyStore>> stores = new ArrayList<Iterable<ColumnFamilyStore>>(Schema.instance.getKeyspaces().size());
        for (Keyspace keyspace : Keyspace.all())
        {
            stores.add(keyspace.getColumnFamilyStores());
        }
        return Iterables.concat(stores);
    }

    public Iterable<DecoratedKey> keySamples(Range<Token> range)
    {
        Collection<SSTableReader> sstables = getSSTables();
        Iterable<DecoratedKey>[] samples = new Iterable[sstables.size()];
        int i = 0;
        for (SSTableReader sstable: sstables)
        {
            samples[i++] = sstable.getKeySamples(range);
        }
        return Iterables.concat(samples);
    }

    /**
     * For testing.  No effort is made to clear historical or even the current memtables, nor for
     * thread safety.  All we do is wipe the sstable containers clean, while leaving the actual
     * data files present on disk.  (This allows tests to easily call loadNewSSTables on them.)
     */
    public void clearUnsafe()
    {
        for (final ColumnFamilyStore cfs : concatWithIndexes())
        {
            cfs.runWithCompactionsDisabled(new Callable<Void>()
            {
                public Void call()
                {
                    cfs.data.init();
                    return null;
                }
            }, true);
        }
    }

    /**
     * Truncate deletes the entire column family's data with no expensive tombstone creation
     */
    public void truncateBlocking()
    {
        // We have two goals here:
        // - truncate should delete everything written before truncate was invoked
        // - but not delete anything that isn't part of the snapshot we create.
        // We accomplish this by first flushing manually, then snapshotting, and
        // recording the timestamp IN BETWEEN those actions. Any sstables created
        // with this timestamp or greater time, will not be marked for delete.
        //
        // Bonus complication: since we store replay position in sstable metadata,
        // truncating those sstables means we will replay any CL segments from the
        // beginning if we restart before they [the CL segments] are discarded for
        // normal reasons post-truncate.  To prevent this, we store truncation
        // position in the System keyspace.
        logger.debug("truncating {}", name);

        if (DatabaseDescriptor.isAutoSnapshot())
        {
            // flush the CF being truncated before forcing the new segment
            forceBlockingFlush();

            // sleep a little to make sure that our truncatedAt comes after any sstable
            // that was part of the flushed we forced; otherwise on a tie, it won't get deleted.
            Uninterruptibles.sleepUninterruptibly(1, TimeUnit.MILLISECONDS);
        }

        // nuke the memtable data w/o writing to disk first
        Keyspace.switchLock.writeLock().lock();
        try
        {
            for (ColumnFamilyStore cfs : concatWithIndexes())
            {
                Memtable mt = cfs.getMemtableThreadSafe();
                if (!mt.isClean())
                    mt.cfs.data.renewMemtable();
            }
        }
        finally
        {
            Keyspace.switchLock.writeLock().unlock();
        }

        Runnable truncateRunnable = new Runnable()
        {
            public void run()
            {
                logger.debug("Discarding sstable data for truncated CF + indexes");

                final long truncatedAt = System.currentTimeMillis();
                if (DatabaseDescriptor.isAutoSnapshot())
                    snapshot(Keyspace.getTimestampedSnapshotName(name));

                ReplayPosition replayAfter = discardSSTables(truncatedAt);

                for (SecondaryIndex index : indexManager.getIndexes())
                    index.truncateBlocking(truncatedAt);

                SystemKeyspace.saveTruncationRecord(ColumnFamilyStore.this, truncatedAt, replayAfter);

                logger.debug("cleaning out row cache");
                for (RowCacheKey key : CacheService.instance.rowCache.getKeySet())
                {
                    if (key.cfId == metadata.cfId)
                        invalidateCachedRow(key);
                }
            }
        };

        runWithCompactionsDisabled(Executors.callable(truncateRunnable), true);
        logger.debug("truncate complete");
    }

    public <V> V runWithCompactionsDisabled(Callable<V> callable, boolean interruptValidation)
    {
        // synchronize so that concurrent invocations don't re-enable compactions partway through unexpectedly,
        // and so we only run one major compaction at a time
        synchronized (this)
        {
            logger.debug("Cancelling in-progress compactions for {}", metadata.cfName);

            Iterable<ColumnFamilyStore> selfWithIndexes = concatWithIndexes();
            for (ColumnFamilyStore cfs : selfWithIndexes)
                cfs.getCompactionStrategy().pause();
            try
            {
                // interrupt in-progress compactions
                Function<ColumnFamilyStore, CFMetaData> f = new Function<ColumnFamilyStore, CFMetaData>()
                {
                    public CFMetaData apply(ColumnFamilyStore cfs)
                    {
                        return cfs.metadata;
                    }
                };
                Iterable<CFMetaData> allMetadata = Iterables.transform(selfWithIndexes, f);
                CompactionManager.instance.interruptCompactionFor(allMetadata, interruptValidation);

                // wait for the interruption to be recognized
                long start = System.nanoTime();
                long delay = TimeUnit.MINUTES.toNanos(1);
                while (System.nanoTime() - start < delay)
                {
                    if (CompactionManager.instance.isCompacting(selfWithIndexes))
                        Uninterruptibles.sleepUninterruptibly(100, TimeUnit.MILLISECONDS);
                    else
                        break;
                }

                // doublecheck that we finished, instead of timing out
                for (ColumnFamilyStore cfs : selfWithIndexes)
                {
                    if (!cfs.getDataTracker().getCompacting().isEmpty())
                    {
                        logger.warn("Unable to cancel in-progress compactions for {}.  Probably there is an unusually large row in progress somewhere.  It is also possible that buggy code left some sstables compacting after it was done with them", metadata.cfName);
                    }
                }
                logger.debug("Compactions successfully cancelled");

                // run our task
                try
                {
                    return callable.call();
                }
                catch (Exception e)
                {
                    throw new RuntimeException(e);
                }
            }
            finally
            {
                for (ColumnFamilyStore cfs : selfWithIndexes)
                    cfs.getCompactionStrategy().resume();
            }
        }
    }

    public Iterable<SSTableReader> markAllCompacting()
    {
        Callable<Iterable<SSTableReader>> callable = new Callable<Iterable<SSTableReader>>()
        {
            public Iterable<SSTableReader> call() throws Exception
            {
                assert data.getCompacting().isEmpty() : data.getCompacting();
                Iterable<SSTableReader> sstables = Lists.newArrayList(AbstractCompactionStrategy.filterSuspectSSTables(getSSTables()));
                if (Iterables.isEmpty(sstables))
                    return null;
                boolean success = data.markCompacting(sstables);
                assert success : "something marked things compacting while compactions are disabled";
                return sstables;
            }
        };

        return runWithCompactionsDisabled(callable, false);
    }

    public long getBloomFilterFalsePositives()
    {
        return metric.bloomFilterFalsePositives.value();
    }

    public long getRecentBloomFilterFalsePositives()
    {
        return metric.recentBloomFilterFalsePositives.value();
    }

    public double getBloomFilterFalseRatio()
    {
        return metric.bloomFilterFalseRatio.value();
    }

    public double getRecentBloomFilterFalseRatio()
    {
        return metric.recentBloomFilterFalseRatio.value();
    }

    public long getBloomFilterDiskSpaceUsed()
    {
        return metric.bloomFilterDiskSpaceUsed.value();
    }

    @Override
    public String toString()
    {
        return "CFS(" +
               "Keyspace='" + keyspace.getName() + '\'' +
               ", ColumnFamily='" + name + '\'' +
               ')';
    }

    public void disableAutoCompaction()
    {
        // we don't use CompactionStrategy.pause since we don't want users flipping that on and off
        // during runWithCompactionsDisabled
        this.compactionStrategy.disable();
    }

    public void enableAutoCompaction()
    {
        enableAutoCompaction(false);
    }

    /**
     * used for tests - to be able to check things after a minor compaction
     * @param waitForFutures if we should block until autocompaction is done
     */
    @VisibleForTesting
    public void enableAutoCompaction(boolean waitForFutures)
    {
        this.compactionStrategy.enable();
        List<Future<?>> futures = CompactionManager.instance.submitBackground(this);
        if (waitForFutures)
            FBUtilities.waitOnFutures(futures);
    }

    public boolean isAutoCompactionDisabled()
    {
        return !this.compactionStrategy.isEnabled();
    }

    /*
     JMX getters and setters for the Default<T>s.
       - get/set minCompactionThreshold
       - get/set maxCompactionThreshold
       - get     memsize
       - get     memops
       - get/set memtime
     */

    public AbstractCompactionStrategy getCompactionStrategy()
    {
        assert compactionStrategy != null : "No compaction strategy set yet";
        return compactionStrategy;
    }

    public void setCompactionThresholds(int minThreshold, int maxThreshold)
    {
        validateCompactionThresholds(minThreshold, maxThreshold);

        minCompactionThreshold.set(minThreshold);
        maxCompactionThreshold.set(maxThreshold);

        // this is called as part of CompactionStrategy constructor; avoid circular dependency by checking for null
        if (compactionStrategy != null)
            CompactionManager.instance.submitBackground(this);
    }

    public int getMinimumCompactionThreshold()
    {
        return minCompactionThreshold.value();
    }

    public void setMinimumCompactionThreshold(int minCompactionThreshold)
    {
        validateCompactionThresholds(minCompactionThreshold, maxCompactionThreshold.value());
        this.minCompactionThreshold.set(minCompactionThreshold);
    }

    public int getMaximumCompactionThreshold()
    {
        return maxCompactionThreshold.value();
    }

    public void setMaximumCompactionThreshold(int maxCompactionThreshold)
    {
        validateCompactionThresholds(minCompactionThreshold.value(), maxCompactionThreshold);
        this.maxCompactionThreshold.set(maxCompactionThreshold);
    }

    private void validateCompactionThresholds(int minThreshold, int maxThreshold)
    {
        if (minThreshold > maxThreshold)
            throw new RuntimeException(String.format("The min_compaction_threshold cannot be larger than the max_compaction_threshold. " +
                                                     "Min is '%d', Max is '%d'.", minThreshold, maxThreshold));

        if (maxThreshold == 0 || minThreshold == 0)
            throw new RuntimeException("Disabling compaction by setting min_compaction_threshold or max_compaction_threshold to 0 " +
                    "is deprecated, set the compaction strategy option 'enabled' to 'false' instead or use the nodetool command 'disableautocompaction'.");
    }

    public double getTombstonesPerSlice()
    {
        return metric.tombstoneScannedHistogram.getSnapshot().getMedian();
    }

    public double getLiveCellsPerSlice()
    {
        return metric.liveScannedHistogram.getSnapshot().getMedian();
    }

    // End JMX get/set.

    public long estimateKeys()
    {
        return data.estimatedKeys();
    }

    public long[] getEstimatedRowSizeHistogram()
    {
        return metric.estimatedRowSizeHistogram.value();
    }

    public long[] getEstimatedColumnCountHistogram()
    {
        return metric.estimatedColumnCountHistogram.value();
    }

    public double getCompressionRatio()
    {
        return metric.compressionRatio.value();
    }

    /** true if this CFS contains secondary index data */
    public boolean isIndex()
    {
        return partitioner instanceof LocalPartitioner;
    }

    private ByteBuffer intern(ByteBuffer name)
    {
        ByteBuffer internedName = internedNames.get(name);
        if (internedName == null)
        {
            internedName = ByteBufferUtil.clone(name);
            ByteBuffer concurrentName = internedNames.putIfAbsent(internedName, internedName);
            if (concurrentName != null)
                internedName = concurrentName;
        }
        return internedName;
    }

    public ByteBuffer internOrCopy(ByteBuffer name, Allocator allocator)
    {
        if (internedNames.size() >= INTERN_CUTOFF)
            return allocator.clone(name);

        return intern(name);
    }

    public ByteBuffer maybeIntern(ByteBuffer name)
    {
        if (internedNames.size() >= INTERN_CUTOFF)
            return null;

        return intern(name);
    }

    public Iterable<ColumnFamilyStore> concatWithIndexes()
    {
        return Iterables.concat(indexManager.getIndexesBackedByCfs(), Collections.singleton(this));
    }

    public Set<Memtable> getMemtablesPendingFlush()
    {
        return data.getMemtablesPendingFlush();
    }

    public List<String> getBuiltIndexes()
    {
       return indexManager.getBuiltIndexes();
    }

    public int getUnleveledSSTables()
    {
        return this.compactionStrategy instanceof LeveledCompactionStrategy
               ? ((LeveledCompactionStrategy) this.compactionStrategy).getLevelSize(0)
               : 0;
    }

    public int[] getSSTableCountPerLevel()
    {
        return compactionStrategy instanceof LeveledCompactionStrategy
               ? ((LeveledCompactionStrategy) compactionStrategy).getAllLevelSize()
               : null;
    }

    public static class ViewFragment
    {
        public final List<SSTableReader> sstables;
        public final Iterable<Memtable> memtables;

        public ViewFragment(List<SSTableReader> sstables, Iterable<Memtable> memtables)
        {
            this.sstables = sstables;
            this.memtables = memtables;
        }
    }

    /**
     * Returns the creation time of the oldest memtable not fully flushed yet.
     */
    public long oldestUnflushedMemtable()
    {
        DataTracker.View view = data.getView();
        long oldest = view.memtable.creationTime();
        for (Memtable memtable : view.memtablesPendingFlush)
            oldest = Math.min(oldest, memtable.creationTime());
        return oldest;
    }

    public boolean isEmpty()
    {
        DataTracker.View view = data.getView();
        return view.sstables.isEmpty() && view.memtable.getOperations() == 0 && view.memtablesPendingFlush.isEmpty();
    }

    private boolean isRowCacheEnabled()
    {
        return !(metadata.getCaching() == Caching.NONE
              || metadata.getCaching() == Caching.KEYS_ONLY
              || CacheService.instance.rowCache.getCapacity() == 0);
    }

    /**
     * Discard all SSTables that were created before given timestamp.
     *
     * Caller should first ensure that comapctions have quiesced.
     *
     * @param truncatedAt The timestamp of the truncation
     *                    (all SSTables before that timestamp are going be marked as compacted)
     *
     * @return the most recent replay position of the truncated data
     */
    public ReplayPosition discardSSTables(long truncatedAt)
    {
        assert data.getCompacting().isEmpty() : data.getCompacting();

        List<SSTableReader> truncatedSSTables = new ArrayList<SSTableReader>();

        for (SSTableReader sstable : getSSTables())
        {
            if (!sstable.newSince(truncatedAt))
                truncatedSSTables.add(sstable);
        }

        if (truncatedSSTables.isEmpty())
            return ReplayPosition.NONE;

        markObsolete(truncatedSSTables, OperationType.UNKNOWN);
        return ReplayPosition.getReplayPosition(truncatedSSTables);
    }

    public double getDroppableTombstoneRatio()
    {
        return getDataTracker().getDroppableTombstoneRatio();
    }

    public long getTruncationTime()
    {
        Pair<ReplayPosition, Long> truncationRecord = SystemKeyspace.getTruncationRecords().get(metadata.cfId);
        return truncationRecord == null ? Long.MIN_VALUE : truncationRecord.right;
    }
}<|MERGE_RESOLUTION|>--- conflicted
+++ resolved
@@ -325,19 +325,6 @@
         try
         {
             unregisterMBean();
-<<<<<<< HEAD
-
-            SystemKeyspace.removeTruncationRecord(metadata.cfId);
-            data.unreferenceSSTables();
-            indexManager.invalidate();
-
-            for (RowCacheKey key : CacheService.instance.rowCache.getKeySet())
-            {
-                if (key.cfId == metadata.cfId)
-                    invalidateCachedRow(key);
-            }
-=======
->>>>>>> 8a51a72f
         }
         catch (Exception e)
         {
@@ -347,7 +334,7 @@
 
         compactionStrategy.shutdown();
 
-        SystemTable.removeTruncationRecord(metadata.cfId);
+        SystemKeyspace.removeTruncationRecord(metadata.cfId);
         data.unreferenceSSTables();
         indexManager.invalidate();
 
