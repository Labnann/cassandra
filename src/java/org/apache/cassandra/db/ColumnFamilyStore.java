--- conflicted
+++ resolved
@@ -391,53 +391,8 @@
 
         indexManager.reload();
 
-<<<<<<< HEAD
-        // If the CF comparator has changed, we need to change the memtable,
-        // because the old one still aliases the previous comparator.
-        if (data.getView().getCurrentMemtable().initialComparator != metadata.comparator)
-            switchMemtable();
-    }
-
-    void scheduleFlush()
-    {
-        int period = metadata.params.memtableFlushPeriodInMs*6;
-        //int period = 20;
-        if (period > 0)
-        {
-            logger.trace("scheduling flush in {} ms", period);
-            logger.debug("scheduling flush in {} ms, metadata.params.memtableFlushPeriodInMs:{}", period, metadata.params.memtableFlushPeriodInMs);
-            WrappedRunnable runnable = new WrappedRunnable()
-            {
-                protected void runMayThrow()
-                {
-                    synchronized (data)
-                    {
-                        Memtable current = data.getView().getCurrentMemtable();
-                        // if we're not expired, we've been hit by a scheduled flush for an already flushed memtable, so ignore
-                        //if (current.isExpired() && current.getLiveDataSize() > 10485760)///////////////
-                        if (current.isExpired())
-                        {
-                            logger.debug("----flushing memtable, size: {}", current.getLiveDataSize());
-                            if (current.isClean())
-                            {
-                                // if we're still clean, instead of swapping just reschedule a flush for later
-                                scheduleFlush();
-                            }
-                            else
-                            {
-                                // we'll be rescheduled by the constructor of the Memtable.
-                                forceFlush();
-                            }
-                        }
-                    }
-                }
-            };
-            ScheduledExecutors.scheduledTasks.schedule(runnable, period, TimeUnit.MILLISECONDS);
-        }
-=======
         memtableFactory = metadata().params.memtable.factory();
         switchMemtableOrNotify(FlushReason.SCHEMA_CHANGE, Memtable::metadataUpdated);
->>>>>>> abe09cff
     }
 
     public long getCFSMemTableSize(){
@@ -447,21 +402,22 @@
 
     public static Runnable getBackgroundCompactionTaskSubmitter()
     {
-<<<<<<< HEAD
-        return new Runnable()
-        {
-            public void run()
-            {
-                for (Keyspace keyspace : Keyspace.all()){
-                    for (ColumnFamilyStore cfs : keyspace.getColumnFamilyStores()){
-                        if(!cfs.name.equals("globalReplicaTable")){
-                            logger.debug("in getBackgroundCompactionTaskSubmitter, cfs.name:{}",cfs.name);
-                            CompactionManager.instance.submitBackground(cfs);
+
+        return () -> {
+            for (Keyspace keyspace : Keyspace.all()){
+                for (ColumnFamilyStore cfs : keyspace.getColumnFamilyStores()){
+                    if(!cfs.name.equals("globalReplicaTable")){
+                        logger.debug("in getBackgroundCompactionTaskSubmitter, cfs.name:{}",cfs.name);
+                        CompactionManager.instance.submitBackground(cfs);
                         }
-                    }
                 }
             }
         };
+    }
+
+    public Map<String, String> getCompactionParameters()
+    {
+        return compactionStrategyManager.getCompactionParams().asMap();
     }
 
 ////////////////////
@@ -483,21 +439,6 @@
         };
     }
 //////////////////
-
-    public void setCompactionParametersJson(String options)
-=======
-        return () -> {
-            for (Keyspace keyspace : Keyspace.all())
-                for (ColumnFamilyStore cfs : keyspace.getColumnFamilyStores())
-                    CompactionManager.instance.submitBackground(cfs);
-        };
-    }
-
-    public Map<String, String> getCompactionParameters()
->>>>>>> abe09cff
-    {
-        return compactionStrategyManager.getCompactionParams().asMap();
-    }
 
     public String getCompactionParametersJson()
     {
@@ -1067,20 +1008,10 @@
     {
         synchronized (data)
         {
-<<<<<<< HEAD
-            //if (data.getView().getCurrentMemtable() == memtable && memtable.getLiveDataSize() > 20971520){
-            if (data.getView().getCurrentMemtable() == memtable){
-                //logger.debug("-----switchMemtableIfCurrent memtable, size: {}, return", memtable.getLiveDataSize());
-                return switchMemtable();
-            }
-        }
-
-=======
             if (data.getView().getCurrentMemtable() == memtable)
                 return switchMemtable(reason);
         }
         logger.debug("Memtable is no longer current, returning future that completes when current flushing operation completes");
->>>>>>> abe09cff
         return waitForFlushes();
     }
 
@@ -1178,21 +1109,7 @@
         // we grab the current memtable; once any preceding memtables have flushed, we know its
         // commitLogLowerBound has been set (as this it is set with the upper bound of the preceding memtable)
         final Memtable current = data.getView().getCurrentMemtable();
-<<<<<<< HEAD
-        /*if(current.getLiveDataSize() < 10485760){//////
-            logger.debug("in waitForFlushes memtable return, size: {}", current.getLiveDataSize());
-            return null;
-        }//////*/
-
-        ListenableFutureTask<CommitLogPosition> task = ListenableFutureTask.create(() -> {
-            logger.debug("forceFlush requested but everything is clean in {}", name);
-            return current.getCommitLogLowerBound();
-        });
-        postFlushExecutor.execute(task);
-        return task;
-=======
         return postFlushExecutor.submit(current::getCommitLogLowerBound);
->>>>>>> abe09cff
     }
 
     public CommitLogPosition forceBlockingFlush(FlushReason reason)
@@ -1530,49 +1447,8 @@
     @Override
     public Future<CommitLogPosition> signalFlushRequired(Memtable memtable, FlushReason reason)
     {
-<<<<<<< HEAD
-        public void run()
-        {
-            float largestRatio = 0f;
-            Memtable largest = null;
-            float liveOnHeap = 0, liveOffHeap = 0;
-            for (ColumnFamilyStore cfs : ColumnFamilyStore.all())
-            {
-                // we take a reference to the current main memtable for the CF prior to snapping its ownership ratios
-                // to ensure we have some ordering guarantee for performing the switchMemtableIf(), i.e. we will only
-                // swap if the memtables we are measuring here haven't already been swapped by the time we try to swap them
-                Memtable current = cfs.getTracker().getView().getCurrentMemtable();
-
-                /////////////////////
-                //if(cfs.name.equals("usertable") && current.getLiveDataSize() < 20971520){
-                /*if(current.getLiveDataSize() < 20971520){
-                    logger.debug("-----ignore FlushLargestColumnFamily memtable, size: {}, cfs.name:{}", current.getLiveDataSize(), cfs.name);
-                    continue;
-                }*/
-                //logger.debug("-----FlushLargestColumnFamily current memtable, size: {}", current.getLiveDataSize());
-                // find the total ownership ratio for the memtable and all SecondaryIndexes owned by this CF,
-                // both on- and off-heap, and select the largest of the two ratios to weight this CF
-                float onHeap = 0f, offHeap = 0f;
-                onHeap += current.getAllocator().onHeap().ownershipRatio();
-                offHeap += current.getAllocator().offHeap().ownershipRatio();
-
-                for (ColumnFamilyStore indexCfs : cfs.indexManager.getAllIndexColumnFamilyStores())
-                {
-                    MemtableAllocator allocator = indexCfs.getTracker().getView().getCurrentMemtable().getAllocator();
-                    onHeap += allocator.onHeap().ownershipRatio();
-                    offHeap += allocator.offHeap().ownershipRatio();
-                }
-
-                float ratio = Math.max(onHeap, offHeap);
-                if (ratio > largestRatio)
-                {
-                    largest = current;
-                    largestRatio = ratio;
-                }
-=======
         return switchMemtableIfCurrent(memtable, reason);
     }
->>>>>>> abe09cff
 
     @Override
     public Memtable getCurrentMemtable()
@@ -1580,41 +1456,10 @@
         return data.getView().getCurrentMemtable();
     }
 
-<<<<<<< HEAD
-            if (largest != null)
-            {
-                StorageService.instance.largestCFS = largest.cfs;
-                //logger.debug("-----FlushLargestColumnFamily largest memtable, size: {}", largest.getLiveDataSize());
-                /*if(largest.getLiveDataSize() < 20971520){
-                    logger.debug("-----FlushLargestColumnFamily memtable, size: {}, return", largest.getLiveDataSize());
-                    //continue;
-                }else{////*/
-                float usedOnHeap = Memtable.MEMORY_POOL.onHeap.usedRatio();
-                float usedOffHeap = Memtable.MEMORY_POOL.offHeap.usedRatio();
-                float flushingOnHeap = Memtable.MEMORY_POOL.onHeap.reclaimingRatio();
-                float flushingOffHeap = Memtable.MEMORY_POOL.offHeap.reclaimingRatio();
-                float thisOnHeap = largest.getAllocator().onHeap().ownershipRatio();
-                float thisOffHeap = largest.getAllocator().offHeap().ownershipRatio();
-                logger.debug("Flushing largest {} to free up room. Used total: {}, live: {}, flushing: {}, this: {}",
-                            largest.cfs, ratio(usedOnHeap, usedOffHeap), ratio(liveOnHeap, liveOffHeap),
-                            ratio(flushingOnHeap, flushingOffHeap), ratio(thisOnHeap, thisOffHeap));
-                largest.cfs.switchMemtableIfCurrent(largest);
-                //}////
-                /*try{
-                    Thread.currentThread().sleep(10000);//10s
-                } catch (Exception e)
-                {
-                    logger.debug("sleep error!", e);
-                }*/
-
-            }
-        }
-=======
     public static Iterable<Memtable> activeMemtables()
     {
         return Iterables.transform(ColumnFamilyStore.all(),
                                    cfs -> cfs.getTracker().getView().getCurrentMemtable());
->>>>>>> abe09cff
     }
 
     @Override
@@ -2000,7 +1845,7 @@
     void replaceFlushed(Memtable memtable, Collection<SSTableReader> sstables)
     {
         data.replaceFlushed(memtable, sstables);
-        if (sstables != null && !sstables.isEmpty())
+        if (sstables != null && !sstables.isEmpty() && StorageService.instance.FlushTriggeredCompaction && !cfs.name.equals("globalReplicaTable")) //////
             CompactionManager.instance.submitBackground(this);
     }
 
