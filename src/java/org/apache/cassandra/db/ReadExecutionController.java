/*
 * Licensed to the Apache Software Foundation (ASF) under one
 * or more contributor license agreements.  See the NOTICE file
 * distributed with this work for additional information
 * regarding copyright ownership.  The ASF licenses this file
 * to you under the Apache License, Version 2.0 (the
 * "License"); you may not use this file except in compliance
 * with the License.  You may obtain a copy of the License at
 *
 *     http://www.apache.org/licenses/LICENSE-2.0
 *
 * Unless required by applicable law or agreed to in writing, software
 * distributed under the License is distributed on an "AS IS" BASIS,
 * WITHOUT WARRANTIES OR CONDITIONS OF ANY KIND, either express or implied.
 * See the License for the specific language governing permissions and
 * limitations under the License.
 */
package org.apache.cassandra.db;

import java.nio.ByteBuffer;
import java.util.concurrent.TimeUnit;

import com.google.common.annotations.VisibleForTesting;

import org.apache.cassandra.db.filter.DataLimits;
import org.apache.cassandra.index.Index;
import org.apache.cassandra.schema.TableMetadata;
import org.apache.cassandra.utils.MonotonicClock;
import org.apache.cassandra.utils.concurrent.OpOrder;

import static org.apache.cassandra.utils.MonotonicClock.Global.preciseTime;

public class ReadExecutionController implements AutoCloseable
{
    private static final long NO_SAMPLING = Long.MIN_VALUE;

    // For every reads
    private final OpOrder.Group baseOp;
    private final TableMetadata baseMetadata; // kept to sanity check that we have take the op order on the right table

    // For index reads
    private final ReadExecutionController indexController;
    private final WriteContext writeContext;
    private final ReadCommand command;
    static MonotonicClock clock = preciseTime;

    private final long createdAtNanos; // Only used while sampling

    private final RepairedDataInfo repairedDataInfo;
    private long oldestUnrepairedTombstone = Long.MAX_VALUE;

    ReadExecutionController(ReadCommand command,
                            OpOrder.Group baseOp,
                            TableMetadata baseMetadata,
                            ReadExecutionController indexController,
                            WriteContext writeContext,
                            long createdAtNanos,
                            boolean trackRepairedStatus)
    {
        // We can have baseOp == null, but only when empty() is called, in which case the controller will never really be used
        // (which validForReadOn should ensure). But if it's not null, we should have the proper metadata too.
        assert (baseOp == null) == (baseMetadata == null);
        this.baseOp = baseOp;
        this.baseMetadata = baseMetadata;
        this.indexController = indexController;
        this.writeContext = writeContext;
        this.command = command;
        this.createdAtNanos = createdAtNanos;

        if (trackRepairedStatus)
        {
            DataLimits.Counter repairedReadCount = command.limits().newCounter(command.nowInSec(),
                                                                               false,
                                                                               command.selectsFullPartition(),
                                                                               metadata().enforceStrictLiveness()).onlyCount();
            repairedDataInfo = new RepairedDataInfo(repairedReadCount);
        }
        else
        {
            repairedDataInfo = RepairedDataInfo.NO_OP_REPAIRED_DATA_INFO;
        }
    }

    public ReadExecutionController indexReadController()
    {
        return indexController;
    }

    public WriteContext getWriteContext()
    {
        return writeContext;
    }

    long oldestUnrepairedTombstone()
    {
        return oldestUnrepairedTombstone;
    }
    
    void updateMinOldestUnrepairedTombstone(long candidate)
    {
        oldestUnrepairedTombstone = Math.min(oldestUnrepairedTombstone, candidate);
    }

    boolean validForReadOn(ColumnFamilyStore cfs)
    {
        return baseOp != null && cfs.metadata.id.equals(baseMetadata.id);
    }

    public static ReadExecutionController empty()
    {
        return new ReadExecutionController(null, null, null, null, null, NO_SAMPLING, false);
    }

    /**
     * Creates an execution controller for the provided command.
     * <p>
     * Note: no code should use this method outside of {@link ReadCommand#executionController} (for
     * consistency sake) and you should use that latter method if you need an execution controller.
     *
     * @param command the command for which to create a controller.
     * @return the created execution controller, which must always be closed.
     */
    @SuppressWarnings("resource") // ops closed during controller close
    static ReadExecutionController forCommand(ReadCommand command, boolean trackRepairedStatus)
    {
<<<<<<< HEAD
        //ColumnFamilyStore baseCfs = Keyspace.openAndGetStore(command.metadata());
        //ColumnFamilyStore indexCfs = maybeGetIndexCfs(baseCfs, command);

        ColumnFamilyStore baseCfs = command.getColumnFamilyStorefromMultiReplicas(command.metadata());
        ColumnFamilyStore indexCfs = maybeGetIndexCfs(baseCfs, command);
=======
        ColumnFamilyStore baseCfs = Keyspace.openAndGetStore(command.metadata());
        ColumnFamilyStore indexCfs = maybeGetIndexCfs(command);

        long createdAtNanos = baseCfs.metric.topLocalReadQueryTime.isEnabled() ? clock.now() : NO_SAMPLING;
>>>>>>> abe09cff

        if (indexCfs == null)
            return new ReadExecutionController(command, baseCfs.readOrdering.start(), baseCfs.metadata(), null, null, createdAtNanos, trackRepairedStatus);

        OpOrder.Group baseOp = null;
        WriteContext writeContext = null;
        ReadExecutionController indexController = null;
        // OpOrder.start() shouldn't fail, but better safe than sorry.
        try
        {
            baseOp = baseCfs.readOrdering.start();
            indexController = new ReadExecutionController(command, indexCfs.readOrdering.start(), indexCfs.metadata(), null, null, NO_SAMPLING, false);
            /*
             * TODO: this should perhaps not open and maintain a writeOp for the full duration, but instead only *try*
             * to delete stale entries, without blocking if there's no room
             * as it stands, we open a writeOp and keep it open for the duration to ensure that should this CF get flushed to make room we don't block the reclamation of any room being made
             */
            writeContext = baseCfs.keyspace.getWriteHandler().createContextForRead();
            return new ReadExecutionController(command, baseOp, baseCfs.metadata(), indexController, writeContext, createdAtNanos, trackRepairedStatus);
        }
        catch (RuntimeException e)
        {
            // Note that must have writeContext == null since ReadOrderGroup ctor can't fail
            assert writeContext == null;
            try
            {
                if (baseOp != null)
                    baseOp.close();
            }
            finally
            {
                if (indexController != null)
                    indexController.close();
            }
            throw e;
        }
    }

    private static ColumnFamilyStore maybeGetIndexCfs(ReadCommand command)
    {
        Index.QueryPlan queryPlan = command.indexQueryPlan();
        if (queryPlan == null)
            return null;

        // only the index groups with a single member are allowed to have a backing table
        return queryPlan.getFirst().getBackingTable().orElse(null);
    }

    public TableMetadata metadata()
    {
        return baseMetadata;
    }

    public void close()
    {
        try
        {
            if (baseOp != null)
                baseOp.close();
        }
        finally
        {
            if (indexController != null)
            {
                try
                {
                    indexController.close();
                }
                finally
                {
                    writeContext.close();
                }
            }
        }

        if (createdAtNanos != NO_SAMPLING)
            addSample();
    }

    public boolean isTrackingRepairedStatus()
    {
        return repairedDataInfo != RepairedDataInfo.NO_OP_REPAIRED_DATA_INFO;
    }

    @VisibleForTesting
    public ByteBuffer getRepairedDataDigest()
    {
        return repairedDataInfo.getDigest();
    }

    @VisibleForTesting
    public boolean isRepairedDataDigestConclusive()
    {
        return repairedDataInfo.isConclusive();
    }
    
    public RepairedDataInfo getRepairedDataInfo()
    {
        return repairedDataInfo;
    }

    private void addSample()
    {
        String cql = command.toCQLString();
        int timeMicros = (int) Math.min(TimeUnit.NANOSECONDS.toMicros(clock.now() - createdAtNanos), Integer.MAX_VALUE);
        ColumnFamilyStore cfs = ColumnFamilyStore.getIfExists(baseMetadata.id);
        if (cfs != null)
            cfs.metric.topLocalReadQueryTime.addSample(cql, timeMicros);
    }
}<|MERGE_RESOLUTION|>--- conflicted
+++ resolved
@@ -123,18 +123,13 @@
     @SuppressWarnings("resource") // ops closed during controller close
     static ReadExecutionController forCommand(ReadCommand command, boolean trackRepairedStatus)
     {
-<<<<<<< HEAD
         //ColumnFamilyStore baseCfs = Keyspace.openAndGetStore(command.metadata());
         //ColumnFamilyStore indexCfs = maybeGetIndexCfs(baseCfs, command);
 
         ColumnFamilyStore baseCfs = command.getColumnFamilyStorefromMultiReplicas(command.metadata());
-        ColumnFamilyStore indexCfs = maybeGetIndexCfs(baseCfs, command);
-=======
-        ColumnFamilyStore baseCfs = Keyspace.openAndGetStore(command.metadata());
         ColumnFamilyStore indexCfs = maybeGetIndexCfs(command);
 
         long createdAtNanos = baseCfs.metric.topLocalReadQueryTime.isEnabled() ? clock.now() : NO_SAMPLING;
->>>>>>> abe09cff
 
         if (indexCfs == null)
             return new ReadExecutionController(command, baseCfs.readOrdering.start(), baseCfs.metadata(), null, null, createdAtNanos, trackRepairedStatus);
