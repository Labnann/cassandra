--- conflicted
+++ resolved
@@ -50,7 +50,6 @@
 import org.apache.cassandra.db.lifecycle.View;
 import org.apache.cassandra.db.monitoring.ApproximateTime;
 import org.apache.cassandra.db.monitoring.MonitorableImpl;
-<<<<<<< HEAD
 import org.apache.cassandra.db.partitions.PartitionIterator;
 import org.apache.cassandra.db.partitions.PurgeFunction;
 import org.apache.cassandra.db.partitions.UnfilteredPartitionIterator;
@@ -59,13 +58,11 @@
 import org.apache.cassandra.db.rows.RangeTombstoneMarker;
 import org.apache.cassandra.db.rows.Row;
 import org.apache.cassandra.db.rows.UnfilteredRowIterator;
-=======
 import org.apache.cassandra.db.partitions.*;
 import org.apache.cassandra.db.rows.*;
 import org.apache.cassandra.db.transform.RTBoundCloser;
 import org.apache.cassandra.db.transform.RTBoundValidator;
 import org.apache.cassandra.db.transform.RTBoundValidator.Stage;
->>>>>>> fd47391a
 import org.apache.cassandra.db.transform.StoppingTransformation;
 import org.apache.cassandra.db.transform.Transformation;
 import org.apache.cassandra.dht.AbstractBounds;
@@ -461,14 +458,9 @@
 
         try
         {
-<<<<<<< HEAD
-            resultIterator = withStateTracking(resultIterator);
-            resultIterator = withMetricsRecording(withoutPurgeableTombstones(resultIterator, cfs), cfs.metric, startTimeNanos, resultIterator, cfs);
-=======
             iterator = withStateTracking(iterator);
             iterator = RTBoundValidator.validate(withoutPurgeableTombstones(iterator, cfs), Stage.PURGED, false);
-            iterator = withMetricsRecording(iterator, cfs.metric, startTimeNanos);
->>>>>>> fd47391a
+            iterator = withMetricsRecording(withoutPurgeableTombstones(resultIterator, cfs), cfs.metric, startTimeNanos, iterator, cfs);
 
             // If we've used a 2ndary index, we know the result already satisfy the primary expression used, so
             // no point in checking it again.
@@ -617,7 +609,6 @@
 //                    logger.warn(msg);
                 }
 
-<<<<<<< HEAD
                 Tracing.trace("Read {} live and {} tombstone cells{}", liveRows, tombstones, (warnTombstones ? " (see tombstone_warn_threshold)" : ""));
 //                logger.info("Read {} live and {} tombstone cells{}", liveRows, tombstones, (warnTombstones ? " (see tombstone_warn_threshold)" : ""));
 
@@ -661,11 +652,6 @@
                         GlobalFilterService.instance().saveFiltersToDisk();
                     }
                 }
-=======
-                Tracing.trace("Read {} live rows and {} tombstone cells{}",
-                        liveRows, tombstones,
-                        (warnTombstones ? " (see tombstone_warn_threshold)" : ""));
->>>>>>> fd47391a
             }
         };
 
