/*
 * Licensed to the Apache Software Foundation (ASF) under one
 * or more contributor license agreements.  See the NOTICE file
 * distributed with this work for additional information
 * regarding copyright ownership.  The ASF licenses this file
 * to you under the Apache License, Version 2.0 (the
 * "License"); you may not use this file except in compliance
 * with the License.  You may obtain a copy of the License at
 *
 *     http://www.apache.org/licenses/LICENSE-2.0
 *
 * Unless required by applicable law or agreed to in writing, software
 * distributed under the License is distributed on an "AS IS" BASIS,
 * WITHOUT WARRANTIES OR CONDITIONS OF ANY KIND, either express or implied.
 * See the License for the specific language governing permissions and
 * limitations under the License.
 */
package org.apache.cassandra.db;

import java.io.IOException;
import java.util.List;
import java.util.concurrent.TimeUnit;

import com.google.common.annotations.VisibleForTesting;

import org.apache.cassandra.config.DatabaseDescriptor;
import org.apache.cassandra.db.filter.ClusteringIndexFilter;
import org.apache.cassandra.db.filter.ColumnFilter;
import org.apache.cassandra.db.filter.DataLimits;
import org.apache.cassandra.db.filter.RowFilter;
import org.apache.cassandra.db.lifecycle.View;
import org.apache.cassandra.db.memtable.Memtable;
import org.apache.cassandra.db.partitions.CachedPartition;
import org.apache.cassandra.db.partitions.PartitionIterator;
import org.apache.cassandra.db.partitions.UnfilteredPartitionIterator;
import org.apache.cassandra.db.partitions.UnfilteredPartitionIterators;
import org.apache.cassandra.db.rows.BaseRowIterator;
import org.apache.cassandra.db.rows.UnfilteredRowIterator;
import org.apache.cassandra.db.transform.RTBoundValidator;
import org.apache.cassandra.db.transform.Transformation;
import org.apache.cassandra.db.virtual.VirtualKeyspaceRegistry;
import org.apache.cassandra.db.virtual.VirtualTable;
import org.apache.cassandra.dht.AbstractBounds;
import org.apache.cassandra.dht.Bounds;
import org.apache.cassandra.exceptions.RequestExecutionException;
import org.apache.cassandra.index.Index;
import org.apache.cassandra.io.sstable.SSTableReadsListener;
import org.apache.cassandra.io.sstable.format.SSTableReader;
import org.apache.cassandra.io.util.DataInputPlus;
import org.apache.cassandra.io.util.DataOutputPlus;
import org.apache.cassandra.metrics.TableMetrics;
import org.apache.cassandra.net.Verb;
import org.apache.cassandra.schema.TableMetadata;
import org.apache.cassandra.service.ClientState;
import org.apache.cassandra.service.StorageProxy;
import org.apache.cassandra.tracing.Tracing;

import org.apache.cassandra.dht.Token;
import java.nio.ByteBuffer;
import org.apache.cassandra.service.StorageService;
import org.apache.cassandra.io.util.DataInputBuffer;
import org.apache.cassandra.io.util.FileDataInput;
import org.apache.cassandra.db.filter.*;
import org.apache.cassandra.db.partitions.*;
import org.apache.cassandra.db.rows.*;

/**
 * A read command that selects a (part of a) range of partitions.
 */
public class PartitionRangeReadCommand extends ReadCommand implements PartitionRangeReadQuery
{
    protected static final SelectionDeserializer selectionDeserializer = new Deserializer();

    protected final DataRange dataRange;
    protected final Slices requestedSlices;

    private PartitionRangeReadCommand(boolean isDigest,
                                      int digestVersion,
                                      boolean acceptsTransient,
                                      TableMetadata metadata,
                                      long nowInSec,
                                      ColumnFilter columnFilter,
                                      RowFilter rowFilter,
                                      DataLimits limits,
                                      DataRange dataRange,
                                      Index.QueryPlan indexQueryPlan,
                                      boolean trackWarnings)
    {
        super(Kind.PARTITION_RANGE, isDigest, digestVersion, acceptsTransient, metadata, nowInSec, columnFilter, rowFilter, limits, indexQueryPlan, trackWarnings);
        this.dataRange = dataRange;
        this.requestedSlices = dataRange.clusteringIndexFilter.getSlices(metadata());

    }

    private static PartitionRangeReadCommand create(boolean isDigest,
                                                    int digestVersion,
                                                    boolean acceptsTransient,
                                                    TableMetadata metadata,
                                                    long nowInSec,
                                                    ColumnFilter columnFilter,
                                                    RowFilter rowFilter,
                                                    DataLimits limits,
                                                    DataRange dataRange,
                                                    Index.QueryPlan indexQueryPlan,
                                                    boolean trackWarnings)
    {
        if (metadata.isVirtual())
        {
            return new VirtualTablePartitionRangeReadCommand(isDigest,
                                                             digestVersion,
                                                             acceptsTransient,
                                                             metadata,
                                                             nowInSec,
                                                             columnFilter,
                                                             rowFilter,
                                                             limits,
                                                             dataRange,
                                                             indexQueryPlan,
                                                             trackWarnings);
        }
        return new PartitionRangeReadCommand(isDigest,
                                             digestVersion,
                                             acceptsTransient,
                                             metadata,
                                             nowInSec,
                                             columnFilter,
                                             rowFilter,
                                             limits,
                                             dataRange,
<<<<<<< HEAD
                                             findIndex(metadata, rowFilter, dataRange));
=======
                                             indexQueryPlan,
                                             trackWarnings);
    }

    public static PartitionRangeReadCommand create(TableMetadata metadata,
                                                   long nowInSec,
                                                   ColumnFilter columnFilter,
                                                   RowFilter rowFilter,
                                                   DataLimits limits,
                                                   DataRange dataRange)
    {
        return create(false,
                      0,
                      false,
                      metadata,
                      nowInSec,
                      columnFilter,
                      rowFilter,
                      limits,
                      dataRange,
                      findIndexQueryPlan(metadata, rowFilter),
                      false);
>>>>>>> abe09cff
    }

    /**
     * Creates a new read command that query all the data in the table.
     *
     * @param metadata the table to query.
     * @param nowInSec the time in seconds to use are "now" for this query.
     *
     * @return a newly created read command that queries everything in the table.
     */
    public static PartitionRangeReadCommand allDataRead(TableMetadata metadata, long nowInSec)
    {
        return create(false,
                      0,
                      false,
                      metadata,
                      nowInSec,
                      ColumnFilter.all(metadata),
                      RowFilter.none(),
                      DataLimits.NONE,
                      DataRange.allData(metadata.partitioner),
                      null,
                      false);
    }

    public DataRange dataRange()
    {
        return dataRange;
    }

    public ClusteringIndexFilter clusteringIndexFilter(DecoratedKey key)
    {
        return dataRange.clusteringIndexFilter(key);
    }

    public boolean isNamesQuery()
    {
        return dataRange.isNamesQuery();
    }

    /**
     * Returns an equivalent command but that only queries data within the provided range.
     *
     * @param range the sub-range to restrict the command to. This method <b>assumes</b> that this is a proper sub-range
     * of the command this is applied to.
     * @param isRangeContinuation whether {@code range} is a direct continuation of whatever previous range we have
     * queried. This matters for the {@code DataLimits} that may contain states when we do paging and in the context of
     * parallel queries: that state only make sense if the range queried is indeed the follow-up of whatever range we've
     * previously query (that yield said state). In practice this means that ranges for which {@code isRangeContinuation}
     * is false may have to be slightly pessimistic when counting data and may include a little bit than necessary, and
     * this should be dealt with post-query (in the case of {@code StorageProxy.getRangeSlice()}, which uses this method
     * for replica queries, this is dealt with by re-counting results on the coordinator). Note that if this is the
     * first range we queried, then the {@code DataLimits} will have not state and the value of this parameter doesn't
     * matter.
     */
    public PartitionRangeReadCommand forSubRange(AbstractBounds<PartitionPosition> range, boolean isRangeContinuation)
    {
        // If we're not a continuation of whatever range we've previously queried, we should ignore the states of the
        // DataLimits as it's either useless, or misleading. This is particularly important for GROUP BY queries, where
        // DataLimits.CQLGroupByLimits.GroupByAwareCounter assumes that if GroupingState.hasClustering(), then we're in
        // the middle of a group, but we can't make that assumption if we query and range "in advance" of where we are
        // on the ring.
        return create(isDigestQuery(),
                      digestVersion(),
                      acceptsTransient(),
                      metadata(),
                      nowInSec(),
                      columnFilter(),
                      rowFilter(),
                      isRangeContinuation ? limits() : limits().withoutState(),
                      dataRange().forSubRange(range),
                      indexQueryPlan(),
                      isTrackingWarnings());
    }

    public PartitionRangeReadCommand copy()
    {
        return create(isDigestQuery(),
                      digestVersion(),
                      acceptsTransient(),
                      metadata(),
                      nowInSec(),
                      columnFilter(),
                      rowFilter(),
                      limits(),
                      dataRange(),
                      indexQueryPlan(),
                      isTrackingWarnings());
    }

    @Override
    protected PartitionRangeReadCommand copyAsDigestQuery()
    {
        return create(true,
                      digestVersion(),
                      false,
                      metadata(),
                      nowInSec(),
                      columnFilter(),
                      rowFilter(),
                      limits(),
                      dataRange(),
                      indexQueryPlan(),
                      isTrackingWarnings());
    }

    @Override
    protected PartitionRangeReadCommand copyAsTransientQuery()
    {
        return create(false,
                      0,
                      true,
                      metadata(),
                      nowInSec(),
                      columnFilter(),
                      rowFilter(),
                      limits(),
                      dataRange(),
                      indexQueryPlan(),
                      isTrackingWarnings());
    }

    @Override
    public PartitionRangeReadCommand withUpdatedLimit(DataLimits newLimits)
    {
        return create(isDigestQuery(),
                      digestVersion(),
                      acceptsTransient(),
                      metadata(),
                      nowInSec(),
                      columnFilter(),
                      rowFilter(),
                      newLimits,
                      dataRange(),
                      indexQueryPlan(),
                      isTrackingWarnings());
    }

    @Override
    public PartitionRangeReadCommand withUpdatedLimitsAndDataRange(DataLimits newLimits, DataRange newDataRange)
    {
        return create(isDigestQuery(),
                      digestVersion(),
                      acceptsTransient(),
                      metadata(),
                      nowInSec(),
                      columnFilter(),
                      rowFilter(),
                      newLimits,
                      newDataRange,
                      indexQueryPlan(),
                      isTrackingWarnings());
    }

    public long getTimeout(TimeUnit unit)
    {
        return DatabaseDescriptor.getRangeRpcTimeout(unit);
    }

    public boolean isReversed()
    {
        return dataRange.isReversed();
    }

    public PartitionIterator execute(ConsistencyLevel consistency, ClientState state, long queryStartNanoTime) throws RequestExecutionException
    {
        return StorageProxy.getRangeSlice(this, consistency, queryStartNanoTime);
    }

    protected void recordLatency(TableMetrics metric, long latencyNanos)
    {
        metric.rangeLatency.addNano(latencyNanos);
    }

    public ColumnFamilyStore getColumnFamilyStorefromMultiReplicas(CFMetaData cfm){
        //PartitionPosition startKeyPP = dataRange().startKey();
        //PartitionPosition startKeyPP = dataRange().keyRange().right;
        //logger.debug("int getColumnFamilyStorefromMultiReplicas, dataRange().right:{}, dataRange().left:{}, dataRange().stopKey:{}", dataRange().keyRange().right, dataRange().keyRange().left, dataRange().stopKey());
        ColumnFamilyStore cfs = null;
        cfs = Keyspace.openAndgetColumnFamilyStoreByRingPosition(cfm.ksName, dataRange().stopKey());//////
        if(cfs==null){//////
            cfs = Keyspace.openAndGetStore(cfm);
        }//////
        return cfs;
    }

    @VisibleForTesting
    public UnfilteredPartitionIterator queryStorage(ColumnFamilyStore cfs, ReadExecutionController executionController, int []findResults, String ksName)
    {
        ColumnFamilyStore newCFS = Keyspace.openAndgetColumnFamilyStoreByRingPosition(ksName, dataRange().stopKey());//////
        logger.debug("in queryStorage cfs:{}, newCFS:{}, dataRange().left:{}, dataRange().right:{}", cfs, newCFS, dataRange().keyRange().left, dataRange().keyRange().right);
        if(newCFS != null && !(newCFS.name.equals(cfs.name))) {
            cfs = newCFS;
        }

        ColumnFamilyStore.ViewFragment view = cfs.select(View.selectLive(dataRange().keyRange()));
        Tracing.trace("Executing seq scan across {} sstables for {}", view.sstables.size(), dataRange().keyRange().getString(metadata().getKeyValidator()));

        findResults[1] = 0;
        //logger.debug("int queryStorage, cfs:{}, dataRange().startKey:{}, dataRange().stopKey:{}", cfs, dataRange().startKey(), dataRange().stopKey());
        //////////////////////////////
        /*StackTraceElement[] elements = Thread.currentThread().getStackTrace();
		for (int i = 0; i < elements.length; i++) {
			StringBuffer buffer = new StringBuffer();
			buffer.append("--index: ").append(i).append(" ClassName: ").append(elements[i].getClassName())
					.append(" Method Name : " + elements[i].getMethodName());
			logger.debug(buffer.toString());
        }*/
        //////////////////////////////
        // fetch data from current memtable, historical memtables, and SSTables in the correct order.
        final List<UnfilteredPartitionIterator> iterators = new ArrayList<>(Iterables.size(view.memtables) + view.sstables.size());

        try
        {
            for (Memtable memtable : view.memtables)
            {
                @SuppressWarnings("resource") // We close on exception and on closing the result returned by this method
                Memtable.MemtableUnfilteredPartitionIterator iter = memtable.makePartitionIterator(columnFilter(), dataRange(), isForThrift());

                @SuppressWarnings("resource") // We close on exception and on closing the result returned by this method
                UnfilteredPartitionIterator iterator = isForThrift() ? ThriftResultsMerger.maybeWrap(iter, metadata(), nowInSec()) : iter;
                iterators.add(RTBoundValidator.validate(iterator, RTBoundValidator.Stage.MEMTABLE, false));

                oldestUnrepairedTombstone = Math.min(oldestUnrepairedTombstone, iter.getMinLocalDeletionTime());
            }

            SSTableReadsListener readCountUpdater = newReadCountUpdater();
            for (SSTableReader sstable : view.sstables)
            {
                @SuppressWarnings("resource") // We close on exception and on closing the result returned by this method
                UnfilteredPartitionIterator iter = sstable.getScanner(columnFilter(), dataRange(), isForThrift(), readCountUpdater);

                if (isForThrift())
                    iter = ThriftResultsMerger.maybeWrap(iter, metadata(), nowInSec());

                iterators.add(RTBoundValidator.validate(iter, RTBoundValidator.Stage.SSTABLE, false));

                if (!sstable.isRepaired())
                    oldestUnrepairedTombstone = Math.min(oldestUnrepairedTombstone, sstable.getMinLocalDeletionTime());
            }
            
            ///////////////////////////////////
            //scanLocalRegion();
            if(iterators.isEmpty()){
                findResults[0] = 0;
                logger.debug("####Scan in queryStorage empty");
            }
            ////////////////////////////////////

            // iterators can be empty for offline tools
            return iterators.isEmpty() ? EmptyIterators.unfilteredPartition(metadata(), isForThrift())
                                       : checkCacheFilter(UnfilteredPartitionIterators.mergeLazily(iterators, nowInSec()), cfs);
        }
        catch (RuntimeException | Error e)
        {
            try
            {
                FBUtilities.closeAll(iterators);
            }
            catch (Exception suppressed)
            {
                e.addSuppressed(suppressed);
            }

            throw e;
        }
    }


    @VisibleForTesting
    @SuppressWarnings("resource")
    public UnfilteredPartitionIterator queryStorage(final ColumnFamilyStore cfs, ReadExecutionController controller)
    {
        ColumnFamilyStore.ViewFragment view = cfs.select(View.selectLive(dataRange().keyRange()));
        Tracing.trace("Executing seq scan across {} sstables for {}", view.sstables.size(), dataRange().keyRange().getString(metadata().partitionKeyType));

        //////////////////////////////
        StackTraceElement[] elements = Thread.currentThread().getStackTrace();
		for (int i = 0; i < elements.length; i++) {
			StringBuffer buffer = new StringBuffer();
			buffer.append("index: ").append(i).append(" ClassName: ").append(elements[i].getClassName())
					.append(" Method Name : " + elements[i].getMethodName());
			logger.debug(buffer.toString());
		}
        //////////////////////////////

        // fetch data from current memtable, historical memtables, and SSTables in the correct order.
        InputCollector<UnfilteredPartitionIterator> inputCollector = iteratorsForRange(view, controller);
        try
        {
            SSTableReadsListener readCountUpdater = newReadCountUpdater();
            for (Memtable memtable : view.memtables)
            {
                @SuppressWarnings("resource") // We close on exception and on closing the result returned by this method
                UnfilteredPartitionIterator iter = memtable.partitionIterator(columnFilter(), dataRange(), readCountUpdater);
                controller.updateMinOldestUnrepairedTombstone(memtable.getMinLocalDeletionTime());
                inputCollector.addMemtableIterator(RTBoundValidator.validate(iter, RTBoundValidator.Stage.MEMTABLE, false));
            }

            int selectedSSTablesCnt = 0;
            for (SSTableReader sstable : view.sstables)
            {
                boolean intersects = intersects(sstable);
                boolean hasPartitionLevelDeletions = hasPartitionLevelDeletions(sstable);
                boolean hasRequiredStatics = hasRequiredStatics(sstable);

                if (!intersects && !hasPartitionLevelDeletions && !hasRequiredStatics)
                    continue;

                @SuppressWarnings("resource") // We close on exception and on closing the result returned by this method
                UnfilteredPartitionIterator iter = sstable.partitionIterator(columnFilter(), dataRange(), readCountUpdater);
                inputCollector.addSSTableIterator(sstable, RTBoundValidator.validate(iter, RTBoundValidator.Stage.SSTABLE, false));

                if (!sstable.isRepaired())
                    controller.updateMinOldestUnrepairedTombstone(sstable.getMinLocalDeletionTime());

                selectedSSTablesCnt++;
            }

            final int finalSelectedSSTables = selectedSSTablesCnt;

            // iterators can be empty for offline tools
            if (inputCollector.isEmpty())
                return EmptyIterators.unfilteredPartition(metadata());

            List<UnfilteredPartitionIterator> finalizedIterators = inputCollector.finalizeIterators(cfs, nowInSec(), controller.oldestUnrepairedTombstone());
            UnfilteredPartitionIterator merged = UnfilteredPartitionIterators.mergeLazily(finalizedIterators);
            return checkCacheFilter(Transformation.apply(merged, new Transformation<UnfilteredRowIterator>()
            {
                @Override
                protected void onClose()
                {
                    super.onClose();
                    cfs.metric.updateSSTableIteratedInRangeRead(finalSelectedSSTables);
                }
            }), cfs);
        }
        catch (RuntimeException | Error e)
        {
            try
            {
                inputCollector.close();
            }
            catch (Exception e1)
            {
                e.addSuppressed(e1);
            }
            throw e;
        }
    }

<<<<<<< HEAD
    @SuppressWarnings("resource") //
    protected UnfilteredPartitionIterator queryLocalRegion(ColumnFamilyStore cfs, List<UnfilteredPartitionIterator> iterators)
    {
        //logger.debug("in queryStorage");
        UnfilteredRowIterator partition = null;
        //final List<UnfilteredPartitionIterator> iterators = new ArrayList<>();
        //ColumnFamilyStore newCFS = Keyspace.openAndgetColumnFamilyStoreByRingPosition(ksName, this.dataRange().keyRange().right);//////
        logger.debug("###scan queryLocalRegion cfs:{}, left:{}, right:{}", cfs, this.dataRange().keyRange().left, this.dataRange().keyRange().right);
        Token rightBound = StorageService.instance.getBoundToken(this.dataRange().keyRange().right.getToken());
        Token leftBound = StorageService.instance.getBoundToken(this.dataRange().keyRange().left.getToken());

        ArrayList<Token> tokenArray = new ArrayList<>();
        //StorageService.instance.getRangeBoundToken(this.dataRange().keyRange().left.getToken(), rightBound, tokenArray, cfs.keyspace.getName());
        tokenArray.add(leftBound);
        //StorageService.instance.getRangeBoundToken(this.dataRange().keyRange().right.getToken(), leftBound, tokenArray);
        logger.debug("###tokenArray:{}", tokenArray);

//StorageService.instance.db.mutex.lock();
    String startKey = StorageService.instance.getTokenFactory().toString(this.dataRange().keyRange().left.getToken());
    String stopKey = StorageService.instance.getTokenFactory().toString(this.dataRange().keyRange().right.getToken());
    //String startKey = StorageService.instance.getTokenFactory().toString(this.dataRange().keyRange().right.getToken());
    //String stopKey = StorageService.instance.getTokenFactory().toString(this.dataRange().keyRange().left.getToken());
    List<byte[]> valueList = new ArrayList<byte[]>();
    for(Token boundToken: tokenArray){
        //valueList.clear();
        //String strToken = StorageService.instance.getTokenFactory().toString(tk);//////
        String groupID = StorageService.instance.getTokenFactory().toString(boundToken);
        logger.debug("----look startKey:{}, stopKey():{}, boundToken:{},  size:{}", startKey, stopKey, boundToken, valueList.size());
        
        if(StorageService.instance.db.groupVersionSetMap.get(groupID)!=null){
            if(leftBound.equals(boundToken)){ //search the leftest group
            //if(rightBound.equals(boundToken)){ //search the leftest group
                StorageService.instance.db.iterator(groupID, startKey, stopKey, valueList, 1, iterators, isForThrift());
            }else{
                StorageService.instance.db.iterator(groupID, startKey, stopKey, valueList, 0, iterators, isForThrift());
            }
            logger.debug("look startKey:{}, stopKey():{}, boundToken:{}, valueList size:{}", startKey, stopKey, boundToken, valueList.size());
            //UnfilteredPartitionIterator iter = sstable.getScanner(columnFilter(), dataRange(), isForThrift(), readCountUpdater);
            //UnfilteredPartitionIterator partition = null;
            /*for(byte[] KVEntry: valueList){
                if(KVEntry!=null && KVEntry.length > 1000){
                    //logger.debug("look startKey:{}, KVEntry size:{}", startKey, KVEntry.length);             
                    try{
                        Mutation remutation = Mutation.serializer.deserializeToMutation(new DataInputBuffer(KVEntry), MessagingService.current_version);
                        for (PartitionUpdate update : remutation.getPartitionUpdates()){
                            partition = update.unfilteredIterator();
                            iterators.add(RTBoundValidator.validate(new SingletonUnfilteredPartitionIterator(partition, isForThrift()), RTBoundValidator.Stage.SSTABLE, false));                     
                        }
                    }catch (IOException e){
                        logger.debug("Mutation.serializer.deserialize failed in queryLocalRegion range query!");
                    }
                }
            }*/
        }
    }
    //StorageService.instance.db.mutex.unlock();

        //partition = cfs.isRowCacheEnabled() ? getThroughCache(cfs, executionController) : queryMemtableAndDisk(cfs, executionController);
        return UnfilteredPartitionIterators.mergeLazily(iterators, nowInSec());
=======
    @Override
    protected boolean intersects(SSTableReader sstable)
    {
        return requestedSlices.intersects(sstable.getSSTableMetadata().coveredClustering);
>>>>>>> abe09cff
    }

    /**
     * Creates a new {@code SSTableReadsListener} to update the SSTables read counts.
     * @return a new {@code SSTableReadsListener} to update the SSTables read counts.
     */
    private static SSTableReadsListener newReadCountUpdater()
    {
        return new SSTableReadsListener()
                {
                    @Override
                    public void onScanningStarted(SSTableReader sstable)
                    {
                        sstable.incrementReadCount();
                    }
                };
    }

    private UnfilteredPartitionIterator checkCacheFilter(UnfilteredPartitionIterator iter, final ColumnFamilyStore cfs)
    {
        class CacheFilter extends Transformation<BaseRowIterator<?>>
        {
            @Override
            public BaseRowIterator<?> applyToPartition(BaseRowIterator<?> iter)
            {
                // Note that we rely on the fact that until we actually advance 'iter', no really costly operation is actually done
                // (except for reading the partition key from the index file) due to the call to mergeLazily in queryStorage.
                DecoratedKey dk = iter.partitionKey();

                // Check if this partition is in the rowCache and if it is, if  it covers our filter
                CachedPartition cached = cfs.getRawCachedPartition(dk);
                ClusteringIndexFilter filter = dataRange().clusteringIndexFilter(dk);

                if (cached != null && cfs.isFilterFullyCoveredBy(filter,
                                                                 limits(),
                                                                 cached,
                                                                 nowInSec(),
                                                                 iter.metadata().enforceStrictLiveness()))
                {
                    // We won't use 'iter' so close it now.
                    iter.close();

                    return filter.getUnfilteredRowIterator(columnFilter(), cached);
                }

                return iter;
            }
        }
        return Transformation.apply(iter, new CacheFilter());
    }

    @Override
    public Verb verb()
    {
        return Verb.RANGE_REQ;
    }

    protected void appendCQLWhereClause(StringBuilder sb)
    {
        String filterString = dataRange().toCQLString(metadata(), rowFilter());
        if (!filterString.isEmpty())
            sb.append(" WHERE ").append(filterString);
    }

    @Override
    public String loggableTokens()
    {
        return "token range: " + (dataRange.keyRange.inclusiveLeft() ? '[' : '(') +
               dataRange.keyRange.left.getToken().toString() + ", " +
               dataRange.keyRange.right.getToken().toString() +
               (dataRange.keyRange.inclusiveRight() ? ']' : ')');
    }

    /**
     * Allow to post-process the result of the query after it has been reconciled on the coordinator
     * but before it is passed to the CQL layer to return the ResultSet.
     *
     * See CASSANDRA-8717 for why this exists.
     */
    public PartitionIterator postReconciliationProcessing(PartitionIterator result)
    {
        Index.QueryPlan queryPlan = indexQueryPlan();
        return queryPlan == null ? result : queryPlan.postProcessor().apply(result);
    }

    @Override
    public String toString()
    {
        return String.format("Read(%s columns=%s rowfilter=%s limits=%s %s)",
                             metadata().toString(),
                             columnFilter(),
                             rowFilter(),
                             limits(),
                             dataRange().toString(metadata()));
    }

    protected void serializeSelection(DataOutputPlus out, int version) throws IOException
    {
        DataRange.serializer.serialize(dataRange(), out, version, metadata());
    }

    protected long selectionSerializedSize(int version)
    {
        return DataRange.serializer.serializedSize(dataRange(), version, metadata());
    }

    /*
     * We are currently using PartitionRangeReadCommand for most index queries, even if they are explicitly restricted
     * to a single partition key. Return true if that is the case.
     *
     * See CASSANDRA-11617 and CASSANDRA-11872 for details.
     */
    public boolean isLimitedToOnePartition()
    {
        return dataRange.keyRange instanceof Bounds
            && dataRange.startKey().kind() == PartitionPosition.Kind.ROW_KEY
            && dataRange.startKey().equals(dataRange.stopKey());
    }

    public boolean isRangeRequest()
    {
        return true;
    }

    private static class Deserializer extends SelectionDeserializer
    {
        public ReadCommand deserialize(DataInputPlus in,
                                       int version,
                                       boolean isDigest,
                                       int digestVersion,
                                       boolean acceptsTransient,
                                       TableMetadata metadata,
                                       long nowInSec,
                                       ColumnFilter columnFilter,
                                       RowFilter rowFilter,
                                       DataLimits limits,
                                       Index.QueryPlan indexQueryPlan)
        throws IOException
        {
            DataRange range = DataRange.serializer.deserialize(in, version, metadata);
            return PartitionRangeReadCommand.create(isDigest, digestVersion, acceptsTransient, metadata, nowInSec, columnFilter, rowFilter, limits, range, indexQueryPlan, false);
        }
    }

    public static class VirtualTablePartitionRangeReadCommand extends PartitionRangeReadCommand
    {
        private VirtualTablePartitionRangeReadCommand(boolean isDigest,
                                                      int digestVersion,
                                                      boolean acceptsTransient,
                                                      TableMetadata metadata,
                                                      long nowInSec,
                                                      ColumnFilter columnFilter,
                                                      RowFilter rowFilter,
                                                      DataLimits limits,
                                                      DataRange dataRange,
                                                      Index.QueryPlan indexQueryPlan,
                                                      boolean trackWarnings)
        {
            super(isDigest, digestVersion, acceptsTransient, metadata, nowInSec, columnFilter, rowFilter, limits, dataRange, indexQueryPlan, trackWarnings);
        }

        @Override
        public PartitionIterator execute(ConsistencyLevel consistency, ClientState state, long queryStartNanoTime) throws RequestExecutionException
        {
            return executeInternal(executionController());
        }

        @Override
        @SuppressWarnings("resource")
        public UnfilteredPartitionIterator executeLocally(ReadExecutionController executionController)
        {
            VirtualTable view = VirtualKeyspaceRegistry.instance.getTableNullable(metadata().id);
            UnfilteredPartitionIterator resultIterator = view.select(dataRange, columnFilter());
            return limits().filter(rowFilter().filter(resultIterator, nowInSec()), nowInSec(), selectsFullPartition());
        }

        @Override
        public ReadExecutionController executionController()
        {
            return ReadExecutionController.empty();
        }

        @Override
        public ReadExecutionController executionController(boolean trackRepairedStatus)
        {
            return executionController();
        }
    }
}<|MERGE_RESOLUTION|>--- conflicted
+++ resolved
@@ -127,9 +127,6 @@
                                              rowFilter,
                                              limits,
                                              dataRange,
-<<<<<<< HEAD
-                                             findIndex(metadata, rowFilter, dataRange));
-=======
                                              indexQueryPlan,
                                              trackWarnings);
     }
@@ -150,9 +147,8 @@
                       rowFilter,
                       limits,
                       dataRange,
-                      findIndexQueryPlan(metadata, rowFilter),
+                      findIndexQueryPlan(metadata, rowFilter, dataRange),
                       false);
->>>>>>> abe09cff
     }
 
     /**
@@ -504,7 +500,6 @@
         }
     }
 
-<<<<<<< HEAD
     @SuppressWarnings("resource") //
     protected UnfilteredPartitionIterator queryLocalRegion(ColumnFamilyStore cfs, List<UnfilteredPartitionIterator> iterators)
     {
@@ -564,12 +559,11 @@
 
         //partition = cfs.isRowCacheEnabled() ? getThroughCache(cfs, executionController) : queryMemtableAndDisk(cfs, executionController);
         return UnfilteredPartitionIterators.mergeLazily(iterators, nowInSec());
-=======
+    }
     @Override
     protected boolean intersects(SSTableReader sstable)
     {
         return requestedSlices.intersects(sstable.getSSTableMetadata().coveredClustering);
->>>>>>> abe09cff
     }
 
     /**
