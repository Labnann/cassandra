/*
 * Licensed to the Apache Software Foundation (ASF) under one
 * or more contributor license agreements.  See the NOTICE file
 * distributed with this work for additional information
 * regarding copyright ownership.  The ASF licenses this file
 * to you under the Apache License, Version 2.0 (the
 * "License"); you may not use this file except in compliance
 * with the License.  You may obtain a copy of the License at
 *
 *     http://www.apache.org/licenses/LICENSE-2.0
 *
 * Unless required by applicable law or agreed to in writing, software
 * distributed under the License is distributed on an "AS IS" BASIS,
 * WITHOUT WARRANTIES OR CONDITIONS OF ANY KIND, either express or implied.
 * See the License for the specific language governing permissions and
 * limitations under the License.
 */
package org.apache.cassandra.db;

import java.io.IOException;
import java.util.ArrayList;
import java.util.List;

import com.google.common.annotations.VisibleForTesting;
import com.google.common.collect.Iterables;

import org.apache.cassandra.schema.TableMetadata;
import org.apache.cassandra.config.DatabaseDescriptor;
import org.apache.cassandra.db.filter.*;
import org.apache.cassandra.db.lifecycle.View;
import org.apache.cassandra.db.partitions.*;
import org.apache.cassandra.db.rows.BaseRowIterator;
import org.apache.cassandra.db.transform.Transformation;
import org.apache.cassandra.dht.AbstractBounds;
import org.apache.cassandra.exceptions.RequestExecutionException;
import org.apache.cassandra.index.Index;
import org.apache.cassandra.io.sstable.format.SSTableReader;
import org.apache.cassandra.io.sstable.format.SSTableReadsListener;
import org.apache.cassandra.io.util.DataInputPlus;
import org.apache.cassandra.io.util.DataOutputPlus;
import org.apache.cassandra.metrics.TableMetrics;
import org.apache.cassandra.net.MessageOut;
import org.apache.cassandra.net.MessagingService;
import org.apache.cassandra.schema.IndexMetadata;
import org.apache.cassandra.service.ClientState;
import org.apache.cassandra.service.StorageProxy;
import org.apache.cassandra.service.pager.*;
import org.apache.cassandra.tracing.Tracing;
import org.apache.cassandra.transport.ProtocolVersion;
import org.apache.cassandra.utils.FBUtilities;

/**
 * A read command that selects a (part of a) range of partitions.
 */
public class PartitionRangeReadCommand extends ReadCommand
{
    protected static final SelectionDeserializer selectionDeserializer = new Deserializer();

    private final DataRange dataRange;
    private int oldestUnrepairedTombstone = Integer.MAX_VALUE;

<<<<<<< HEAD
    public PartitionRangeReadCommand(boolean isDigest,
                                     int digestVersion,
                                     TableMetadata metadata,
                                     int nowInSec,
                                     ColumnFilter columnFilter,
                                     RowFilter rowFilter,
                                     DataLimits limits,
                                     DataRange dataRange,
                                     Optional<IndexMetadata> index)
    {
        super(Kind.PARTITION_RANGE, isDigest, digestVersion, metadata, nowInSec, columnFilter, rowFilter, limits);
=======
    private PartitionRangeReadCommand(boolean isDigest,
                                      int digestVersion,
                                      boolean isForThrift,
                                      CFMetaData metadata,
                                      int nowInSec,
                                      ColumnFilter columnFilter,
                                      RowFilter rowFilter,
                                      DataLimits limits,
                                      DataRange dataRange,
                                      IndexMetadata index)
    {
        super(Kind.PARTITION_RANGE, isDigest, digestVersion, isForThrift, metadata, nowInSec, columnFilter, rowFilter, limits, index);
>>>>>>> 7ad1945e
        this.dataRange = dataRange;
    }

<<<<<<< HEAD
    public PartitionRangeReadCommand(TableMetadata metadata,
                                     int nowInSec,
                                     ColumnFilter columnFilter,
                                     RowFilter rowFilter,
                                     DataLimits limits,
                                     DataRange dataRange,
                                     Optional<IndexMetadata> index)
    {
        this(false, 0, metadata, nowInSec, columnFilter, rowFilter, limits, dataRange, index);
=======
    public static PartitionRangeReadCommand create(boolean isForThrift,
                                                   CFMetaData metadata,
                                                   int nowInSec,
                                                   ColumnFilter columnFilter,
                                                   RowFilter rowFilter,
                                                   DataLimits limits,
                                                   DataRange dataRange)
    {
        return new PartitionRangeReadCommand(false,
                                             0,
                                             isForThrift,
                                             metadata,
                                             nowInSec,
                                             columnFilter,
                                             rowFilter,
                                             limits,
                                             dataRange,
                                             findIndex(metadata, rowFilter));
>>>>>>> 7ad1945e
    }

    /**
     * Creates a new read command that query all the data in the table.
     *
     * @param metadata the table to query.
     * @param nowInSec the time in seconds to use are "now" for this query.
     *
     * @return a newly created read command that queries everything in the table.
     */
    public static PartitionRangeReadCommand allDataRead(TableMetadata metadata, int nowInSec)
    {
        return new PartitionRangeReadCommand(false, 0, false,
                                             metadata,
                                             nowInSec,
                                             ColumnFilter.all(metadata),
                                             RowFilter.NONE,
                                             DataLimits.NONE,
                                             DataRange.allData(metadata.partitioner),
                                             null);
    }

    public DataRange dataRange()
    {
        return dataRange;
    }

    public ClusteringIndexFilter clusteringIndexFilter(DecoratedKey key)
    {
        return dataRange.clusteringIndexFilter(key);
    }

    public boolean isNamesQuery()
    {
        return dataRange.isNamesQuery();
    }

    /**
     * Returns an equivalent command but that only queries data within the provided range.
     *
     * @param range the sub-range to restrict the command to. This method <b>assumes</b> that this is a proper sub-range
     * of the command this is applied to.
     * @param isRangeContinuation whether {@code range} is a direct continuation of whatever previous range we have
     * queried. This matters for the {@code DataLimits} that may contain states when we do paging and in the context of
     * parallel queries: that state only make sense if the range queried is indeed the follow-up of whatever range we've
     * previously query (that yield said state). In practice this means that ranges for which {@code isRangeContinuation}
     * is false may have to be slightly pessimistic when counting data and may include a little bit than necessary, and
     * this should be dealt with post-query (in the case of {@code StorageProxy.getRangeSlice()}, which uses this method
     * for replica queries, this is dealt with by re-counting results on the coordinator). Note that if this is the
     * first range we queried, then the {@code DataLimits} will have not state and the value of this parameter doesn't
     * matter.
     */
    public PartitionRangeReadCommand forSubRange(AbstractBounds<PartitionPosition> range, boolean isRangeContinuation)
    {
        // If we're not a continuation of whatever range we've previously queried, we should ignore the states of the
        // DataLimits as it's either useless, or misleading. This is particularly important for GROUP BY queries, where
        // DataLimits.CQLGroupByLimits.GroupByAwareCounter assumes that if GroupingState.hasClustering(), then we're in
        // the middle of a group, but we can't make that assumption if we query and range "in advance" of where we are
        // on the ring.
<<<<<<< HEAD
        DataLimits newLimits = isRangeContinuation ? limits() : limits().withoutState();
        return new PartitionRangeReadCommand(isDigestQuery(), digestVersion(), metadata(), nowInSec(), columnFilter(), rowFilter(), newLimits, newRange, index);
=======
        return new PartitionRangeReadCommand(isDigestQuery(),
                                             digestVersion(),
                                             isForThrift(),
                                             metadata(),
                                             nowInSec(),
                                             columnFilter(),
                                             rowFilter(),
                                             isRangeContinuation ? limits() : limits().withoutState(),
                                             dataRange().forSubRange(range),
                                             indexMetadata());
>>>>>>> 7ad1945e
    }

    public PartitionRangeReadCommand copy()
    {
<<<<<<< HEAD
        return new PartitionRangeReadCommand(isDigestQuery(), digestVersion(), metadata(), nowInSec(), columnFilter(), rowFilter(), limits(), dataRange(), index);
=======
        return new PartitionRangeReadCommand(isDigestQuery(),
                                             digestVersion(),
                                             isForThrift(),
                                             metadata(),
                                             nowInSec(),
                                             columnFilter(),
                                             rowFilter(),
                                             limits(),
                                             dataRange(),
                                             indexMetadata());
    }

    public PartitionRangeReadCommand copyAsDigestQuery()
    {
        return new PartitionRangeReadCommand(true,
                                             digestVersion(),
                                             isForThrift(),
                                             metadata(),
                                             nowInSec(),
                                             columnFilter(),
                                             rowFilter(),
                                             limits(),
                                             dataRange(),
                                             indexMetadata());
    }

    public ReadCommand withUpdatedLimit(DataLimits newLimits)
    {
        return new PartitionRangeReadCommand(isDigestQuery(),
                                             digestVersion(),
                                             isForThrift(),
                                             metadata(),
                                             nowInSec(),
                                             columnFilter(),
                                             rowFilter(),
                                             newLimits,
                                             dataRange(),
                                             indexMetadata());
    }

    public PartitionRangeReadCommand withUpdatedDataRange(DataRange newDataRange)
    {
        return new PartitionRangeReadCommand(isDigestQuery(),
                                             digestVersion(),
                                             isForThrift(),
                                             metadata(),
                                             nowInSec(),
                                             columnFilter(),
                                             rowFilter(),
                                             limits(),
                                             newDataRange,
                                             indexMetadata());
>>>>>>> 7ad1945e
    }

    public PartitionRangeReadCommand withUpdatedLimitsAndDataRange(DataLimits newLimits, DataRange newDataRange)
    {
        return new PartitionRangeReadCommand(isDigestQuery(),
                                             digestVersion(),
                                             isForThrift(),
                                             metadata(),
                                             nowInSec(),
                                             columnFilter(),
                                             rowFilter(),
                                             newLimits,
                                             newDataRange,
                                             indexMetadata());
    }

    public long getTimeout()
    {
        return DatabaseDescriptor.getRangeRpcTimeout();
    }

    public boolean selectsKey(DecoratedKey key)
    {
        if (!dataRange().contains(key))
            return false;

        return rowFilter().partitionKeyRestrictionsAreSatisfiedBy(key, metadata().partitionKeyType);
    }

    public boolean selectsClustering(DecoratedKey key, Clustering clustering)
    {
        if (clustering == Clustering.STATIC_CLUSTERING)
            return !columnFilter().fetchedColumns().statics.isEmpty();

        if (!dataRange().clusteringIndexFilter(key).selects(clustering))
            return false;
        return rowFilter().clusteringKeyRestrictionsAreSatisfiedBy(clustering);
    }

    public PartitionIterator execute(ConsistencyLevel consistency, ClientState clientState, long queryStartNanoTime) throws RequestExecutionException
    {
        return StorageProxy.getRangeSlice(this, consistency, queryStartNanoTime);
    }

    public QueryPager getPager(PagingState pagingState, ProtocolVersion protocolVersion)
    {
            return new PartitionRangeQueryPager(this, pagingState, protocolVersion);
    }

    protected void recordLatency(TableMetrics metric, long latencyNanos)
    {
        metric.rangeLatency.addNano(latencyNanos);
    }

    @VisibleForTesting
    public UnfilteredPartitionIterator queryStorage(final ColumnFamilyStore cfs, ReadExecutionController executionController)
    {
        ColumnFamilyStore.ViewFragment view = cfs.select(View.selectLive(dataRange().keyRange()));
        Tracing.trace("Executing seq scan across {} sstables for {}", view.sstables.size(), dataRange().keyRange().getString(metadata().partitionKeyType));

        // fetch data from current memtable, historical memtables, and SSTables in the correct order.
        final List<UnfilteredPartitionIterator> iterators = new ArrayList<>(Iterables.size(view.memtables) + view.sstables.size());

        try
        {
            for (Memtable memtable : view.memtables)
            {
                @SuppressWarnings("resource") // We close on exception and on closing the result returned by this method
                Memtable.MemtableUnfilteredPartitionIterator iter = memtable.makePartitionIterator(columnFilter(), dataRange());
                oldestUnrepairedTombstone = Math.min(oldestUnrepairedTombstone, iter.getMinLocalDeletionTime());
                iterators.add(iter);
            }

            SSTableReadsListener readCountUpdater = newReadCountUpdater();
            for (SSTableReader sstable : view.sstables)
            {
                @SuppressWarnings("resource") // We close on exception and on closing the result returned by this method
                UnfilteredPartitionIterator iter = sstable.getScanner(columnFilter(), dataRange(), readCountUpdater);
                iterators.add(iter);
                if (!sstable.isRepaired())
                    oldestUnrepairedTombstone = Math.min(oldestUnrepairedTombstone, sstable.getMinLocalDeletionTime());
            }
            // iterators can be empty for offline tools
            return iterators.isEmpty() ? EmptyIterators.unfilteredPartition(metadata())
                                       : checkCacheFilter(UnfilteredPartitionIterators.mergeLazily(iterators, nowInSec()), cfs);
        }
        catch (RuntimeException | Error e)
        {
            try
            {
                FBUtilities.closeAll(iterators);
            }
            catch (Exception suppressed)
            {
                e.addSuppressed(suppressed);
            }

            throw e;
        }
    }

    /**
     * Creates a new {@code SSTableReadsListener} to update the SSTables read counts.
     * @return a new {@code SSTableReadsListener} to update the SSTables read counts.
     */
    private static SSTableReadsListener newReadCountUpdater()
    {
        return new SSTableReadsListener()
                {
                    @Override
                    public void onScanningStarted(SSTableReader sstable)
                    {
                        sstable.incrementReadCount();
                    }
                };
    }

    @Override
    protected int oldestUnrepairedTombstone()
    {
        return oldestUnrepairedTombstone;
    }

    private UnfilteredPartitionIterator checkCacheFilter(UnfilteredPartitionIterator iter, final ColumnFamilyStore cfs)
    {
        class CacheFilter extends Transformation
        {
            @Override
            public BaseRowIterator applyToPartition(BaseRowIterator iter)
            {
                // Note that we rely on the fact that until we actually advance 'iter', no really costly operation is actually done
                // (except for reading the partition key from the index file) due to the call to mergeLazily in queryStorage.
                DecoratedKey dk = iter.partitionKey();

                // Check if this partition is in the rowCache and if it is, if  it covers our filter
                CachedPartition cached = cfs.getRawCachedPartition(dk);
                ClusteringIndexFilter filter = dataRange().clusteringIndexFilter(dk);

                if (cached != null && cfs.isFilterFullyCoveredBy(filter, limits(), cached, nowInSec()))
                {
                    // We won't use 'iter' so close it now.
                    iter.close();

                    return filter.getUnfilteredRowIterator(columnFilter(), cached);
                }

                return iter;
            }
        }
        return Transformation.apply(iter, new CacheFilter());
    }

    public MessageOut<ReadCommand> createMessage()
    {
        return new MessageOut<>(MessagingService.Verb.RANGE_SLICE, this, serializer);
    }

    protected void appendCQLWhereClause(StringBuilder sb)
    {
        if (dataRange.isUnrestricted() && rowFilter().isEmpty())
            return;

        sb.append(" WHERE ");
        // We put the row filter first because the data range can end by "ORDER BY"
        if (!rowFilter().isEmpty())
        {
            sb.append(rowFilter());
            if (!dataRange.isUnrestricted())
                sb.append(" AND ");
        }
        if (!dataRange.isUnrestricted())
            sb.append(dataRange.toCQLString(metadata()));
    }

    /**
     * Allow to post-process the result of the query after it has been reconciled on the coordinator
     * but before it is passed to the CQL layer to return the ResultSet.
     *
     * See CASSANDRA-8717 for why this exists.
     */
    public PartitionIterator postReconciliationProcessing(PartitionIterator result)
    {
        ColumnFamilyStore cfs = Keyspace.open(metadata().keyspace).getColumnFamilyStore(metadata().name);
        Index index = getIndex(cfs);
        return index == null ? result : index.postProcessorFor(this).apply(result, this);
    }

    @Override
    public boolean selectsFullPartition()
    {
        return metadata().isStaticCompactTable() ||
               (dataRange.selectsAllPartition() && !rowFilter().hasExpressionOnClusteringOrRegularColumns());
    }

    @Override
    public String toString()
    {
        return String.format("Read(%s columns=%s rowfilter=%s limits=%s %s)",
                             metadata().toString(),
                             columnFilter(),
                             rowFilter(),
                             limits(),
                             dataRange().toString(metadata()));
    }

    protected void serializeSelection(DataOutputPlus out, int version) throws IOException
    {
        DataRange.serializer.serialize(dataRange(), out, version, metadata());
    }

    protected long selectionSerializedSize(int version)
    {
        return DataRange.serializer.serializedSize(dataRange(), version, metadata());
    }

    private static class Deserializer extends SelectionDeserializer
    {
<<<<<<< HEAD
        public ReadCommand deserialize(DataInputPlus in, int version, boolean isDigest, int digestVersion, TableMetadata metadata, int nowInSec, ColumnFilter columnFilter, RowFilter rowFilter, DataLimits limits, Optional<IndexMetadata> index)
=======
        public ReadCommand deserialize(DataInputPlus in,
                                       int version,
                                       boolean isDigest,
                                       int digestVersion,
                                       boolean isForThrift,
                                       CFMetaData metadata,
                                       int nowInSec,
                                       ColumnFilter columnFilter,
                                       RowFilter rowFilter,
                                       DataLimits limits,
                                       IndexMetadata index)
>>>>>>> 7ad1945e
        throws IOException
        {
            DataRange range = DataRange.serializer.deserialize(in, version, metadata);
            return new PartitionRangeReadCommand(isDigest, digestVersion, metadata, nowInSec, columnFilter, rowFilter, limits, range, index);
        }
    }
}<|MERGE_RESOLUTION|>--- conflicted
+++ resolved
@@ -59,8 +59,7 @@
     private final DataRange dataRange;
     private int oldestUnrepairedTombstone = Integer.MAX_VALUE;
 
-<<<<<<< HEAD
-    public PartitionRangeReadCommand(boolean isDigest,
+    private PartitionRangeReadCommand(boolean isDigest,
                                      int digestVersion,
                                      TableMetadata metadata,
                                      int nowInSec,
@@ -68,39 +67,13 @@
                                      RowFilter rowFilter,
                                      DataLimits limits,
                                      DataRange dataRange,
-                                     Optional<IndexMetadata> index)
-    {
-        super(Kind.PARTITION_RANGE, isDigest, digestVersion, metadata, nowInSec, columnFilter, rowFilter, limits);
-=======
-    private PartitionRangeReadCommand(boolean isDigest,
-                                      int digestVersion,
-                                      boolean isForThrift,
-                                      CFMetaData metadata,
-                                      int nowInSec,
-                                      ColumnFilter columnFilter,
-                                      RowFilter rowFilter,
-                                      DataLimits limits,
-                                      DataRange dataRange,
-                                      IndexMetadata index)
-    {
-        super(Kind.PARTITION_RANGE, isDigest, digestVersion, isForThrift, metadata, nowInSec, columnFilter, rowFilter, limits, index);
->>>>>>> 7ad1945e
+                                     IndexMetadata index)
+    {
+        super(Kind.PARTITION_RANGE, isDigest, digestVersion, metadata, nowInSec, columnFilter, rowFilter, limits, index);
         this.dataRange = dataRange;
     }
 
-<<<<<<< HEAD
-    public PartitionRangeReadCommand(TableMetadata metadata,
-                                     int nowInSec,
-                                     ColumnFilter columnFilter,
-                                     RowFilter rowFilter,
-                                     DataLimits limits,
-                                     DataRange dataRange,
-                                     Optional<IndexMetadata> index)
-    {
-        this(false, 0, metadata, nowInSec, columnFilter, rowFilter, limits, dataRange, index);
-=======
-    public static PartitionRangeReadCommand create(boolean isForThrift,
-                                                   CFMetaData metadata,
+    public static PartitionRangeReadCommand create(TableMetadata metadata,
                                                    int nowInSec,
                                                    ColumnFilter columnFilter,
                                                    RowFilter rowFilter,
@@ -109,7 +82,6 @@
     {
         return new PartitionRangeReadCommand(false,
                                              0,
-                                             isForThrift,
                                              metadata,
                                              nowInSec,
                                              columnFilter,
@@ -117,7 +89,6 @@
                                              limits,
                                              dataRange,
                                              findIndex(metadata, rowFilter));
->>>>>>> 7ad1945e
     }
 
     /**
@@ -130,7 +101,8 @@
      */
     public static PartitionRangeReadCommand allDataRead(TableMetadata metadata, int nowInSec)
     {
-        return new PartitionRangeReadCommand(false, 0, false,
+        return new PartitionRangeReadCommand(false,
+                                             0,
                                              metadata,
                                              nowInSec,
                                              ColumnFilter.all(metadata),
@@ -177,13 +149,8 @@
         // DataLimits.CQLGroupByLimits.GroupByAwareCounter assumes that if GroupingState.hasClustering(), then we're in
         // the middle of a group, but we can't make that assumption if we query and range "in advance" of where we are
         // on the ring.
-<<<<<<< HEAD
-        DataLimits newLimits = isRangeContinuation ? limits() : limits().withoutState();
-        return new PartitionRangeReadCommand(isDigestQuery(), digestVersion(), metadata(), nowInSec(), columnFilter(), rowFilter(), newLimits, newRange, index);
-=======
         return new PartitionRangeReadCommand(isDigestQuery(),
                                              digestVersion(),
-                                             isForThrift(),
                                              metadata(),
                                              nowInSec(),
                                              columnFilter(),
@@ -191,17 +158,12 @@
                                              isRangeContinuation ? limits() : limits().withoutState(),
                                              dataRange().forSubRange(range),
                                              indexMetadata());
->>>>>>> 7ad1945e
     }
 
     public PartitionRangeReadCommand copy()
     {
-<<<<<<< HEAD
-        return new PartitionRangeReadCommand(isDigestQuery(), digestVersion(), metadata(), nowInSec(), columnFilter(), rowFilter(), limits(), dataRange(), index);
-=======
         return new PartitionRangeReadCommand(isDigestQuery(),
                                              digestVersion(),
-                                             isForThrift(),
                                              metadata(),
                                              nowInSec(),
                                              columnFilter(),
@@ -215,7 +177,6 @@
     {
         return new PartitionRangeReadCommand(true,
                                              digestVersion(),
-                                             isForThrift(),
                                              metadata(),
                                              nowInSec(),
                                              columnFilter(),
@@ -229,7 +190,6 @@
     {
         return new PartitionRangeReadCommand(isDigestQuery(),
                                              digestVersion(),
-                                             isForThrift(),
                                              metadata(),
                                              nowInSec(),
                                              columnFilter(),
@@ -239,26 +199,10 @@
                                              indexMetadata());
     }
 
-    public PartitionRangeReadCommand withUpdatedDataRange(DataRange newDataRange)
+    public PartitionRangeReadCommand withUpdatedLimitsAndDataRange(DataLimits newLimits, DataRange newDataRange)
     {
         return new PartitionRangeReadCommand(isDigestQuery(),
                                              digestVersion(),
-                                             isForThrift(),
-                                             metadata(),
-                                             nowInSec(),
-                                             columnFilter(),
-                                             rowFilter(),
-                                             limits(),
-                                             newDataRange,
-                                             indexMetadata());
->>>>>>> 7ad1945e
-    }
-
-    public PartitionRangeReadCommand withUpdatedLimitsAndDataRange(DataLimits newLimits, DataRange newDataRange)
-    {
-        return new PartitionRangeReadCommand(isDigestQuery(),
-                                             digestVersion(),
-                                             isForThrift(),
                                              metadata(),
                                              nowInSec(),
                                              columnFilter(),
@@ -469,21 +413,16 @@
 
     private static class Deserializer extends SelectionDeserializer
     {
-<<<<<<< HEAD
-        public ReadCommand deserialize(DataInputPlus in, int version, boolean isDigest, int digestVersion, TableMetadata metadata, int nowInSec, ColumnFilter columnFilter, RowFilter rowFilter, DataLimits limits, Optional<IndexMetadata> index)
-=======
         public ReadCommand deserialize(DataInputPlus in,
                                        int version,
                                        boolean isDigest,
                                        int digestVersion,
-                                       boolean isForThrift,
-                                       CFMetaData metadata,
+                                       TableMetadata metadata,
                                        int nowInSec,
                                        ColumnFilter columnFilter,
                                        RowFilter rowFilter,
                                        DataLimits limits,
                                        IndexMetadata index)
->>>>>>> 7ad1945e
         throws IOException
         {
             DataRange range = DataRange.serializer.deserialize(in, version, metadata);
