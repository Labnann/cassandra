--- conflicted
+++ resolved
@@ -78,13 +78,9 @@
 import org.apache.cassandra.repair.consistent.admin.CleanupSummary;
 import org.apache.cassandra.schema.CompactionParams;
 import org.apache.cassandra.service.ActiveRepairService;
-<<<<<<< HEAD
 import org.apache.cassandra.service.StorageService;
-=======
 import org.apache.cassandra.utils.TimeUUID;
-
 import static org.apache.cassandra.db.compaction.AbstractStrategyHolder.GroupedSSTableContainer;
->>>>>>> abe09cff
 
 /**
  * Manages the compaction strategies.
@@ -604,13 +600,7 @@
 
     private Iterable<AbstractCompactionStrategy> getAllStrategies()
     {
-<<<<<<< HEAD
-        cfs.getTracker().replaceFlushed(memtable, sstables);
-        if (sstables != null && !sstables.isEmpty() && StorageService.instance.FlushTriggeredCompaction && !cfs.name.equals("globalReplicaTable")) //////
-            CompactionManager.instance.submitBackground(cfs);
-=======
         return Iterables.concat(Iterables.transform(holders, AbstractStrategyHolder::allStrategies));
->>>>>>> abe09cff
     }
 
     public int getUnleveledSSTables()
