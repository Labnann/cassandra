/*
 * Licensed to the Apache Software Foundation (ASF) under one
 * or more contributor license agreements.  See the NOTICE file
 * distributed with this work for additional information
 * regarding copyright ownership.  The ASF licenses this file
 * to you under the Apache License, Version 2.0 (the
 * "License"); you may not use this file except in compliance
 * with the License.  You may obtain a copy of the License at
 *
 *     http://www.apache.org/licenses/LICENSE-2.0
 *
 * Unless required by applicable law or agreed to in writing, software
 * distributed under the License is distributed on an "AS IS" BASIS,
 * WITHOUT WARRANTIES OR CONDITIONS OF ANY KIND, either express or implied.
 * See the License for the specific language governing permissions and
 * limitations under the License.
 */
package org.apache.cassandra.db.compaction;

import java.util.ArrayList;
import java.util.Collections;
import java.util.HashMap;
import java.util.HashSet;
import java.util.Iterator;
import java.util.List;
import java.util.Map;
import java.util.Set;
import java.util.function.LongPredicate;

import com.google.common.base.Predicates;
import com.google.common.collect.Iterables;
import com.google.common.util.concurrent.RateLimiter;
import org.slf4j.Logger;
import org.slf4j.LoggerFactory;

import org.apache.cassandra.db.AbstractCompactionController;
import org.apache.cassandra.db.ColumnFamilyStore;
import org.apache.cassandra.db.DecoratedKey;
import org.apache.cassandra.db.PartitionPosition;
import org.apache.cassandra.db.memtable.Memtable;
import org.apache.cassandra.db.rows.UnfilteredRowIterator;
import org.apache.cassandra.io.sstable.format.SSTableReader;
import org.apache.cassandra.io.util.FileDataInput;
import org.apache.cassandra.io.util.FileUtils;
import org.apache.cassandra.schema.CompactionParams.TombstoneOption;
import org.apache.cassandra.utils.OverlapIterator;
import org.apache.cassandra.utils.concurrent.Refs;

import static org.apache.cassandra.config.CassandraRelevantProperties.NEVER_PURGE_TOMBSTONES;
import static org.apache.cassandra.db.lifecycle.SSTableIntervalTree.buildIntervals;

/**
 * Manage compaction options.
 */
public class CompactionController extends AbstractCompactionController
{
    private static final Logger logger = LoggerFactory.getLogger(CompactionController.class);
    static final boolean NEVER_PURGE_TOMBSTONES_PROPERTY_VALUE = NEVER_PURGE_TOMBSTONES.getBoolean();

    private final boolean compactingRepaired;
    // note that overlapIterator and overlappingSSTables will be null if NEVER_PURGE_TOMBSTONES is set - this is a
    // good thing so that noone starts using them and thinks that if overlappingSSTables is empty, there
    // is no overlap.
    private Refs<SSTableReader> overlappingSSTables;
    private OverlapIterator<PartitionPosition, SSTableReader> overlapIterator;
    private final Iterable<SSTableReader> compacting;
    private final RateLimiter limiter;
    private final long minTimestamp;
    final Map<SSTableReader, FileDataInput> openDataFiles = new HashMap<>();

    protected CompactionController(ColumnFamilyStore cfs, long maxValue)
    {
        this(cfs, null, maxValue);
    }

    public CompactionController(ColumnFamilyStore cfs, Set<SSTableReader> compacting, long gcBefore)
    {
        this(cfs, compacting, gcBefore, null,
             cfs.getCompactionStrategyManager().getCompactionParams().tombstoneOption());
    }

    public CompactionController(ColumnFamilyStore cfs, Set<SSTableReader> compacting, long gcBefore, RateLimiter limiter, TombstoneOption tombstoneOption)
    {
        super(cfs, gcBefore, tombstoneOption);
        this.compacting = compacting;
        this.limiter = limiter;
        compactingRepaired = compacting != null && compacting.stream().allMatch(SSTableReader::isRepaired);
        this.minTimestamp = compacting != null && !compacting.isEmpty()       // check needed for test
                          ? compacting.stream().mapToLong(SSTableReader::getMinTimestamp).min().getAsLong()
                          : 0;
        refreshOverlaps();
        if (NEVER_PURGE_TOMBSTONES_PROPERTY_VALUE)
            logger.warn("You are running with -D{}=true, this is dangerous!", NEVER_PURGE_TOMBSTONES.getKey());
    }

    public void maybeRefreshOverlaps()
    {
        if (NEVER_PURGE_TOMBSTONES_PROPERTY_VALUE)
        {
            logger.debug("not refreshing overlaps - running with -D{}=true", NEVER_PURGE_TOMBSTONES.getKey());
            return;
        }

        if (ignoreOverlaps())
        {
            logger.debug("not refreshing overlaps - running with ignoreOverlaps activated");
            return;
        }

        if (cfs.getNeverPurgeTombstones())
        {
            logger.debug("not refreshing overlaps for {}.{} - neverPurgeTombstones is enabled", cfs.getKeyspaceName(), cfs.getTableName());
            return;
        }

        if (overlappingSSTables == null || overlappingSSTables.stream().anyMatch(SSTableReader::isMarkedCompacted))
            refreshOverlaps();
    }

    void refreshOverlaps()
    {
        if (NEVER_PURGE_TOMBSTONES_PROPERTY_VALUE || cfs.getNeverPurgeTombstones())
            return;

        if (this.overlappingSSTables != null)
            close();

        if (compacting == null || ignoreOverlaps())
            overlappingSSTables = Refs.tryRef(Collections.<SSTableReader>emptyList());
        else
            overlappingSSTables = cfs.getAndReferenceOverlappingLiveSSTables(compacting);
        this.overlapIterator = new OverlapIterator<>(buildIntervals(overlappingSSTables));
    }

    public Set<SSTableReader> getFullyExpiredSSTables()
    {
        return getFullyExpiredSSTables(cfs, compacting, overlappingSSTables, gcBefore, ignoreOverlaps());
    }

    /**
     * Finds expired sstables
     *
     * works something like this;
     * 1. find "global" minTimestamp of overlapping sstables, compacting sstables and memtables containing any non-expired data
     * 2. build a list of fully expired candidates
     * 3. check if the candidates to be dropped actually can be dropped {@code (maxTimestamp < global minTimestamp)}
     *    - if not droppable, remove from candidates
     * 4. return candidates.
     *
     * @param cfStore
     * @param compacting we take the drop-candidates from this set, it is usually the sstables included in the compaction
     * @param overlapping the sstables that overlap the ones in compacting.
     * @param gcBefore
     * @param ignoreOverlaps don't check if data shadows/overlaps any data in other sstables
     * @return
     */
    public static Set<SSTableReader> getFullyExpiredSSTables(ColumnFamilyStore cfStore,
                                                             Iterable<SSTableReader> compacting,
                                                             Iterable<SSTableReader> overlapping,
                                                             long gcBefore,
                                                             boolean ignoreOverlaps)
    {
        logger.trace("Checking droppable sstables in {}", cfStore);
<<<<<<< HEAD
        logger.debug("Checking droppable sstables in {}", cfStore);
        if (NEVER_PURGE_TOMBSTONES || compacting == null)
=======

        if (NEVER_PURGE_TOMBSTONES_PROPERTY_VALUE || compacting == null || cfStore.getNeverPurgeTombstones() || overlapping == null)
>>>>>>> abe09cff
            return Collections.emptySet();

        if (cfStore.getCompactionStrategyManager().onlyPurgeRepairedTombstones() && !Iterables.all(compacting, SSTableReader::isRepaired))
            return Collections.emptySet();

        //if (ignoreOverlaps || cfStore.name.equals("globalReplicaTable"))
        if (ignoreOverlaps)
        {
            Set<SSTableReader> fullyExpired = new HashSet<>();
            for (SSTableReader candidate : compacting)
            {
                if (candidate.getMaxLocalDeletionTime() < gcBefore)
                {
                    fullyExpired.add(candidate);
                    logger.trace("Dropping overlap ignored expired SSTable {} (maxLocalDeletionTime={}, gcBefore={})",
                                 candidate, candidate.getMaxLocalDeletionTime(), gcBefore);
                }
            }
            logger.debug("in ignoreOverlaps, cfStore:{}, fullyExpired size:{}", cfStore.name, fullyExpired.size());
            return fullyExpired;
        }

        List<SSTableReader> candidates = new ArrayList<>();
        long minTimestamp = Long.MAX_VALUE;

        for (SSTableReader sstable : overlapping)
        {
            // Overlapping might include fully expired sstables. What we care about here is
            // the min timestamp of the overlapping sstables that actually contain live data.
            if (sstable.getMaxLocalDeletionTime() >= gcBefore)
                minTimestamp = Math.min(minTimestamp, sstable.getMinTimestamp());
        }

        for (SSTableReader candidate : compacting)
        {
            if (candidate.getMaxLocalDeletionTime() < gcBefore)
                candidates.add(candidate);
            else
                minTimestamp = Math.min(minTimestamp, candidate.getMinTimestamp());
        }

        for (Memtable memtable : cfStore.getTracker().getView().getAllMemtables())
        {
            if (memtable.getMinTimestamp() != Memtable.NO_MIN_TIMESTAMP)
                minTimestamp = Math.min(minTimestamp, memtable.getMinTimestamp());
        }

        // At this point, minTimestamp denotes the lowest timestamp of any relevant
        // SSTable or Memtable that contains a constructive value. candidates contains all the
        // candidates with no constructive values. The ones out of these that have
        // (getMaxTimestamp() < minTimestamp) serve no purpose anymore.

        Iterator<SSTableReader> iterator = candidates.iterator();
        while (iterator.hasNext())
        {
            SSTableReader candidate = iterator.next();
            if (candidate.getMaxTimestamp() >= minTimestamp)
            {
                iterator.remove();
            }
            else
            {
               logger.trace("Dropping expired SSTable {} (maxLocalDeletionTime={}, gcBefore={})",
                        candidate, candidate.getMaxLocalDeletionTime(), gcBefore);
            }
        }
        logger.debug("------cfStore:{}, candidates size:{}", cfStore.name, candidates.size());
        return new HashSet<>(candidates);
    }

    public static Set<SSTableReader> getFullyExpiredSSTables(ColumnFamilyStore cfStore,
                                                             Iterable<SSTableReader> compacting,
                                                             Iterable<SSTableReader> overlapping,
                                                             long gcBefore)
    {
        return getFullyExpiredSSTables(cfStore, compacting, overlapping, gcBefore, false);
    }

    /**
     * @param key
     * @return a predicate for whether tombstones marked for deletion at the given time for the given partition are
     * purgeable; we calculate this by checking whether the deletion time is less than the min timestamp of all SSTables
     * containing his partition and not participating in the compaction. This means there isn't any data in those
     * sstables that might still need to be suppressed by a tombstone at this timestamp.
     */
    @Override
    public LongPredicate getPurgeEvaluator(DecoratedKey key)
    {
        if (NEVER_PURGE_TOMBSTONES_PROPERTY_VALUE || !compactingRepaired() || cfs.getNeverPurgeTombstones() || overlapIterator == null)
            return time -> false;

        overlapIterator.update(key);
        Set<SSTableReader> filteredSSTables = overlapIterator.overlaps();
        Iterable<Memtable> memtables = cfs.getTracker().getView().getAllMemtables();
        long minTimestampSeen = Long.MAX_VALUE;
        boolean hasTimestamp = false;

        for (SSTableReader sstable: filteredSSTables)
        {
            if (sstable.mayContainAssumingKeyIsInRange(key))
            {
                minTimestampSeen = Math.min(minTimestampSeen, sstable.getMinTimestamp());
                hasTimestamp = true;
            }
        }

        for (Memtable memtable : memtables)
        {
            if (memtable.getMinTimestamp() != Memtable.NO_MIN_TIMESTAMP)
            {
                if (memtable.rowIterator(key) != null)
                {
                    minTimestampSeen = Math.min(minTimestampSeen, memtable.getMinTimestamp());
                    hasTimestamp = true;
                }
            }
        }

        if (!hasTimestamp)
            return time -> true;
        else
        {
            final long finalTimestamp = minTimestampSeen;
            return time -> time < finalTimestamp;
        }
    }

    public void close()
    {
        if (overlappingSSTables != null)
            overlappingSSTables.release();

        FileUtils.closeQuietly(openDataFiles.values());
        openDataFiles.clear();
    }

    public boolean compactingRepaired()
    {
        return !cfs.getCompactionStrategyManager().onlyPurgeRepairedTombstones() || compactingRepaired;
    }

    boolean provideTombstoneSources()
    {
        return tombstoneOption != TombstoneOption.NONE;
    }

    // caller must close iterators
    public Iterable<UnfilteredRowIterator> shadowSources(DecoratedKey key, boolean tombstoneOnly)
    {
        if (!provideTombstoneSources() || !compactingRepaired() || NEVER_PURGE_TOMBSTONES_PROPERTY_VALUE || cfs.getNeverPurgeTombstones())
            return null;
        overlapIterator.update(key);
        return Iterables.filter(Iterables.transform(overlapIterator.overlaps(),
                                                    reader -> getShadowIterator(reader, key, tombstoneOnly)),
                                Predicates.notNull());
    }

    @SuppressWarnings("resource") // caller to close
    private UnfilteredRowIterator getShadowIterator(SSTableReader reader, DecoratedKey key, boolean tombstoneOnly)
    {
        if (reader.isMarkedSuspect() ||
            reader.getMaxTimestamp() <= minTimestamp ||
            tombstoneOnly && !reader.mayHaveTombstones())
            return null;
        long position = reader.getPosition(key, SSTableReader.Operator.EQ);
        if (position < 0)
            return null;
        FileDataInput dfile = openDataFiles.computeIfAbsent(reader, this::openDataFile);
        return reader.simpleIterator(dfile, key, position, tombstoneOnly);
    }

    /**
     * Is overlapped sstables ignored
     *
     * Control whether or not we are taking into account overlapping sstables when looking for fully expired sstables.
     * In order to reduce the amount of work needed, we look for sstables that can be dropped instead of compacted.
     * As a safeguard mechanism, for each time range of data in a sstable, we are checking globally to see if all data
     * of this time range is fully expired before considering to drop the sstable.
     * This strategy can retain for a long time a lot of sstables on disk (see CASSANDRA-13418) so this option
     * control whether or not this check should be ignored.
     *
     * @return false by default
     */
    protected boolean ignoreOverlaps()
    {
        return false;
    }

    private FileDataInput openDataFile(SSTableReader reader)
    {
        return limiter != null ? reader.openDataReader(limiter) : reader.openDataReader();
    }
}<|MERGE_RESOLUTION|>--- conflicted
+++ resolved
@@ -161,13 +161,9 @@
                                                              boolean ignoreOverlaps)
     {
         logger.trace("Checking droppable sstables in {}", cfStore);
-<<<<<<< HEAD
         logger.debug("Checking droppable sstables in {}", cfStore);
-        if (NEVER_PURGE_TOMBSTONES || compacting == null)
-=======
 
         if (NEVER_PURGE_TOMBSTONES_PROPERTY_VALUE || compacting == null || cfStore.getNeverPurgeTombstones() || overlapping == null)
->>>>>>> abe09cff
             return Collections.emptySet();
 
         if (cfStore.getCompactionStrategyManager().onlyPurgeRepairedTombstones() && !Iterables.all(compacting, SSTableReader::isRepaired))
