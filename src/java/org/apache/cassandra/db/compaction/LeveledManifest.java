--- conflicted
+++ resolved
@@ -237,7 +237,6 @@
         // This isn't a magic wand -- if you are consistently writing too fast for LCS to keep
         // up, you're still screwed.  But if instead you have intermittent bursts of activity,
         // it can help a lot.
-<<<<<<< HEAD
         //for (int i = 0; i < generations.length; i++)
 
     if(cfs.name.equals("globalReplicaTable")){//////
@@ -281,15 +280,12 @@
         }
     }else{//////
         //for (int i = generations.length - 1; i > 0; i--)
-        for (int i = 0; i < generations.length; i++)
-=======
 
         // Let's check that L0 is far enough behind to warrant STCS.
         // If it is, it will be used before proceeding any of higher level
         CompactionCandidate l0Compaction = getSTCSInL0CompactionCandidate();
 
         for (int i = generations.levelCount() - 1; i > 0; i--)
->>>>>>> abe09cff
         {
             Set<SSTableReader> sstables = generations.get(i);
             if (sstables.isEmpty())
@@ -315,13 +311,8 @@
                 }
 
                 // before proceeding with a higher level, let's see if L0 is far enough behind to warrant STCS
-<<<<<<< HEAD
-                CompactionCandidate l0Compaction = getSTCSInL0CompactionCandidate();
                 if (l0Compaction != null){
                     logger.debug("in getCompactionCandidates l0Compaction, cfs:{}, sstables num:{}, level:{}", cfs, l0Compaction.sstables.size(), l0Compaction.level);
-=======
-                if (l0Compaction != null)
->>>>>>> abe09cff
                     return l0Compaction;
                 }
 
