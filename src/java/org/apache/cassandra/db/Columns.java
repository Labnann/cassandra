/*
 * Licensed to the Apache Software Foundation (ASF) under one
 * or more contributor license agreements.  See the NOTICE file
 * distributed with this work for additional information
 * regarding copyright ownership.  The ASF licenses this file
 * to you under the Apache License, Version 2.0 (the
 * "License"); you may not use this file except in compliance
 * with the License.  You may obtain a copy of the License at
 *
 *     http://www.apache.org/licenses/LICENSE-2.0
 *
 * Unless required by applicable law or agreed to in writing, software
 * distributed under the License is distributed on an "AS IS" BASIS,
 * WITHOUT WARRANTIES OR CONDITIONS OF ANY KIND, either express or implied.
 * See the License for the specific language governing permissions and
 * limitations under the License.
 */
package org.apache.cassandra.db;

import java.io.IOException;
import java.nio.ByteBuffer;
import java.util.*;
import java.util.function.Consumer;
import java.util.function.Predicate;

import com.google.common.collect.ImmutableList;
import com.google.common.collect.Iterators;

import net.nicoulaj.compilecommand.annotations.DontInline;
import org.apache.cassandra.cql3.ColumnIdentifier;
import org.apache.cassandra.db.marshal.SetType;
import org.apache.cassandra.db.marshal.UTF8Type;
import org.apache.cassandra.db.rows.ColumnData;
import org.apache.cassandra.db.rows.Row;
import org.apache.cassandra.io.util.DataInputPlus;
import org.apache.cassandra.io.util.DataOutputPlus;
import org.apache.cassandra.schema.ColumnMetadata;
import org.apache.cassandra.schema.TableMetadata;
import org.apache.cassandra.utils.ByteBufferUtil;
import org.apache.cassandra.utils.ObjectSizes;
import org.apache.cassandra.utils.SearchIterator;
import org.apache.cassandra.utils.btree.BTree;
import org.apache.cassandra.utils.btree.BTreeRemoval;
<<<<<<< HEAD
import org.apache.cassandra.utils.btree.UpdateFunction;
import org.apache.cassandra.service.StorageService;
=======
import org.apache.cassandra.utils.btree.BTreeSearchIterator;
>>>>>>> abe09cff

/**
 * An immutable and sorted list of (non-PK) columns for a given table.
 * <p>
 * Note that in practice, it will either store only static columns, or only regular ones. When
 * we need both type of columns, we use a {@link RegularAndStaticColumns} object.
 */
public class Columns extends AbstractCollection<ColumnMetadata> implements Collection<ColumnMetadata>
{
    public static final Serializer serializer = new Serializer();
    public static final Columns NONE = new Columns(BTree.empty(), 0);
    static final long EMPTY_SIZE = ObjectSizes.measure(NONE);

    public static final ColumnMetadata FIRST_COMPLEX_STATIC =
        new ColumnMetadata("",
                           "",
                           ColumnIdentifier.getInterned(ByteBufferUtil.EMPTY_BYTE_BUFFER, UTF8Type.instance),
                           SetType.getInstance(UTF8Type.instance, true),
                           ColumnMetadata.NO_POSITION,
                           ColumnMetadata.Kind.STATIC,
                           null);

    public static final ColumnMetadata FIRST_COMPLEX_REGULAR =
        new ColumnMetadata("",
                           "",
                           ColumnIdentifier.getInterned(ByteBufferUtil.EMPTY_BYTE_BUFFER, UTF8Type.instance),
                           SetType.getInstance(UTF8Type.instance, true),
                           ColumnMetadata.NO_POSITION,
                           ColumnMetadata.Kind.REGULAR,
                           null);

    private final Object[] columns;
    private final int complexIdx; // Index of the first complex column

    private Columns(Object[] columns, int complexIdx)
    {
        assert complexIdx <= BTree.size(columns);
        this.columns = columns;
        this.complexIdx = complexIdx;
    }

    private Columns(Object[] columns)
    {
        this(columns, findFirstComplexIdx(columns));
    }

    /**
     * Creates a {@code Columns} holding only the one column provided.
     *
     * @param c the column for which to create a {@code Columns} object.
     *
     * @return the newly created {@code Columns} containing only {@code c}.
     */
    public static Columns of(ColumnMetadata c)
    {
        return new Columns(BTree.singleton(c), c.isComplex() ? 0 : 1);
    }

   /**
    * Returns a new {@code Columns} object holing the same columns as the provided Row.
    *
    * @param row the row from which to create the new {@code Columns}.
    * @return the newly created {@code Columns} containing the columns from {@code row}.
    */
   public static Columns from(Row row)
   {
       try (BTree.FastBuilder<ColumnMetadata> builder = BTree.fastBuilder())
       {
           for (ColumnData cd : row)
               builder.add(cd.column());
           Object[] tree = builder.build();
           return new Columns(tree, findFirstComplexIdx(tree));
       }
   }

   public static Columns from(BTree.Builder<ColumnMetadata> builder)
   {
       Object[] tree = builder.build();
       return new Columns(tree, findFirstComplexIdx(tree));
   }

    /**
    * Returns a new {@code Columns} object holding the same columns than the provided set.
     * This method assumes nothing about the order of {@code s}.
     *
     * @param s the set from which to create the new {@code Columns}.
     * @return the newly created {@code Columns} containing the columns from {@code s}.
     */
    public static Columns from(Collection<ColumnMetadata> s)
    {
        Object[] tree = BTree.<ColumnMetadata>builder(Comparator.naturalOrder()).addAll(s).build();
        return new Columns(tree, findFirstComplexIdx(tree));
    }

    private static int findFirstComplexIdx(Object[] tree)
    {
        if (BTree.isEmpty(tree))
            return 0;

        int size = BTree.size(tree);
        ColumnMetadata last = BTree.findByIndex(tree, size - 1);
        return last.isSimple()
             ? size
             : BTree.ceilIndex(tree, Comparator.naturalOrder(), last.isStatic() ? FIRST_COMPLEX_STATIC : FIRST_COMPLEX_REGULAR);
    }

    /**
     * Whether this columns is empty.
     *
     * @return whether this columns is empty.
     */
    public boolean isEmpty()
    {
        return BTree.isEmpty(columns);
    }

    /**
     * The number of simple columns in this object.
     *
     * @return the number of simple columns in this object.
     */
    public int simpleColumnCount()
    {
        return complexIdx;
    }

    /**
     * The number of complex columns (non-frozen collections, udts, ...) in this object.
     *
     * @return the number of complex columns in this object.
     */
    public int complexColumnCount()
    {
        return BTree.size(columns) - complexIdx;
    }

    /**
     * The total number of columns in this object.
     *
     * @return the total number of columns in this object.
     */
    public int size()
    {
        return BTree.size(columns);
    }

    /**
     * Whether this objects contains simple columns.
     *
     * @return whether this objects contains simple columns.
     */
    public boolean hasSimple()
    {
        return complexIdx > 0;
    }

    /**
     * Whether this objects contains complex columns.
     *
     * @return whether this objects contains complex columns.
     */
    public boolean hasComplex()
    {
        return complexIdx < BTree.size(columns);
    }

    /**
     * Returns the ith simple column of this object.
     *
     * @param i the index for the simple column to fectch. This must
     * satisfy {@code 0 <= i < simpleColumnCount()}.
     *
     * @return the {@code i}th simple column in this object.
     */
    public ColumnMetadata getSimple(int i)
    {
        return BTree.findByIndex(columns, i);
    }

    /**
     * Returns the ith complex column of this object.
     *
     * @param i the index for the complex column to fectch. This must
     * satisfy {@code 0 <= i < complexColumnCount()}.
     *
     * @return the {@code i}th complex column in this object.
     */
    public ColumnMetadata getComplex(int i)
    {
        return BTree.findByIndex(columns, complexIdx + i);
    }

    /**
     * The index of the provided simple column in this object (if it contains
     * the provided column).
     *
     * @param c the simple column for which to return the index of.
     *
     * @return the index for simple column {@code c} if it is contains in this
     * object
     */
    public int simpleIdx(ColumnMetadata c)
    {
        return BTree.findIndex(columns, Comparator.naturalOrder(), c);
    }

    /**
     * The index of the provided complex column in this object (if it contains
     * the provided column).
     *
     * @param c the complex column for which to return the index of.
     *
     * @return the index for complex column {@code c} if it is contains in this
     * object
     */
    public int complexIdx(ColumnMetadata c)
    {
        return BTree.findIndex(columns, Comparator.naturalOrder(), c) - complexIdx;
    }

    /**
     * Whether the provided column is contained by this object.
     *
     * @param c the column to check presence of.
     *
     * @return whether {@code c} is contained by this object.
     */
    public boolean contains(ColumnMetadata c)
    {
        return BTree.findIndex(columns, Comparator.naturalOrder(), c) >= 0;
    }

    /**
     * Returns the result of merging this {@code Columns} object with the
     * provided one.
     *
     * @param other the other {@code Columns} to merge this object with.
     *
     * @return the result of merging/taking the union of {@code this} and
     * {@code other}. The returned object may be one of the operand and that
     * operand is a subset of the other operand.
     */
    public Columns mergeTo(Columns other)
    {
        if (this == other || other == NONE)
            return this;
        if (this == NONE)
            return other;

        Object[] tree = BTree.update(this.columns, other.columns, Comparator.naturalOrder());
        if (tree == this.columns)
            return this;
        if (tree == other.columns)
            return other;

        return new Columns(tree, findFirstComplexIdx(tree));
    }

    /**
     * Whether this object is a superset of the provided other {@code Columns object}.
     *
     * @param other the other object to test for inclusion in this object.
     *
     * @return whether all the columns of {@code other} are contained by this object.
     */
    public boolean containsAll(Collection<?> other)
    {
        if (other == this)
            return true;
        if (other.size() > this.size())
            return false;

        BTreeSearchIterator<ColumnMetadata, ColumnMetadata> iter = BTree.slice(columns, Comparator.naturalOrder(), BTree.Dir.ASC);
        for (Object def : other)
            if (iter.next((ColumnMetadata) def) == null)
                return false;
        return true;
    }

    /**
     * Iterator over the simple columns of this object.
     *
     * @return an iterator over the simple columns of this object.
     */
    public Iterator<ColumnMetadata> simpleColumns()
    {
        return BTree.iterator(columns, 0, complexIdx - 1, BTree.Dir.ASC);
    }

    /**
     * Iterator over the complex columns of this object.
     *
     * @return an iterator over the complex columns of this object.
     */
    public Iterator<ColumnMetadata> complexColumns()
    {
        return BTree.iterator(columns, complexIdx, BTree.size(columns) - 1, BTree.Dir.ASC);
    }

    /**
     * Iterator over all the columns of this object.
     *
     * @return an iterator over all the columns of this object.
     */
    public BTreeSearchIterator<ColumnMetadata, ColumnMetadata> iterator()
    {
        return BTree.<ColumnMetadata, ColumnMetadata>slice(columns, Comparator.naturalOrder(), BTree.Dir.ASC);
    }

    /**
     * An iterator that returns the columns of this object in "select" order (that
     * is in global alphabetical order, where the "normal" iterator returns simple
     * columns first and the complex second).
     *
     * @return an iterator returning columns in alphabetical order.
     */
    public Iterator<ColumnMetadata> selectOrderIterator()
    {
        // In wildcard selection, we want to return all columns in alphabetical order,
        // irregarding of whether they are complex or not
        return Iterators.<ColumnMetadata>
                         mergeSorted(ImmutableList.of(simpleColumns(), complexColumns()),
                                     (s, c) ->
                                     {
                                         assert !s.kind.isPrimaryKeyKind();
                                         return s.name.bytes.compareTo(c.name.bytes);
                                     });
    }

    /**
     * Returns the equivalent of those columns but with the provided column removed.
     *
     * @param column the column to remove.
     *
     * @return newly allocated columns containing all the columns of {@code this} expect
     * for {@code column}.
     */
    public Columns without(ColumnMetadata column)
    {
        if (!contains(column))
            return this;

        Object[] newColumns = BTreeRemoval.<ColumnMetadata>remove(columns, Comparator.naturalOrder(), column);
        return new Columns(newColumns);
    }

    /**
     * Returns a predicate to test whether columns are included in this {@code Columns} object,
     * assuming that tes tested columns are passed to the predicate in sorted order.
     *
     * @return a predicate to test the inclusion of sorted columns in this object.
     */
    public Predicate<ColumnMetadata> inOrderInclusionTester()
    {
        SearchIterator<ColumnMetadata, ColumnMetadata> iter = BTree.slice(columns, Comparator.naturalOrder(), BTree.Dir.ASC);
        return column -> iter.next(column) != null;
    }

    public void digest(Digest digest)
    {
        for (ColumnMetadata c : this)
            digest.update(c.name.bytes);
    }

    /**
     * Apply a function to each column definition in forwards or reversed order.
     * @param function
     */
    public void apply(Consumer<ColumnMetadata> function)
    {
        BTree.apply(columns, function);
    }

    @Override
    public boolean equals(Object other)
    {
        if (other == this)
            return true;
        if (!(other instanceof Columns))
            return false;

        Columns that = (Columns)other;
        return this.complexIdx == that.complexIdx && BTree.equals(this.columns, that.columns);
    }

    @Override
    public int hashCode()
    {
        return Objects.hash(complexIdx, BTree.hashCode(columns));
    }

    public long unsharedHeapSize()
    {
        if(this == NONE)
            return 0;

        return EMPTY_SIZE + BTree.sizeOfStructureOnHeap(columns);
    }

    @Override
    public String toString()
    {
        StringBuilder sb = new StringBuilder("[");
        boolean first = true;
        for (ColumnMetadata def : this)
        {
            if (first) first = false; else sb.append(" ");
            sb.append(def.name);
        }
        return sb.append("]").toString();
    }

    public static class Serializer
    {
        public void serialize(Columns columns, DataOutputPlus out) throws IOException
        {
            out.writeUnsignedVInt32(columns.size());
            for (ColumnMetadata column : columns)
                ByteBufferUtil.writeWithVIntLength(column.name.bytes, out);
        }

        public long serializedSize(Columns columns)
        {
            long size = TypeSizes.sizeofUnsignedVInt(columns.size());
            for (ColumnMetadata column : columns)
                size += ByteBufferUtil.serializedSizeWithVIntLength(column.name.bytes);
            return size;
        }

        public Columns deserialize(DataInputPlus in, TableMetadata metadata) throws IOException
        {
            int length = in.readUnsignedVInt32();
            try (BTree.FastBuilder<ColumnMetadata> builder = BTree.fastBuilder())
            {
                for (int i = 0; i < length; i++)
                {
                    ByteBuffer name = ByteBufferUtil.readWithVIntLength(in);
                    ColumnMetadata column = metadata.getColumn(name);
                    if (column == null)
                    {
                        // If we don't find the definition, it could be we have data for a dropped column, and we shouldn't
                        // fail deserialization because of that. So we grab a "fake" ColumnMetadata that ensure proper
                        // deserialization. The column will be ignore later on anyway.
                        column = metadata.getDroppedColumn(name);

                        if (column == null)
                            throw new RuntimeException("Unknown column " + UTF8Type.instance.getString(name) + " during deserialization");
                    }
                    builder.add(column);
                }
                return new Columns(builder.build());
            }
        }

        /**
         * If both ends have a pre-shared superset of the columns we are serializing, we can send them much
         * more efficiently. Both ends must provide the identically same set of columns.
         */
        public void serializeSubset(Collection<ColumnMetadata> columns, Columns superset, DataOutputPlus out) throws IOException
        {
            /**
             * We weight this towards small sets, and sets where the majority of items are present, since
             * we expect this to mostly be used for serializing result sets.
             *
             * For supersets with fewer than 64 columns, we encode a bitmap of *missing* columns,
             * which equates to a zero (single byte) when all columns are present, and otherwise
             * a positive integer that can typically be vint encoded efficiently.
             *
             * If we have 64 or more columns, we cannot neatly perform a bitmap encoding, so we just switch
             * to a vint encoded set of deltas, either adding or subtracting (whichever is most efficient).
             * We indicate this switch by sending our bitmap with every bit set, i.e. -1L
             */
            int columnCount = columns.size();
            int supersetCount = superset.size();
            if (columnCount == supersetCount)
            {
                out.writeUnsignedVInt32(0);
            }
            else if (supersetCount < 64)
            {
                out.writeUnsignedVInt(encodeBitmap(columns, superset, supersetCount));
            }
            else
            {
                serializeLargeSubset(columns, columnCount, superset, supersetCount, out);
            }
        }

        public long serializedSubsetSize(Collection<ColumnMetadata> columns, Columns superset)
        {
            int columnCount = columns.size();
            int supersetCount = superset.size();
            if (columnCount == supersetCount)
            {
                return TypeSizes.sizeofUnsignedVInt(0);
            }
            else if (supersetCount < 64)
            {
                return TypeSizes.sizeofUnsignedVInt(encodeBitmap(columns, superset, supersetCount));
            }
            else
            {
                return serializeLargeSubsetSize(columns, columnCount, superset, supersetCount);
            }
        }

        public Columns deserializeSubset(Columns superset, DataInputPlus in) throws IOException
        {
            long encoded = in.readUnsignedVInt();
            StorageService.instance.totalReadBytes+=4;////
            if (encoded == 0L)
            {
                return superset;
            }
            else if (superset.size() >= 64)
            {
                return deserializeLargeSubset(in, superset, (int) encoded);
            }
            else
            {
                try (BTree.FastBuilder<ColumnMetadata> builder = BTree.fastBuilder())
                {
                    int firstComplexIdx = 0;
                    for (ColumnMetadata column : superset)
                    {
                        if ((encoded & 1) == 0)
                        {
                            builder.add(column);
                            if (column.isSimple())
                                ++firstComplexIdx;
                        }
                        encoded >>>= 1;
                    }
                    if (encoded != 0)
                        throw new IOException("Invalid Columns subset bytes; too many bits set:" + Long.toBinaryString(encoded));
                    return new Columns(builder.build(), firstComplexIdx);
                }
            }
        }

        // encodes a 1 bit for every *missing* column, on the assumption presence is more common,
        // and because this is consistent with encoding 0 to represent all present
        private static long encodeBitmap(Collection<ColumnMetadata> columns, Columns superset, int supersetCount)
        {
            long bitmap = 0L;
            BTreeSearchIterator<ColumnMetadata, ColumnMetadata> iter = superset.iterator();
            // the index we would encounter next if all columns are present
            int expectIndex = 0;
            for (ColumnMetadata column : columns)
            {
                if (iter.next(column) == null)
                    throw new IllegalStateException(columns + " is not a subset of " + superset);

                int currentIndex = iter.indexOfCurrent();
                int count = currentIndex - expectIndex;
                // (1L << count) - 1 gives us count bits set at the bottom of the register
                // so << expectIndex moves these bits to start at expectIndex, which is where our missing portion
                // begins (assuming count > 0; if not, we're adding 0 bits, so it's a no-op)
                bitmap |= ((1L << count) - 1) << expectIndex;
                expectIndex = currentIndex + 1;
            }
            int count = supersetCount - expectIndex;
            bitmap |= ((1L << count) - 1) << expectIndex;
            return bitmap;
        }

        @DontInline
        private void serializeLargeSubset(Collection<ColumnMetadata> columns, int columnCount, Columns superset, int supersetCount, DataOutputPlus out) throws IOException
        {
            // write flag indicating we're in lengthy mode
            out.writeUnsignedVInt32(supersetCount - columnCount);
            BTreeSearchIterator<ColumnMetadata, ColumnMetadata> iter = superset.iterator();
            if (columnCount < supersetCount / 2)
            {
                // write present columns
                for (ColumnMetadata column : columns)
                {
                    if (iter.next(column) == null)
                        throw new IllegalStateException();
                    out.writeUnsignedVInt32(iter.indexOfCurrent());
                }
            }
            else
            {
                // write missing columns
                int prev = -1;
                for (ColumnMetadata column : columns)
                {
                    if (iter.next(column) == null)
                        throw new IllegalStateException();
                    int cur = iter.indexOfCurrent();
                    while (++prev != cur)
                        out.writeUnsignedVInt32(prev);
                }
                while (++prev != supersetCount)
                    out.writeUnsignedVInt32(prev);
            }
        }

        @DontInline
        private Columns deserializeLargeSubset(DataInputPlus in, Columns superset, int delta) throws IOException
        {
            int supersetCount = superset.size();
            int columnCount = supersetCount - delta;

            try (BTree.FastBuilder<ColumnMetadata> builder = BTree.fastBuilder())
            {
                if (columnCount < supersetCount / 2)
                {
<<<<<<< HEAD
                    int idx = (int) in.readUnsignedVInt();
                    StorageService.instance.totalReadBytes+=4;////
                    builder.add(BTree.findByIndex(superset.columns, idx));
=======
                    for (int i = 0 ; i < columnCount ; i++)
                    {
                        int idx = in.readUnsignedVInt32();
                        builder.add(BTree.findByIndex(superset.columns, idx));
                    }
>>>>>>> abe09cff
                }
                else
                {
<<<<<<< HEAD
                    int nextMissingIndex = skipped < delta ? (int)in.readUnsignedVInt() : supersetCount;
                    //StorageService.instance.totalReadBytes+=4;////
                    while (idx < nextMissingIndex)
=======
                    Iterator<ColumnMetadata> iter = superset.iterator();
                    int idx = 0;
                    int skipped = 0;
                    while (true)
>>>>>>> abe09cff
                    {
                        int nextMissingIndex = skipped < delta ? in.readUnsignedVInt32() : supersetCount;
                        while (idx < nextMissingIndex)
                        {
                            ColumnMetadata def = iter.next();
                            builder.add(def);
                            idx++;
                        }
                        if (idx == supersetCount)
                            break;
                        iter.next();
                        idx++;
                        skipped++;
                    }
                }
                return new Columns(builder.build());
            }
        }

        @DontInline
        private int serializeLargeSubsetSize(Collection<ColumnMetadata> columns, int columnCount, Columns superset, int supersetCount)
        {
            // write flag indicating we're in lengthy mode
            int size = TypeSizes.sizeofUnsignedVInt(supersetCount - columnCount);
            BTreeSearchIterator<ColumnMetadata, ColumnMetadata> iter = superset.iterator();
            if (columnCount < supersetCount / 2)
            {
                // write present columns
                for (ColumnMetadata column : columns)
                {
                    if (iter.next(column) == null)
                        throw new IllegalStateException();
                    size += TypeSizes.sizeofUnsignedVInt(iter.indexOfCurrent());
                }
            }
            else
            {
                // write missing columns
                int prev = -1;
                for (ColumnMetadata column : columns)
                {
                    if (iter.next(column) == null)
                        throw new IllegalStateException();
                    int cur = iter.indexOfCurrent();
                    while (++prev != cur)
                        size += TypeSizes.sizeofUnsignedVInt(prev);
                }
                while (++prev != supersetCount)
                    size += TypeSizes.sizeofUnsignedVInt(prev);
            }
            return size;
        }

    }
}<|MERGE_RESOLUTION|>--- conflicted
+++ resolved
@@ -41,12 +41,8 @@
 import org.apache.cassandra.utils.SearchIterator;
 import org.apache.cassandra.utils.btree.BTree;
 import org.apache.cassandra.utils.btree.BTreeRemoval;
-<<<<<<< HEAD
-import org.apache.cassandra.utils.btree.UpdateFunction;
 import org.apache.cassandra.service.StorageService;
-=======
 import org.apache.cassandra.utils.btree.BTreeSearchIterator;
->>>>>>> abe09cff
 
 /**
  * An immutable and sorted list of (non-PK) columns for a given table.
@@ -656,32 +652,23 @@
             {
                 if (columnCount < supersetCount / 2)
                 {
-<<<<<<< HEAD
-                    int idx = (int) in.readUnsignedVInt();
-                    StorageService.instance.totalReadBytes+=4;////
-                    builder.add(BTree.findByIndex(superset.columns, idx));
-=======
+
                     for (int i = 0 ; i < columnCount ; i++)
                     {
                         int idx = in.readUnsignedVInt32();
+                        StorageService.instance.totalReadBytes+=4;////
                         builder.add(BTree.findByIndex(superset.columns, idx));
                     }
->>>>>>> abe09cff
                 }
                 else
                 {
-<<<<<<< HEAD
-                    int nextMissingIndex = skipped < delta ? (int)in.readUnsignedVInt() : supersetCount;
-                    //StorageService.instance.totalReadBytes+=4;////
-                    while (idx < nextMissingIndex)
-=======
                     Iterator<ColumnMetadata> iter = superset.iterator();
                     int idx = 0;
                     int skipped = 0;
                     while (true)
->>>>>>> abe09cff
                     {
                         int nextMissingIndex = skipped < delta ? in.readUnsignedVInt32() : supersetCount;
+                    //StorageService.instance.totalReadBytes+=4;////
                         while (idx < nextMissingIndex)
                         {
                             ColumnMetadata def = iter.next();
