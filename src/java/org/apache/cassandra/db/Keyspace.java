/*
 * Licensed to the Apache Software Foundation (ASF) under one
 * or more contributor license agreements.  See the NOTICE file
 * distributed with this work for additional information
 * regarding copyright ownership.  The ASF licenses this file
 * to you under the Apache License, Version 2.0 (the
 * "License"); you may not use this file except in compliance
 * with the License.  You may obtain a copy of the License at
 *
 *     http://www.apache.org/licenses/LICENSE-2.0
 *
 * Unless required by applicable law or agreed to in writing, software
 * distributed under the License is distributed on an "AS IS" BASIS,
 * WITHOUT WARRANTIES OR CONDITIONS OF ANY KIND, either express or implied.
 * See the License for the specific language governing permissions and
 * limitations under the License.
 */
package org.apache.cassandra.db;

import java.io.IOException;
import java.time.Instant;
import java.util.ArrayList;
import java.util.Collection;
import java.util.Collections;
import java.util.HashSet;
import java.util.Iterator;
import java.util.List;
import java.util.Objects;
import java.util.Set;
import java.util.concurrent.ConcurrentHashMap;
import java.util.concurrent.ConcurrentMap;
import java.util.concurrent.atomic.AtomicLong;
import java.util.concurrent.locks.Lock;
import java.util.stream.Stream;

import com.google.common.annotations.VisibleForTesting;
import com.google.common.collect.Iterables;
import com.google.common.util.concurrent.RateLimiter;
import org.slf4j.Logger;
import org.slf4j.LoggerFactory;

import org.apache.cassandra.concurrent.Stage;
import org.apache.cassandra.config.CassandraRelevantProperties;
import org.apache.cassandra.config.DatabaseDescriptor;
import org.apache.cassandra.config.DurationSpec;
import org.apache.cassandra.db.lifecycle.SSTableSet;
import org.apache.cassandra.db.partitions.PartitionUpdate;
import org.apache.cassandra.db.repair.CassandraKeyspaceRepairManager;
import org.apache.cassandra.db.view.ViewManager;
import org.apache.cassandra.exceptions.WriteTimeoutException;
import org.apache.cassandra.index.Index;
import org.apache.cassandra.index.SecondaryIndexManager;
import org.apache.cassandra.io.util.File;
import org.apache.cassandra.io.sstable.format.SSTableReader;
import org.apache.cassandra.locator.AbstractReplicationStrategy;
import org.apache.cassandra.metrics.KeyspaceMetrics;
import org.apache.cassandra.repair.KeyspaceRepairManager;
import org.apache.cassandra.schema.KeyspaceMetadata;
import org.apache.cassandra.schema.ReplicationParams;
import org.apache.cassandra.schema.Schema;
import org.apache.cassandra.schema.SchemaConstants;
import org.apache.cassandra.schema.SchemaProvider;
import org.apache.cassandra.schema.TableId;
import org.apache.cassandra.schema.TableMetadata;
import org.apache.cassandra.schema.TableMetadataRef;
import org.apache.cassandra.service.snapshot.TableSnapshot;
import org.apache.cassandra.tracing.Tracing;
import org.apache.cassandra.utils.ByteBufferUtil;
import org.apache.cassandra.utils.JVMStabilityInspector;
import org.apache.cassandra.utils.concurrent.AsyncPromise;
import org.apache.cassandra.utils.concurrent.Future;
import org.apache.cassandra.utils.concurrent.OpOrder;
import org.apache.cassandra.utils.concurrent.UncheckedInterruptedException;
import org.apache.cassandra.utils.concurrent.Promise;

import static java.util.concurrent.TimeUnit.MILLISECONDS;
import static java.util.concurrent.TimeUnit.NANOSECONDS;
import static org.apache.cassandra.utils.Clock.Global.currentTimeMillis;
import static org.apache.cassandra.utils.FBUtilities.now;
import static org.apache.cassandra.utils.MonotonicClock.Global.approxTime;

import java.net.InetAddress;
import org.apache.cassandra.gms.Gossiper;
import org.apache.cassandra.dht.Token;
import org.apache.cassandra.dht.Range;
import org.apache.cassandra.dht.RingPosition;
import org.apache.cassandra.io.util.DataOutputBuffer;
import org.apache.cassandra.net.MessagingService;

import org.iq80.twoLayerLog.Options;
import org.iq80.twoLayerLog.ReadOptions;
import org.iq80.twoLayerLog.WriteOptions;
import org.iq80.twoLayerLog.impl.DbImpl;

/**
 * It represents a Keyspace.
 */
public class Keyspace
{
    private static final Logger logger = LoggerFactory.getLogger(Keyspace.class);

    private static final String TEST_FAIL_WRITES_KS = CassandraRelevantProperties.TEST_FAIL_WRITES_KS.getString();
    private static final boolean TEST_FAIL_WRITES = !TEST_FAIL_WRITES_KS.isEmpty();
    private static int TEST_FAIL_MV_LOCKS_COUNT = CassandraRelevantProperties.TEST_FAIL_MV_LOCKS_COUNT.getInt();

    public final KeyspaceMetrics metric;

    // It is possible to call Keyspace.open without a running daemon, so it makes sense to ensure
    // proper directories here as well as in CassandraDaemon.
    static
    {
        if (DatabaseDescriptor.isDaemonInitialized() || DatabaseDescriptor.isToolInitialized())
            DatabaseDescriptor.createAllDirectories();
    }

    private volatile KeyspaceMetadata metadata;

    //OpOrder is defined globally since we need to order writes across
    //Keyspaces in the case of Views (batchlog of view mutations)
    public static final OpOrder writeOrder = new OpOrder();

    /* ColumnFamilyStore per column family */
<<<<<<< HEAD
    private final ConcurrentMap<UUID, ColumnFamilyStore> columnFamilyStores = new ConcurrentHashMap<>();
    public final Map<Integer, UUID> globalNodeIDtoCFIDMap = new HashMap<Integer, UUID>();
    public final Map<Integer, UUID> replicaNodeIDtoCFIDMap = new HashMap<Integer, UUID>();
=======
    private final ConcurrentMap<TableId, ColumnFamilyStore> columnFamilyStores = new ConcurrentHashMap<>();

>>>>>>> abe09cff
    private volatile AbstractReplicationStrategy replicationStrategy;
    public final ViewManager viewManager;
    private final KeyspaceWriteHandler writeHandler;
    private volatile ReplicationParams replicationParams;
    private final KeyspaceRepairManager repairManager;
    private final SchemaProvider schema;

    private static volatile boolean initialized = false;

    public static boolean isInitialized()
    {
        return initialized;
    }

    public static void setInitialized()
    {
        synchronized (Schema.instance)
        {
            initialized = true;
        }
    }

    /**
     * Never use it in production code.
     *
     * Useful when creating a fake Schema so that it does not manage Keyspace instances (and CFS)
     */
    @VisibleForTesting
    public static void unsetInitialized()
    {
        synchronized (Schema.instance)
        {
            initialized = false;
        }
    }

    public static Keyspace open(String keyspaceName)
    {
        assert initialized || SchemaConstants.isLocalSystemKeyspace(keyspaceName) : "Initialized: " + initialized;
        return open(keyspaceName, Schema.instance, true);
    }

    // to only be used by org.apache.cassandra.tools.Standalone* classes
    public static Keyspace openWithoutSSTables(String keyspaceName)
    {
        return open(keyspaceName, Schema.instance, false);
    }

    public static Keyspace open(String keyspaceName, SchemaProvider schema, boolean loadSSTables)
    {
        return schema.maybeAddKeyspaceInstance(keyspaceName, () -> new Keyspace(keyspaceName, schema, loadSSTables));
    }

    public static ColumnFamilyStore openAndGetStore(TableMetadataRef tableRef)
    {
        return open(tableRef.keyspace).getColumnFamilyStore(tableRef.id);
    }

    public static ColumnFamilyStore openAndGetStore(TableMetadata table)
    {
        return open(table.keyspace).getColumnFamilyStore(table.id);
    }

    public static ColumnFamilyStore openAndgetColumnFamilyStoreByToken(CFMetaData cfm, Token keyToken)
    {
        return open(cfm.ksName).getColumnFamilyStoreByToken(cfm.ksName, keyToken);
    }

    public static ColumnFamilyStore openAndgetColumnFamilyStoreByRingPosition(String ksName, RingPosition pos)
    {
        //logger.debug("int openAndgetColumnFamilyStoreByRingPosition, pos:{}", pos);
        return open(ksName).getColumnFamilyStoreByRingPosition(pos);
    }

    /**
     * Removes every SSTable in the directory from the appropriate Tracker's view.
     * @param directory the unreadable directory, possibly with SSTables in it, but not necessarily.
     */
    public static void removeUnreadableSSTables(File directory)
    {
        for (Keyspace keyspace : Keyspace.all())
        {
            for (ColumnFamilyStore baseCfs : keyspace.getColumnFamilyStores())
            {
                for (ColumnFamilyStore cfs : baseCfs.concatWithIndexes())
                    cfs.maybeRemoveUnreadableSSTables(directory);
            }
        }
    }

    public void setMetadata(KeyspaceMetadata metadata)
    {
        this.metadata = metadata;
        createReplicationStrategy(metadata);
    }

    public KeyspaceMetadata getMetadata()
    {
        return metadata;
    }

    //////////////////////////////////////
    public ColumnFamilyStore getColumnFamilyStoreByRingPosition(RingPosition pos){
        List<InetAddress> replicasIP = StorageService.instance.getLiveNaturalEndpoints(this, pos);
        //logger.debug("int getColumnFamilyStoreByRingPosition, pos:{}, replicasIP:{}, localIP:{}, keyspace:{}", pos, replicasIP, StorageService.instance.localIP, this);
        UUID replicaUUID = null;
        if(StorageService.instance.localIP.equals(replicasIP.get(0))){
            replicaUUID = globalNodeIDtoCFIDMap.get(0);
        }else{
            replicaUUID = globalNodeIDtoCFIDMap.get(1);
        }
        if(columnFamilyStores!=null && replicaUUID!=null){
            ColumnFamilyStore cfs = columnFamilyStores.get(replicaUUID);
            //logger.debug("keyToken:{}, primaryIP:{}, replicaUUID:{}, ksname:{}, cfs name:{}",keyToken, primaryIP, replicaUUID, ksName, cfs.metadata.cfName);
            return cfs;
        }else{
            return null;
        }
    }

    public ColumnFamilyStore getColumnFamilyStoreByToken(String ksName, Token keyToken){
        List<InetAddress> ep = StorageService.instance.getNaturalEndpoints(ksName, keyToken);
        UUID replicaUUID = null;
        if(StorageService.instance.localIP.equals(ep.get(0))){
            replicaUUID = globalNodeIDtoCFIDMap.get(0);
        }else{
            replicaUUID = globalNodeIDtoCFIDMap.get(1);
        }

        if(columnFamilyStores!=null && replicaUUID!=null){
            ColumnFamilyStore cfs = columnFamilyStores.get(replicaUUID);
            //logger.debug("keyToken:{}, primaryIP:{}, replicaUUID:{}, ksname:{}, cfs name:{}",keyToken, primaryIP, replicaUUID, ksName, cfs.metadata.cfName);
            return cfs;
        }else{
            return null;
        }
    }
    /////////////////////////////////////

    public Collection<ColumnFamilyStore> getColumnFamilyStores()
    {
        return Collections.unmodifiableCollection(columnFamilyStores.values());
    }

    public ColumnFamilyStore getColumnFamilyStore(String cfName)
    {
        TableMetadata table = schema.getTableMetadata(getName(), cfName);
        if (table == null)
            throw new IllegalArgumentException(String.format("Unknown keyspace/cf pair (%s.%s)", getName(), cfName));
        return getColumnFamilyStore(table.id);
    }

    public ColumnFamilyStore getColumnFamilyStore(TableId id)
    {
        ColumnFamilyStore cfs = columnFamilyStores.get(id);
        if (cfs == null)
            throw new IllegalArgumentException("Unknown CF " + id);
        return cfs;
    }

    public boolean hasColumnFamilyStore(TableId id)
    {
        return columnFamilyStores.containsKey(id);
    }

    /**
     * Take a snapshot of the specific column family, or the entire set of column families
     * if columnFamily is null with a given timestamp
     *
     * @param snapshotName     the tag associated with the name of the snapshot.  This value may not be null
     * @param columnFamilyName the column family to snapshot or all on null
     * @param skipFlush Skip blocking flush of memtable
     * @param rateLimiter Rate limiter for hardlinks-per-second
     * @throws IOException if the column family doesn't exist
     */
    public void snapshot(String snapshotName, String columnFamilyName, boolean skipFlush, DurationSpec.IntSecondsBound ttl, RateLimiter rateLimiter, Instant creationTime) throws IOException
    {
        assert snapshotName != null;
        boolean tookSnapShot = false;
        for (ColumnFamilyStore cfStore : columnFamilyStores.values())
        {
            if (columnFamilyName == null || cfStore.name.equals(columnFamilyName))
            {
                tookSnapShot = true;
                cfStore.snapshot(snapshotName, skipFlush, ttl, rateLimiter, creationTime);
            }
        }

        if ((columnFamilyName != null) && !tookSnapShot)
            throw new IOException("Failed taking snapshot. Table " + columnFamilyName + " does not exist.");
    }

    /**
     * Take a snapshot of the specific column family, or the entire set of column families
     * if columnFamily is null with a given timestamp
     *
     * @param snapshotName     the tag associated with the name of the snapshot.  This value may not be null
     * @param columnFamilyName the column family to snapshot or all on null
     * @throws IOException if the column family doesn't exist
     */
    public void snapshot(String snapshotName, String columnFamilyName) throws IOException
    {
        snapshot(snapshotName, columnFamilyName, false, null, null, now());
    }

    /**
     * @param clientSuppliedName may be null.
     * @return the name of the snapshot
     */
    public static String getTimestampedSnapshotName(String clientSuppliedName)
    {
        String snapshotName = Long.toString(currentTimeMillis());
        if (clientSuppliedName != null && !clientSuppliedName.equals(""))
        {
            snapshotName = snapshotName + "-" + clientSuppliedName;
        }
        return snapshotName;
    }

    public static String getTimestampedSnapshotNameWithPrefix(String clientSuppliedName, String prefix)
    {
        return prefix + "-" + getTimestampedSnapshotName(clientSuppliedName);
    }

    /**
     * Check whether snapshots already exists for a given name.
     *
     * @param snapshotName the user supplied snapshot name
     * @return true if the snapshot exists
     */
    public boolean snapshotExists(String snapshotName)
    {
        assert snapshotName != null;
        for (ColumnFamilyStore cfStore : columnFamilyStores.values())
        {
            if (cfStore.snapshotExists(snapshotName))
                return true;
        }
        return false;
    }

    /**
     * @return A list of open SSTableReaders
     */
    public List<SSTableReader> getAllSSTables(SSTableSet sstableSet)
    {
        List<SSTableReader> list = new ArrayList<>(columnFamilyStores.size());
        for (ColumnFamilyStore cfStore : columnFamilyStores.values())
            Iterables.addAll(list, cfStore.getSSTables(sstableSet));
        return list;
    }

    public Stream<TableSnapshot> getAllSnapshots()
    {
        return getColumnFamilyStores().stream().flatMap(cfs -> cfs.listSnapshots().values().stream());
    }

    private Keyspace(String keyspaceName, SchemaProvider schema, boolean loadSSTables)
    {
        this.schema = schema;
        metadata = schema.getKeyspaceMetadata(keyspaceName);
        assert metadata != null : "Unknown keyspace " + keyspaceName;
        
        if (metadata.isVirtual())
            throw new IllegalStateException("Cannot initialize Keyspace with virtual metadata " + keyspaceName);
        createReplicationStrategy(metadata);

        this.metric = new KeyspaceMetrics(this);
        this.viewManager = new ViewManager(this);
        for (TableMetadata cfm : metadata.tablesAndViews())
        {
<<<<<<< HEAD
            logger.trace("Initializing {}.{}", getName(), cfm.cfName);
            initCf(cfm, loadSSTables, keyspaceName);
=======
            logger.trace("Initializing {}.{}", getName(), cfm.name);
            initCf(schema.getTableMetadataRef(cfm.id), loadSSTables);
>>>>>>> abe09cff
        }
        this.viewManager.reload(false);

        this.repairManager = new CassandraKeyspaceRepairManager(this);
        this.writeHandler = new CassandraKeyspaceWriteHandler(this);
    }

    private Keyspace(KeyspaceMetadata metadata)
    {
        this.schema = Schema.instance;
        this.metadata = metadata;
        createReplicationStrategy(metadata);
        this.metric = new KeyspaceMetrics(this);
        this.viewManager = new ViewManager(this);
        this.repairManager = new CassandraKeyspaceRepairManager(this);
        this.writeHandler = new CassandraKeyspaceWriteHandler(this);
    }

    public KeyspaceRepairManager getRepairManager()
    {
        return repairManager;
    }

    public static Keyspace mockKS(KeyspaceMetadata metadata)
    {
        return new Keyspace(metadata);
    }

    private void createReplicationStrategy(KeyspaceMetadata ksm)
    {
<<<<<<< HEAD
        //////
        Options options = new Options();
        options.createIfMissing(true);
        Set<InetAddress> liveHosts = Gossiper.instance.getLiveMembers();
        try {
            String DBname = "data/replicatedData";
            File file = new File(DBname);
            if(!file.exists()){
                //StorageService.instance.db = factory.open(file, options);
                StorageService.instance.db = new DbImpl(options, file);
            }
            //db.close();
        } catch(Throwable e){
                logger.debug("open twoLayerLog failed!!");
        }
        InetAddress LOCAL = FBUtilities.getBroadcastAddress();
        for (InetAddress host : liveHosts){///
            if (!host.equals(LOCAL)) {          
                Collection<Token> nodeToken = StorageService.instance.getTokenMetadata().getTokens(host);
                //logger.debug("nodeIP:{}, nodeToken size:{}, nodeToken:{}", host, nodeToken.size(), nodeToken);
                List<String> strTokensList = new ArrayList<String>();
                for(Token tk: nodeToken){
                    String strToken = StorageService.instance.getTokenFactory().toString(tk);//////
                    strTokensList.add(strToken);
                    StorageService.instance.groupAccessNumMap.put(strToken, 0);
                    //logger.debug("strToken size:{}, strToken:{}", strTokensList.size(), strToken);
                }
                try{
                    byte ip[] = host.getAddress();  
                    int NodeID = (int)ip[3];
                    StorageService.instance.db.createReplicaDir(NodeID, strTokensList, ksm.name);
                } catch(Throwable e){
                    logger.debug("create replicaDir failed!!");
                }
            }
        }
        //////
        
        replicationStrategy = AbstractReplicationStrategy.createReplicationStrategy(ksm.name,
                                                                                    ksm.params.replication.klass,
                                                                                    StorageService.instance.getTokenMetadata(),
                                                                                    DatabaseDescriptor.getEndpointSnitch(),
                                                                                    ksm.params.replication.options);
=======
        logger.info("Creating replication strategy " + ksm.name + " params " + ksm.params);
        replicationStrategy = ksm.createReplicationStrategy();
>>>>>>> abe09cff
        if (!ksm.params.replication.equals(replicationParams))
        {
            logger.debug("New replication settings for keyspace {} - invalidating disk boundary caches", ksm.name);
            columnFamilyStores.values().forEach(ColumnFamilyStore::invalidateLocalRanges);
        }
        replicationParams = ksm.params.replication;
    }

    // best invoked on the compaction manager.
    public void dropCf(TableId tableId, boolean dropData)
    {
        ColumnFamilyStore cfs = columnFamilyStores.remove(tableId);
        if (cfs == null)
            return;

        cfs.onTableDropped();
        unloadCf(cfs, dropData);
    }

    /**
     * Unloads all column family stores and releases metrics.
     */
    public void unload(boolean dropData)
    {
        for (ColumnFamilyStore cfs : getColumnFamilyStores())
            unloadCf(cfs, dropData);
        metric.release();
    }

    // disassociate a cfs from this keyspace instance.
    private void unloadCf(ColumnFamilyStore cfs, boolean dropData)
    {
        cfs.unloadCf();
        cfs.invalidate(true, dropData);
    }

    /**
     * Registers a custom cf instance with this keyspace.
     * This is required for offline tools what use non-standard directories.
     */
    public void initCfCustom(ColumnFamilyStore newCfs)
    {
        ColumnFamilyStore cfs = columnFamilyStores.get(newCfs.metadata.id);

        if (cfs == null)
        {
            // CFS being created for the first time, either on server startup or new CF being added.
            // We don't worry about races here; startup is safe, and adding multiple idential CFs
            // simultaneously is a "don't do that" scenario.
            ColumnFamilyStore oldCfs = columnFamilyStores.putIfAbsent(newCfs.metadata.id, newCfs);
            // CFS mbean instantiation will error out before we hit this, but in case that changes...
            if (oldCfs != null)
                throw new IllegalStateException("added multiple mappings for cf id " + newCfs.metadata.id);
        }
        else
        {
            throw new IllegalStateException("CFS is already initialized: " + cfs.name);
        }
    }

    public KeyspaceWriteHandler getWriteHandler()
    {
        return writeHandler;
    }

    /**
     * adds a cf to internal structures, ends up creating disk files).
     */
<<<<<<< HEAD
    public void initCf(CFMetaData metadata, boolean loadSSTables, String keyspaceName)
=======
    public void initCf(TableMetadataRef metadata, boolean loadSSTables)
>>>>>>> abe09cff
    {
        ColumnFamilyStore cfs = columnFamilyStores.get(metadata.id);

        if (cfs == null)
        {
            // CFS being created for the first time, either on server startup or new CF being added.
            // We don't worry about races here; startup is safe, and adding multiple idential CFs
            // simultaneously is a "don't do that" scenario.
<<<<<<< HEAD
            ColumnFamilyStore oldCfs = columnFamilyStores.putIfAbsent(metadata.cfId, ColumnFamilyStore.createColumnFamilyStore(this, metadata, loadSSTables));
            /////////////////////////////////////////////////////
            if(keyspaceName.equals("ycsb")){
                for (ColumnFamilyStore cfStore : columnFamilyStores.values())
                {
                    logger.debug("##name:{}, cfStore.metadata.cfId:{}, columnFamilyStores size:{}, loadSSTables:{}", cfStore.name, cfStore.metadata.cfId, columnFamilyStores.size(), loadSSTables);                          
                }
                InetAddress LOCAL = FBUtilities.getBroadcastAddress();
                byte localIP[] = LOCAL.getAddress();  
                int localID = (int)localIP[3];
                ColumnFamilyStore newCFS = columnFamilyStores.get(metadata.cfId);

                //if(globalNodeIDtoCFIDMap.isEmpty() && newCFS!=null && !newCFS.name.equals("globalReplicaTable")){
                if(newCFS!=null && !newCFS.name.equals("globalReplicaTable")){
                    globalNodeIDtoCFIDMap.put(0, metadata.cfId);  
                }else{
                    globalNodeIDtoCFIDMap.put(1, metadata.cfId);  
                }

                for (Map.Entry<Integer, UUID> entry : globalNodeIDtoCFIDMap.entrySet()) {
                    logger.debug("in globalNodeIDtoCFIDMap, nodeID:{}, cfId:{}",entry.getKey(), entry.getValue());
                }
            }
            /////////////////////////////////////////////////////
=======
            ColumnFamilyStore oldCfs = columnFamilyStores.putIfAbsent(metadata.id, ColumnFamilyStore.createColumnFamilyStore(this, metadata, loadSSTables));
>>>>>>> abe09cff
            // CFS mbean instantiation will error out before we hit this, but in case that changes...
            if (oldCfs != null)
                throw new IllegalStateException("added multiple mappings for cf id " + metadata.id);
        }
        else
        {
            // re-initializing an existing CF.  This will happen if you cleared the schema
            // on this node and it's getting repopulated from the rest of the cluster.
            assert cfs.name.equals(metadata.name);
            cfs.reload();
        }
    }

    public Future<?> applyFuture(Mutation mutation, boolean writeCommitLog, boolean updateIndexes)
    {
<<<<<<< HEAD
        String keyspaceName = mutation.getKeyspaceName();
        //AbstractReplicationStrategy rs = Keyspace.open(keyspaceName).getReplicationStrategy();
        long startTime = System.currentTimeMillis();
        long startNaTime = System.nanoTime();
        Token tk = mutation.key().getToken();
        InetAddress LOCAL = FBUtilities.getBroadcastAddress();
        List<InetAddress> ep = StorageService.instance.getNaturalEndpoints(keyspaceName, tk);
        //List<InetAddress> ep = StorageService.instance.getLiveNaturalEndpoints(keyspaceName, tk);
        UUID replicaUUID = null;
        if(StorageService.instance.localIP.equals(ep.get(0))){
            replicaUUID = globalNodeIDtoCFIDMap.get(0);
        }else{
            replicaUUID = globalNodeIDtoCFIDMap.get(1);
        }
        StorageService.instance.DifferentiationTime += System.currentTimeMillis() - startTime;
        StorageService.instance.DifferentiationNaTime += System.nanoTime() - startNaTime;
        
        if(replicaUUID==null){
            return applyInternal(mutation, writeCommitLog, updateIndexes, true, true, new CompletableFuture<>());
        }else{
            return applyInternal(replicaUUID, mutation, writeCommitLog, updateIndexes, true, true, new CompletableFuture<>());
        }

=======
        return applyInternal(mutation, writeCommitLog, updateIndexes, true, true, new AsyncPromise<>());
>>>>>>> abe09cff
    }

    public Future<?> applyFuture(Mutation mutation, boolean writeCommitLog, boolean updateIndexes, boolean isDroppable,
                                            boolean isDeferrable)
    {
        return applyInternal(mutation, writeCommitLog, updateIndexes, isDroppable, isDeferrable, new AsyncPromise<>());
    }

    public void apply(Mutation mutation, boolean writeCommitLog, boolean updateIndexes)
    {
        apply(mutation, writeCommitLog, updateIndexes, true);
    }

    public void apply(final Mutation mutation,
                      final boolean writeCommitLog)
    {
        apply(mutation, writeCommitLog, true, true);
    }

    /**
     * If apply is blocking, apply must not be deferred
     * Otherwise there is a race condition where ALL mutation workers are beeing blocked ending
     * in a complete deadlock of the mutation stage. See CASSANDRA-12689.
     *
     * @param mutation       the row to write.  Must not be modified after calling apply, since commitlog append
     *                       may happen concurrently, depending on the CL Executor type.
     * @param makeDurable    if true, don't return unless write has been made durable
     * @param updateIndexes  false to disable index updates (used by CollationController "defragmenting")
     * @param isDroppable    true if this should throw WriteTimeoutException if it does not acquire lock within write_request_timeout
     */
    public void apply(final Mutation mutation,
                      final boolean makeDurable,
                      boolean updateIndexes,
                      boolean isDroppable)
    {
<<<<<<< HEAD
        String keyspaceName = mutation.getKeyspaceName();
        Token tk = mutation.key().getToken();
        List<InetAddress> ep = StorageService.instance.getNaturalEndpoints(keyspaceName, tk);
        //List<InetAddress> ep = StorageService.instance.getLiveNaturalEndpoints(keyspaceName, tk);
        UUID replicaUUID = null;
        if(StorageService.instance.localIP.equals(ep.get(0))){
            replicaUUID = globalNodeIDtoCFIDMap.get(0);
        }else{
            replicaUUID = globalNodeIDtoCFIDMap.get(1);
        }

        if(replicaUUID==null){
            applyInternal(mutation, writeCommitLog, updateIndexes, isDroppable, false, null);
        }else{
            applyInternal(replicaUUID, mutation, writeCommitLog, updateIndexes, isDroppable, false, null);
        }
=======
        applyInternal(mutation, makeDurable, updateIndexes, isDroppable, false, null);
>>>>>>> abe09cff
    }

    /**
     * This method appends a row to the global CommitLog, then updates memtables and indexes.
     *
     * @param mutation       the row to write.  Must not be modified after calling apply, since commitlog append
     *                       may happen concurrently, depending on the CL Executor type.
     * @param makeDurable    if true, don't return unless write has been made durable
     * @param updateIndexes  false to disable index updates (used by CollationController "defragmenting")
     * @param isDroppable    true if this should throw WriteTimeoutException if it does not acquire lock within write_request_timeout
     * @param isDeferrable   true if caller is not waiting for future to complete, so that future may be deferred
     */
    private Future<?> applyInternal(final Mutation mutation,
                                               final boolean makeDurable,
                                               boolean updateIndexes,
                                               boolean isDroppable,
                                               boolean isDeferrable,
                                               Promise<?> future)
    {
        if (TEST_FAIL_WRITES && metadata.name.equals(TEST_FAIL_WRITES_KS))
            throw new RuntimeException("Testing write failures");

        Lock[] locks = null;

        boolean requiresViewUpdate = updateIndexes && viewManager.updatesAffectView(Collections.singleton(mutation), false);

        if (requiresViewUpdate)
        {
            mutation.viewLockAcquireStart.compareAndSet(0L, currentTimeMillis());

            // the order of lock acquisition doesn't matter (from a deadlock perspective) because we only use tryLock()
            Collection<TableId> tableIds = mutation.getTableIds();
            Iterator<TableId> idIterator = tableIds.iterator();

            locks = new Lock[tableIds.size()];
            for (int i = 0; i < tableIds.size(); i++)
            {
                TableId tableId = idIterator.next();
                int lockKey = Objects.hash(mutation.key().getKey(), tableId);
                while (true)
                {
                    Lock lock = null;

                    if (TEST_FAIL_MV_LOCKS_COUNT == 0)
                        lock = ViewManager.acquireLockFor(lockKey);
                    else
                        TEST_FAIL_MV_LOCKS_COUNT--;

                    if (lock == null)
                    {
                        //throw WTE only if request is droppable
                        if (isDroppable && (approxTime.isAfter(mutation.approxCreatedAtNanos + DatabaseDescriptor.getWriteRpcTimeout(NANOSECONDS))))
                        {
                            for (int j = 0; j < i; j++)
                                locks[j].unlock();

                            if (logger.isTraceEnabled())
                                logger.trace("Could not acquire lock for {} and table {}", ByteBufferUtil.bytesToHex(mutation.key().getKey()), columnFamilyStores.get(tableId).name);
                            Tracing.trace("Could not acquire MV lock");
                            if (future != null)
                            {
                                future.tryFailure(new WriteTimeoutException(WriteType.VIEW, ConsistencyLevel.LOCAL_ONE, 0, 1));
                                return future;
                            }
                            else
                                throw new WriteTimeoutException(WriteType.VIEW, ConsistencyLevel.LOCAL_ONE, 0, 1);
                        }
                        else if (isDeferrable)
                        {
                            for (int j = 0; j < i; j++)
                                locks[j].unlock();

                            // This view update can't happen right now. so rather than keep this thread busy
                            // we will re-apply ourself to the queue and try again later
                            Stage.MUTATION.execute(() ->
                                                   applyInternal(mutation, makeDurable, true, isDroppable, true, future)
                            );
                            return future;
                        }
                        else
                        {
                            // Retry lock on same thread, if mutation is not deferrable.
                            // Mutation is not deferrable, if applied from MutationStage and caller is waiting for future to finish
                            // If blocking caller defers future, this may lead to deadlock situation with all MutationStage workers
                            // being blocked by waiting for futures which will never be processed as all workers are blocked
                            try
                            {
                                // Wait a little bit before retrying to lock
                                Thread.sleep(10);
                            }
                            catch (InterruptedException e)
                            {
                                throw new UncheckedInterruptedException(e);
                            }
                            continue;
                        }
                    }
                    else
                    {
                        locks[i] = lock;
                    }
                    break;
                }
            }

            long acquireTime = currentTimeMillis() - mutation.viewLockAcquireStart.get();
            // Metrics are only collected for droppable write operations
            // Bulk non-droppable operations (e.g. commitlog replay, hint delivery) are not measured
            if (isDroppable)
            {
                for(TableId tableId : tableIds)
                    columnFamilyStores.get(tableId).metric.viewLockAcquireTime.update(acquireTime, MILLISECONDS);
            }
        }
        try (WriteContext ctx = getWriteHandler().beginWrite(mutation, makeDurable))
        {
            for (PartitionUpdate upd : mutation.getPartitionUpdates())
            {
                ColumnFamilyStore cfs = columnFamilyStores.get(upd.metadata().id);
                if (cfs == null)
                {
                    logger.error("Attempting to mutate non-existant table {} ({}.{})", upd.metadata().id, upd.metadata().keyspace, upd.metadata().name);
                    continue;
                }
                AtomicLong baseComplete = new AtomicLong(Long.MAX_VALUE);

                if (requiresViewUpdate)
                {
                    try
                    {
                        Tracing.trace("Creating materialized view mutations from base table replica");
                        viewManager.forTable(upd.metadata().id).pushViewReplicaUpdates(upd, makeDurable, baseComplete);
                    }
                    catch (Throwable t)
                    {
                        JVMStabilityInspector.inspectThrowable(t);
                        logger.error(String.format("Unknown exception caught while attempting to update MaterializedView! %s",
                                                   upd.metadata().toString()), t);
                        throw t;
                    }
                }

                cfs.getWriteHandler().write(upd, ctx, updateIndexes);

                if (requiresViewUpdate)
                    baseComplete.set(currentTimeMillis());
            }

            if (future != null) {
                future.trySuccess(null);
            }
            return future;
        }
        finally
        {
            if (locks != null)
            {
                for (Lock lock : locks)
                    if (lock != null)
                        lock.unlock();
            }
        }
    }

    private CompletableFuture<?> applyInternal(UUID replicaUUID, final Mutation mutation,
                                               final boolean writeCommitLog,
                                               boolean updateIndexes,
                                               boolean isDroppable,
                                               boolean isDeferrable,
                                               CompletableFuture<?> future)
    {
        if (TEST_FAIL_WRITES && metadata.name.equals(TEST_FAIL_WRITES_KS))
            throw new RuntimeException("Testing write failures");

        Lock[] locks = null;

        boolean requiresViewUpdate = updateIndexes && viewManager.updatesAffectView(Collections.singleton(mutation), false);

        if (requiresViewUpdate)
        {
            mutation.viewLockAcquireStart.compareAndSet(0L, System.currentTimeMillis());

            // the order of lock acquisition doesn't matter (from a deadlock perspective) because we only use tryLock()
            Collection<UUID> columnFamilyIds = mutation.getColumnFamilyIds();
            Iterator<UUID> idIterator = columnFamilyIds.iterator();

            locks = new Lock[columnFamilyIds.size()];
            for (int i = 0; i < columnFamilyIds.size(); i++)
            {
                UUID cfid = idIterator.next();
                int lockKey = Objects.hash(mutation.key().getKey(), cfid);
                while (true)
                {
                    Lock lock = null;

                    if (TEST_FAIL_MV_LOCKS_COUNT == 0)
                        lock = ViewManager.acquireLockFor(lockKey);
                    else
                        TEST_FAIL_MV_LOCKS_COUNT--;

                    if (lock == null)
                    {
                        //throw WTE only if request is droppable
                        if (isDroppable && (System.currentTimeMillis() - mutation.createdAt) > DatabaseDescriptor.getWriteRpcTimeout())
                        {
                            for (int j = 0; j < i; j++)
                                locks[j].unlock();

                            logger.trace("Could not acquire lock for {} and table {}", ByteBufferUtil.bytesToHex(mutation.key().getKey()), columnFamilyStores.get(cfid).name);
                            Tracing.trace("Could not acquire MV lock");
                            if (future != null)
                            {
                                future.completeExceptionally(new WriteTimeoutException(WriteType.VIEW, ConsistencyLevel.LOCAL_ONE, 0, 1));
                                return future;
                            }
                            else
                                throw new WriteTimeoutException(WriteType.VIEW, ConsistencyLevel.LOCAL_ONE, 0, 1);
                        }
                        else if (isDeferrable)
                        {
                            for (int j = 0; j < i; j++)
                                locks[j].unlock();

                            // This view update can't happen right now. so rather than keep this thread busy
                            // we will re-apply ourself to the queue and try again later
                            final CompletableFuture<?> mark = future;
                            StageManager.getStage(Stage.MUTATION).execute(() ->
                                                                          applyInternal(mutation, writeCommitLog, true, isDroppable, true, mark)
                            );
                            return future;
                        }
                        else
                        {
                            // Retry lock on same thread, if mutation is not deferrable.
                            // Mutation is not deferrable, if applied from MutationStage and caller is waiting for future to finish
                            // If blocking caller defers future, this may lead to deadlock situation with all MutationStage workers
                            // being blocked by waiting for futures which will never be processed as all workers are blocked
                            try
                            {
                                // Wait a little bit before retrying to lock
                                Thread.sleep(10);
                            }
                            catch (InterruptedException e)
                            {
                                // Just continue
                            }
                            continue;
                        }
                    }
                    else
                    {
                        locks[i] = lock;
                    }
                    break;
                }
            }

            long acquireTime = System.currentTimeMillis() - mutation.viewLockAcquireStart.get();
            // Metrics are only collected for droppable write operations
            // Bulk non-droppable operations (e.g. commitlog replay, hint delivery) are not measured
            if (isDroppable)
            {
                for(UUID cfid : columnFamilyIds)
                    columnFamilyStores.get(cfid).metric.viewLockAcquireTime.update(acquireTime, TimeUnit.MILLISECONDS);
            }
        }
        int nowInSec = FBUtilities.nowInSeconds();
        try (OpOrder.Group opGroup = writeOrder.start())
        {
            ColumnFamilyStore cfs = columnFamilyStores.get(replicaUUID);
            // write the mutation to the commitlog and memtables
            CommitLogPosition commitLogPosition = null;
            if (writeCommitLog)
            {
                long startLog = System.currentTimeMillis();
                Tracing.trace("Appending to commitlog");
                commitLogPosition = CommitLog.instance.add(mutation);
                StorageService.instance.insertLog += System.currentTimeMillis() - startLog;
                
            }

            for (PartitionUpdate upd : mutation.getPartitionUpdates())
            {
                if (cfs == null)
                {
                    logger.error("Attempting to mutate non-existant table {} ({}.{})", upd.metadata().cfId, upd.metadata().ksName, upd.metadata().cfName);
                    continue;
                }
                AtomicLong baseComplete = new AtomicLong(Long.MAX_VALUE);

                if (requiresViewUpdate)
                {
                    try
                    {
                        Tracing.trace("Creating materialized view mutations from base table replica");
                        viewManager.forTable(upd.metadata()).pushViewReplicaUpdates(upd, writeCommitLog, baseComplete);
                    }
                    catch (Throwable t)
                    {
                        JVMStabilityInspector.inspectThrowable(t);
                        logger.error(String.format("Unknown exception caught while attempting to update MaterializedView! %s.%s",
                                     upd.metadata().ksName, upd.metadata().cfName), t);
                        throw t;
                    }
                }

                long startMem = System.currentTimeMillis();
                Tracing.trace("Adding to {} memtable", upd.metadata().cfName);
                UpdateTransaction indexTransaction = updateIndexes
                                                     ? cfs.indexManager.newUpdateTransaction(upd, opGroup, nowInSec)
                                                     : UpdateTransaction.NO_OP;
                cfs.apply(upd, indexTransaction, opGroup, commitLogPosition);
                StorageService.instance.insertMemTable += System.currentTimeMillis() - startMem;
                
                if (requiresViewUpdate)
                    baseComplete.set(System.currentTimeMillis());
            }
            /////////////////////////////////////////////
            boolean hasSleep = false;
            if((StorageService.instance.SSTableNumOfL0 > 100 && StorageService.instance.SSTableNumOfL0 < 350 && !cfs.name.equals("globalReplicaTable")) && StorageService.instance.repairNodeIP==null){
                try{
                    Thread.currentThread().sleep(1);
                } catch (InterruptedException e) {
                    e.printStackTrace();
                }
                hasSleep = true;
            }

            if(StorageService.instance.SSTableNumOfL0 >= 350 && !cfs.name.equals("globalReplicaTable") && StorageService.instance.repairNodeIP==null ){
                try{
                    Thread.currentThread().sleep(2);
                } catch (InterruptedException e) {
                    e.printStackTrace();
                }
                hasSleep = true;
            }

            
        if(!hasSleep){
            int sleepThreshold = 46700160;
            if(StorageService.instance.WriteConsistencyLevel == ConsistencyLevel.THREE) sleepThreshold = 38700160;
            if(StorageService.instance.WriteConsistencyLevel == ConsistencyLevel.TWO) sleepThreshold = 43700160;

            int replicationFactor = getReplicationStrategy().getReplicationFactor();
            if(replicationFactor == 4) sleepThreshold = 48700160;
            if(replicationFactor >= 5) sleepThreshold = 75700160;
            if((StorageService.instance.maxSegNumofGroup < 8 && StorageService.instance.totalSizeOfGlobalLog > 16700160)
               || (StorageService.instance.maxSegNumofGroup >= 8 && StorageService.instance.maxSegNumofGroup < 16 && StorageService.instance.totalSizeOfGlobalLog > 24700160) 
               || (StorageService.instance.maxSegNumofGroup >= 16 && StorageService.instance.totalSizeOfGlobalLog > sleepThreshold)){
                    try{
                        Thread.currentThread().sleep(1);
                    } catch (InterruptedException e) {
                        e.printStackTrace();
                    }
            }
        }
        ///////////////////////////////////////////////

            if (future != null) {
                future.complete(null);
            }
            return future;
        }
        finally
        {
            if (locks != null)
            {
                for (Lock lock : locks)
                    if (lock != null)
                        lock.unlock();
            }
        }
    }

    public AbstractReplicationStrategy getReplicationStrategy()
    {
        return replicationStrategy;
    }

    public List<Future<?>> flush(ColumnFamilyStore.FlushReason reason)
    {
        List<Future<?>> futures = new ArrayList<>(columnFamilyStores.size());
<<<<<<< HEAD
        for (ColumnFamilyStore cfs : columnFamilyStores.values()){
            //logger.debug("------flushing memtable, size: {}", cfs.getCFSMemTableSize());
            futures.add(cfs.forceFlush());
        }
=======
        for (ColumnFamilyStore cfs : columnFamilyStores.values())
            futures.add(cfs.forceFlush(reason));
>>>>>>> abe09cff
        return futures;
    }

    public Iterable<ColumnFamilyStore> getValidColumnFamilies(boolean allowIndexes,
                                                              boolean autoAddIndexes,
                                                              String... cfNames) throws IOException
    {
        Set<ColumnFamilyStore> valid = new HashSet<>();

        if (cfNames.length == 0)
        {
            // all stores are interesting
            for (ColumnFamilyStore cfStore : getColumnFamilyStores())
            {
                valid.add(cfStore);
                if (autoAddIndexes)
                    valid.addAll(getIndexColumnFamilyStores(cfStore));
            }
            return valid;
        }

        // include the specified stores and possibly the stores of any of their indexes
        for (String cfName : cfNames)
        {
            if (SecondaryIndexManager.isIndexColumnFamily(cfName))
            {
                if (!allowIndexes)
                {
                    logger.warn("Operation not allowed on secondary Index table ({})", cfName);
                    continue;
                }
                String baseName = SecondaryIndexManager.getParentCfsName(cfName);
                String indexName = SecondaryIndexManager.getIndexName(cfName);

                ColumnFamilyStore baseCfs = getColumnFamilyStore(baseName);
                Index index = baseCfs.indexManager.getIndexByName(indexName);
                if (index == null)
                    throw new IllegalArgumentException(String.format("Invalid index specified: %s/%s.",
                                                                     baseCfs.metadata.name,
                                                                     indexName));

                if (index.getBackingTable().isPresent())
                    valid.add(index.getBackingTable().get());
            }
            else
            {
                ColumnFamilyStore cfStore = getColumnFamilyStore(cfName);
                valid.add(cfStore);
                if (autoAddIndexes)
                    valid.addAll(getIndexColumnFamilyStores(cfStore));
            }
        }

        return valid;
    }

    private Set<ColumnFamilyStore> getIndexColumnFamilyStores(ColumnFamilyStore baseCfs)
    {
        Set<ColumnFamilyStore> stores = new HashSet<>();
        for (ColumnFamilyStore indexCfs : baseCfs.indexManager.getAllIndexColumnFamilyStores())
        {
            logger.info("adding secondary index table {} to operation", indexCfs.metadata.name);
            stores.add(indexCfs);
        }
        return stores;
    }

    public static Iterable<Keyspace> all()
    {
        return Iterables.transform(Schema.instance.getKeyspaces(), Keyspace::open);
    }

    /**
     * @return a {@link Stream} of all existing/open {@link Keyspace} instances
     */
    public static Stream<Keyspace> allExisting()
    {
        return Schema.instance.getKeyspaces().stream().map(Schema.instance::getKeyspaceInstance).filter(Objects::nonNull);
    }

    public static Iterable<Keyspace> nonSystem()
    {
        return Iterables.transform(Schema.instance.getNonSystemKeyspaces().names(), Keyspace::open);
    }

    public static Iterable<Keyspace> nonLocalStrategy()
    {
        return Iterables.transform(Schema.instance.getNonLocalStrategyKeyspaces().names(), Keyspace::open);
    }

    public static Iterable<Keyspace> system()
    {
        return Iterables.transform(SchemaConstants.LOCAL_SYSTEM_KEYSPACE_NAMES, Keyspace::open);
    }

    @Override
    public String toString()
    {
        return getClass().getSimpleName() + "(name='" + getName() + "')";
    }

    public String getName()
    {
        return metadata.name;
    }
}<|MERGE_RESOLUTION|>--- conflicted
+++ resolved
@@ -120,14 +120,10 @@
     public static final OpOrder writeOrder = new OpOrder();
 
     /* ColumnFamilyStore per column family */
-<<<<<<< HEAD
-    private final ConcurrentMap<UUID, ColumnFamilyStore> columnFamilyStores = new ConcurrentHashMap<>();
-    public final Map<Integer, UUID> globalNodeIDtoCFIDMap = new HashMap<Integer, UUID>();
-    public final Map<Integer, UUID> replicaNodeIDtoCFIDMap = new HashMap<Integer, UUID>();
-=======
+    public final Map<Integer, TableId> globalNodeIDtoCFIDMap = new HashMap<Integer, TableId>();
+    public final Map<Integer, TableId> replicaNodeIDtoCFIDMap = new HashMap<Integer, TableId>();
     private final ConcurrentMap<TableId, ColumnFamilyStore> columnFamilyStores = new ConcurrentHashMap<>();
 
->>>>>>> abe09cff
     private volatile AbstractReplicationStrategy replicationStrategy;
     public final ViewManager viewManager;
     private final KeyspaceWriteHandler writeHandler;
@@ -233,15 +229,15 @@
     public ColumnFamilyStore getColumnFamilyStoreByRingPosition(RingPosition pos){
         List<InetAddress> replicasIP = StorageService.instance.getLiveNaturalEndpoints(this, pos);
         //logger.debug("int getColumnFamilyStoreByRingPosition, pos:{}, replicasIP:{}, localIP:{}, keyspace:{}", pos, replicasIP, StorageService.instance.localIP, this);
-        UUID replicaUUID = null;
+        TableId tableId = null;
         if(StorageService.instance.localIP.equals(replicasIP.get(0))){
-            replicaUUID = globalNodeIDtoCFIDMap.get(0);
+            tableId = globalNodeIDtoCFIDMap.get(0);
         }else{
-            replicaUUID = globalNodeIDtoCFIDMap.get(1);
-        }
-        if(columnFamilyStores!=null && replicaUUID!=null){
-            ColumnFamilyStore cfs = columnFamilyStores.get(replicaUUID);
-            //logger.debug("keyToken:{}, primaryIP:{}, replicaUUID:{}, ksname:{}, cfs name:{}",keyToken, primaryIP, replicaUUID, ksName, cfs.metadata.cfName);
+            tableId = globalNodeIDtoCFIDMap.get(1);
+        }
+        if(columnFamilyStores!=null && tableId!=null){
+            ColumnFamilyStore cfs = columnFamilyStores.get(tableId);
+            //logger.debug("keyToken:{}, primaryIP:{}, tableId:{}, ksname:{}, cfs name:{}",keyToken, primaryIP, replicaTableId, ksName, cfs.metadata.cfName);
             return cfs;
         }else{
             return null;
@@ -250,16 +246,16 @@
 
     public ColumnFamilyStore getColumnFamilyStoreByToken(String ksName, Token keyToken){
         List<InetAddress> ep = StorageService.instance.getNaturalEndpoints(ksName, keyToken);
-        UUID replicaUUID = null;
+        TableId tableId = null;
         if(StorageService.instance.localIP.equals(ep.get(0))){
-            replicaUUID = globalNodeIDtoCFIDMap.get(0);
+            tableId = globalNodeIDtoCFIDMap.get(0);
         }else{
-            replicaUUID = globalNodeIDtoCFIDMap.get(1);
-        }
-
-        if(columnFamilyStores!=null && replicaUUID!=null){
-            ColumnFamilyStore cfs = columnFamilyStores.get(replicaUUID);
-            //logger.debug("keyToken:{}, primaryIP:{}, replicaUUID:{}, ksname:{}, cfs name:{}",keyToken, primaryIP, replicaUUID, ksName, cfs.metadata.cfName);
+            tableId = globalNodeIDtoCFIDMap.get(1);
+        }
+
+        if(columnFamilyStores!=null && tableId!=null){
+            ColumnFamilyStore cfs = columnFamilyStores.get(tableId);
+            //logger.debug("keyToken:{}, primaryIP:{}, tableId:{}, ksname:{}, cfs name:{}",keyToken, primaryIP, tableId, ksName, cfs.metadata.cfName);
             return cfs;
         }else{
             return null;
@@ -399,13 +395,8 @@
         this.viewManager = new ViewManager(this);
         for (TableMetadata cfm : metadata.tablesAndViews())
         {
-<<<<<<< HEAD
-            logger.trace("Initializing {}.{}", getName(), cfm.cfName);
-            initCf(cfm, loadSSTables, keyspaceName);
-=======
             logger.trace("Initializing {}.{}", getName(), cfm.name);
-            initCf(schema.getTableMetadataRef(cfm.id), loadSSTables);
->>>>>>> abe09cff
+            initCf(schema.getTableMetadataRef(cfm.id), loadSSTables, keyspaceName);
         }
         this.viewManager.reload(false);
 
@@ -436,7 +427,6 @@
 
     private void createReplicationStrategy(KeyspaceMetadata ksm)
     {
-<<<<<<< HEAD
         //////
         Options options = new Options();
         options.createIfMissing(true);
@@ -475,15 +465,8 @@
         }
         //////
         
-        replicationStrategy = AbstractReplicationStrategy.createReplicationStrategy(ksm.name,
-                                                                                    ksm.params.replication.klass,
-                                                                                    StorageService.instance.getTokenMetadata(),
-                                                                                    DatabaseDescriptor.getEndpointSnitch(),
-                                                                                    ksm.params.replication.options);
-=======
         logger.info("Creating replication strategy " + ksm.name + " params " + ksm.params);
         replicationStrategy = ksm.createReplicationStrategy();
->>>>>>> abe09cff
         if (!ksm.params.replication.equals(replicationParams))
         {
             logger.debug("New replication settings for keyspace {} - invalidating disk boundary caches", ksm.name);
@@ -552,11 +535,7 @@
     /**
      * adds a cf to internal structures, ends up creating disk files).
      */
-<<<<<<< HEAD
-    public void initCf(CFMetaData metadata, boolean loadSSTables, String keyspaceName)
-=======
-    public void initCf(TableMetadataRef metadata, boolean loadSSTables)
->>>>>>> abe09cff
+    public void initCf(TableMetadataRef metadata, boolean loadSSTables, String keyspaceName)
     {
         ColumnFamilyStore cfs = columnFamilyStores.get(metadata.id);
 
@@ -565,34 +544,30 @@
             // CFS being created for the first time, either on server startup or new CF being added.
             // We don't worry about races here; startup is safe, and adding multiple idential CFs
             // simultaneously is a "don't do that" scenario.
-<<<<<<< HEAD
-            ColumnFamilyStore oldCfs = columnFamilyStores.putIfAbsent(metadata.cfId, ColumnFamilyStore.createColumnFamilyStore(this, metadata, loadSSTables));
+            ColumnFamilyStore oldCfs = columnFamilyStores.putIfAbsent(metadata.id, ColumnFamilyStore.createColumnFamilyStore(this, metadata, loadSSTables));
             /////////////////////////////////////////////////////
             if(keyspaceName.equals("ycsb")){
                 for (ColumnFamilyStore cfStore : columnFamilyStores.values())
                 {
-                    logger.debug("##name:{}, cfStore.metadata.cfId:{}, columnFamilyStores size:{}, loadSSTables:{}", cfStore.name, cfStore.metadata.cfId, columnFamilyStores.size(), loadSSTables);                          
+                    logger.debug("##name:{}, cfStore.metadata.id:{}, columnFamilyStores size:{}, loadSSTables:{}", cfStore.name, cfStore.metadata.id, columnFamilyStores.size(), loadSSTables);                          
                 }
                 InetAddress LOCAL = FBUtilities.getBroadcastAddress();
                 byte localIP[] = LOCAL.getAddress();  
                 int localID = (int)localIP[3];
-                ColumnFamilyStore newCFS = columnFamilyStores.get(metadata.cfId);
+                ColumnFamilyStore newCFS = columnFamilyStores.get(metadata.id);
 
                 //if(globalNodeIDtoCFIDMap.isEmpty() && newCFS!=null && !newCFS.name.equals("globalReplicaTable")){
                 if(newCFS!=null && !newCFS.name.equals("globalReplicaTable")){
-                    globalNodeIDtoCFIDMap.put(0, metadata.cfId);  
+                    globalNodeIDtoCFIDMap.put(0, metadata.id);  
                 }else{
-                    globalNodeIDtoCFIDMap.put(1, metadata.cfId);  
-                }
-
-                for (Map.Entry<Integer, UUID> entry : globalNodeIDtoCFIDMap.entrySet()) {
-                    logger.debug("in globalNodeIDtoCFIDMap, nodeID:{}, cfId:{}",entry.getKey(), entry.getValue());
+                    globalNodeIDtoCFIDMap.put(1, metadata.id);  
+                }
+
+                for (Map.Entry<Integer, TableId> entry : globalNodeIDtoCFIDMap.entrySet()) {
+                    logger.debug("in globalNodeIDtoCFIDMap, nodeID:{}, id:{}",entry.getKey(), entry.getValue());
                 }
             }
             /////////////////////////////////////////////////////
-=======
-            ColumnFamilyStore oldCfs = columnFamilyStores.putIfAbsent(metadata.id, ColumnFamilyStore.createColumnFamilyStore(this, metadata, loadSSTables));
->>>>>>> abe09cff
             // CFS mbean instantiation will error out before we hit this, but in case that changes...
             if (oldCfs != null)
                 throw new IllegalStateException("added multiple mappings for cf id " + metadata.id);
@@ -608,7 +583,6 @@
 
     public Future<?> applyFuture(Mutation mutation, boolean writeCommitLog, boolean updateIndexes)
     {
-<<<<<<< HEAD
         String keyspaceName = mutation.getKeyspaceName();
         //AbstractReplicationStrategy rs = Keyspace.open(keyspaceName).getReplicationStrategy();
         long startTime = System.currentTimeMillis();
@@ -617,24 +591,21 @@
         InetAddress LOCAL = FBUtilities.getBroadcastAddress();
         List<InetAddress> ep = StorageService.instance.getNaturalEndpoints(keyspaceName, tk);
         //List<InetAddress> ep = StorageService.instance.getLiveNaturalEndpoints(keyspaceName, tk);
-        UUID replicaUUID = null;
+        TableId tableId = null;
         if(StorageService.instance.localIP.equals(ep.get(0))){
-            replicaUUID = globalNodeIDtoCFIDMap.get(0);
+            tableId = globalNodeIDtoCFIDMap.get(0);
         }else{
-            replicaUUID = globalNodeIDtoCFIDMap.get(1);
+            tableId = globalNodeIDtoCFIDMap.get(1);
         }
         StorageService.instance.DifferentiationTime += System.currentTimeMillis() - startTime;
         StorageService.instance.DifferentiationNaTime += System.nanoTime() - startNaTime;
         
-        if(replicaUUID==null){
-            return applyInternal(mutation, writeCommitLog, updateIndexes, true, true, new CompletableFuture<>());
+        if(tableId==null){
+            return applyInternal(mutation, writeCommitLog, updateIndexes, true, true, new AsyncPromise<>());
         }else{
-            return applyInternal(replicaUUID, mutation, writeCommitLog, updateIndexes, true, true, new CompletableFuture<>());
-        }
-
-=======
-        return applyInternal(mutation, writeCommitLog, updateIndexes, true, true, new AsyncPromise<>());
->>>>>>> abe09cff
+            return applyInternal(tableId, mutation, writeCommitLog, updateIndexes, true, true, new AsyncPromise<>());
+        }
+
     }
 
     public Future<?> applyFuture(Mutation mutation, boolean writeCommitLog, boolean updateIndexes, boolean isDroppable,
@@ -670,26 +641,22 @@
                       boolean updateIndexes,
                       boolean isDroppable)
     {
-<<<<<<< HEAD
         String keyspaceName = mutation.getKeyspaceName();
         Token tk = mutation.key().getToken();
         List<InetAddress> ep = StorageService.instance.getNaturalEndpoints(keyspaceName, tk);
         //List<InetAddress> ep = StorageService.instance.getLiveNaturalEndpoints(keyspaceName, tk);
-        UUID replicaUUID = null;
+        TableId tableId = null;
         if(StorageService.instance.localIP.equals(ep.get(0))){
-            replicaUUID = globalNodeIDtoCFIDMap.get(0);
+            tableId = globalNodeIDtoCFIDMap.get(0);
         }else{
-            replicaUUID = globalNodeIDtoCFIDMap.get(1);
-        }
-
-        if(replicaUUID==null){
-            applyInternal(mutation, writeCommitLog, updateIndexes, isDroppable, false, null);
+            tableId = globalNodeIDtoCFIDMap.get(1);
+        }
+
+        if(tableId==null){
+            applyInternal(mutation, markDurable, updateIndexes, isDroppable, false, null);
         }else{
-            applyInternal(replicaUUID, mutation, writeCommitLog, updateIndexes, isDroppable, false, null);
-        }
-=======
-        applyInternal(mutation, makeDurable, updateIndexes, isDroppable, false, null);
->>>>>>> abe09cff
+            applyInternal(tableId, mutation, markDurable, updateIndexes, isDroppable, false, null);
+        }
     }
 
     /**
@@ -854,12 +821,228 @@
         }
     }
 
-    private CompletableFuture<?> applyInternal(UUID replicaUUID, final Mutation mutation,
+
+   private Future<?> applyInternal(TableId TableIdIn, final Mutation mutation,
+                                               final boolean makeDurable,
+                                               boolean updateIndexes,
+                                               boolean isDroppable,
+                                               boolean isDeferrable,
+                                               Promise<?> future)
+    {
+        if (TEST_FAIL_WRITES && metadata.name.equals(TEST_FAIL_WRITES_KS))
+            throw new RuntimeException("Testing write failures");
+
+        Lock[] locks = null;
+
+        boolean requiresViewUpdate = updateIndexes && viewManager.updatesAffectView(Collections.singleton(mutation), false);
+
+        if (requiresViewUpdate)
+        {
+            mutation.viewLockAcquireStart.compareAndSet(0L, currentTimeMillis());
+
+            // the order of lock acquisition doesn't matter (from a deadlock perspective) because we only use tryLock()
+            Collection<TableId> tableIds = mutation.getTableIds();
+            Iterator<TableId> idIterator = tableIds.iterator();
+
+            locks = new Lock[tableIds.size()];
+            for (int i = 0; i < tableIds.size(); i++)
+            {
+                TableId tableId = idIterator.next();
+                int lockKey = Objects.hash(mutation.key().getKey(), tableId);
+                while (true)
+                {
+                    Lock lock = null;
+
+                    if (TEST_FAIL_MV_LOCKS_COUNT == 0)
+                        lock = ViewManager.acquireLockFor(lockKey);
+                    else
+                        TEST_FAIL_MV_LOCKS_COUNT--;
+
+                    if (lock == null)
+                    {
+                        //throw WTE only if request is droppable
+                        if (isDroppable && (approxTime.isAfter(mutation.approxCreatedAtNanos + DatabaseDescriptor.getWriteRpcTimeout(NANOSECONDS))))
+                        {
+                            for (int j = 0; j < i; j++)
+                                locks[j].unlock();
+
+                            if (logger.isTraceEnabled())
+                                logger.trace("Could not acquire lock for {} and table {}", ByteBufferUtil.bytesToHex(mutation.key().getKey()), columnFamilyStores.get(tableId).name);
+                            Tracing.trace("Could not acquire MV lock");
+                            if (future != null)
+                            {
+                                future.tryFailure(new WriteTimeoutException(WriteType.VIEW, ConsistencyLevel.LOCAL_ONE, 0, 1));
+                                return future;
+                            }
+                            else
+                                throw new WriteTimeoutException(WriteType.VIEW, ConsistencyLevel.LOCAL_ONE, 0, 1);
+                        }
+                        else if (isDeferrable)
+                        {
+                            for (int j = 0; j < i; j++)
+                                locks[j].unlock();
+
+                            // This view update can't happen right now. so rather than keep this thread busy
+                            // we will re-apply ourself to the queue and try again later
+                            Stage.MUTATION.execute(() ->
+                                                   applyInternal(mutation, makeDurable, true, isDroppable, true, future)
+                            );
+                            return future;
+                        }
+                        else
+                        {
+                            // Retry lock on same thread, if mutation is not deferrable.
+                            // Mutation is not deferrable, if applied from MutationStage and caller is waiting for future to finish
+                            // If blocking caller defers future, this may lead to deadlock situation with all MutationStage workers
+                            // being blocked by waiting for futures which will never be processed as all workers are blocked
+                            try
+                            {
+                                // Wait a little bit before retrying to lock
+                                Thread.sleep(10);
+                            }
+                            catch (InterruptedException e)
+                            {
+                                throw new UncheckedInterruptedException(e);
+                            }
+                            continue;
+                        }
+                    }
+                    else
+                    {
+                        locks[i] = lock;
+                    }
+                    break;
+                }
+            }
+
+            long acquireTime = currentTimeMillis() - mutation.viewLockAcquireStart.get();
+            // Metrics are only collected for droppable write operations
+            // Bulk non-droppable operations (e.g. commitlog replay, hint delivery) are not measured
+            if (isDroppable)
+            {
+                for(TableId tableId : tableIds)
+                    columnFamilyStores.get(tableId).metric.viewLockAcquireTime.update(acquireTime, MILLISECONDS);
+            }
+        }
+
+        long startLogM;
+
+        if (makeDurable) {
+            startLogM = currentTimeMillis();
+        }
+
+        try (WriteContext ctx = getWriteHandler().beginWrite(mutation, makeDurable))
+        {
+
+            if (makeDurable){
+                StorageService.instance.insertLog += System.currentTimeMillis() - startLogM;
+                
+            }
+
+            ColumnFamilyStore cfs = columnFamilyStores.get(TableIdIn);
+
+            for (PartitionUpdate upd : mutation.getPartitionUpdates())
+            {
+                if (cfs == null)
+                {
+                    logger.error("Attempting to mutate non-existant table {} ({}.{})", upd.metadata().id, upd.metadata().keyspace, upd.metadata().name);
+                    continue;
+                }
+                AtomicLong baseComplete = new AtomicLong(Long.MAX_VALUE);
+
+                if (requiresViewUpdate)
+                {
+                    try
+                    {
+                        Tracing.trace("Creating materialized view mutations from base table replica");
+                        viewManager.forTable(upd.metadata().id).pushViewReplicaUpdates(upd, makeDurable, baseComplete);
+                    }
+                    catch (Throwable t)
+                    {
+                        JVMStabilityInspector.inspectThrowable(t);
+                        logger.error(String.format("Unknown exception caught while attempting to update MaterializedView! %s",
+                                                   upd.metadata().toString()), t);
+                        throw t;
+                    }
+                }
+
+                long startMem = currentTimeMillis();
+
+                cfs.getWriteHandler().write(upd, ctx, updateIndexes);
+
+                StorageService.instance.insertMemTable += currentTimeMillis() - startMem;
+
+
+                if (requiresViewUpdate)
+                    baseComplete.set(currentTimeMillis());
+            }
+        /////////////////////////////////////////////
+            boolean hasSleep = false;
+            if((StorageService.instance.SSTableNumOfL0 > 100 && StorageService.instance.SSTableNumOfL0 < 350 && !cfs.name.equals("globalReplicaTable")) && StorageService.instance.repairNodeIP==null){
+                try{
+                    Thread.currentThread().sleep(1);
+                } catch (InterruptedException e) {
+                    e.printStackTrace();
+                }
+                hasSleep = true;
+            }
+
+            if(StorageService.instance.SSTableNumOfL0 >= 350 && !cfs.name.equals("globalReplicaTable") && StorageService.instance.repairNodeIP==null ){
+                try{
+                    Thread.currentThread().sleep(2);
+                } catch (InterruptedException e) {
+                    e.printStackTrace();
+                }
+                hasSleep = true;
+            }
+
+            
+        if(!hasSleep){
+            int sleepThreshold = 46700160;
+            if(StorageService.instance.WriteConsistencyLevel == ConsistencyLevel.THREE) sleepThreshold = 38700160;
+            if(StorageService.instance.WriteConsistencyLevel == ConsistencyLevel.TWO) sleepThreshold = 43700160;
+
+            int replicationFactor = getReplicationStrategy().getReplicationFactor();
+            if(replicationFactor == 4) sleepThreshold = 48700160;
+            if(replicationFactor >= 5) sleepThreshold = 75700160;
+            if((StorageService.instance.maxSegNumofGroup < 8 && StorageService.instance.totalSizeOfGlobalLog > 16700160)
+               || (StorageService.instance.maxSegNumofGroup >= 8 && StorageService.instance.maxSegNumofGroup < 16 && StorageService.instance.totalSizeOfGlobalLog > 24700160) 
+               || (StorageService.instance.maxSegNumofGroup >= 16 && StorageService.instance.totalSizeOfGlobalLog > sleepThreshold)){
+                    try{
+                        Thread.currentThread().sleep(1);
+                    } catch (InterruptedException e) {
+                        e.printStackTrace();
+                    }
+            }
+        }
+        ///////////////////////////////////////////////
+
+
+
+            if (future != null) {
+                future.trySuccess(null);
+            }
+            return future;
+        }
+        finally
+        {
+            if (locks != null)
+            {
+                for (Lock lock : locks)
+                    if (lock != null)
+                        lock.unlock();
+            }
+        }
+    }
+
+
+
+    private Future<?> applyInternal2(TableId tableId, final Mutation mutation,
                                                final boolean writeCommitLog,
                                                boolean updateIndexes,
                                                boolean isDroppable,
                                                boolean isDeferrable,
-                                               CompletableFuture<?> future)
+                                               Future<?> future)
     {
         if (TEST_FAIL_WRITES && metadata.name.equals(TEST_FAIL_WRITES_KS))
             throw new RuntimeException("Testing write failures");
@@ -870,16 +1053,16 @@
 
         if (requiresViewUpdate)
         {
-            mutation.viewLockAcquireStart.compareAndSet(0L, System.currentTimeMillis());
+            mutation.viewLockAcquireStart.compareAndSet(0L, currentTimeMillis());
 
             // the order of lock acquisition doesn't matter (from a deadlock perspective) because we only use tryLock()
-            Collection<UUID> columnFamilyIds = mutation.getColumnFamilyIds();
-            Iterator<UUID> idIterator = columnFamilyIds.iterator();
+            Collection<TableId> columnFamilyIds = mutation.getColumnFamilyIds();
+            Iterator<TableId> idIterator = columnFamilyIds.iterator();
 
             locks = new Lock[columnFamilyIds.size()];
             for (int i = 0; i < columnFamilyIds.size(); i++)
             {
-                UUID cfid = idIterator.next();
+                TableId cfid = idIterator.next();
                 int lockKey = Objects.hash(mutation.key().getKey(), cfid);
                 while (true)
                 {
@@ -952,14 +1135,14 @@
             // Bulk non-droppable operations (e.g. commitlog replay, hint delivery) are not measured
             if (isDroppable)
             {
-                for(UUID cfid : columnFamilyIds)
+                for(TableId cfid : columnFamilyIds)
                     columnFamilyStores.get(cfid).metric.viewLockAcquireTime.update(acquireTime, TimeUnit.MILLISECONDS);
             }
         }
         int nowInSec = FBUtilities.nowInSeconds();
         try (OpOrder.Group opGroup = writeOrder.start())
         {
-            ColumnFamilyStore cfs = columnFamilyStores.get(replicaUUID);
+            ColumnFamilyStore cfs = columnFamilyStores.get(tableId);
             // write the mutation to the commitlog and memtables
             CommitLogPosition commitLogPosition = null;
             if (writeCommitLog)
@@ -1072,15 +1255,8 @@
     public List<Future<?>> flush(ColumnFamilyStore.FlushReason reason)
     {
         List<Future<?>> futures = new ArrayList<>(columnFamilyStores.size());
-<<<<<<< HEAD
-        for (ColumnFamilyStore cfs : columnFamilyStores.values()){
-            //logger.debug("------flushing memtable, size: {}", cfs.getCFSMemTableSize());
-            futures.add(cfs.forceFlush());
-        }
-=======
         for (ColumnFamilyStore cfs : columnFamilyStores.values())
             futures.add(cfs.forceFlush(reason));
->>>>>>> abe09cff
         return futures;
     }
 
