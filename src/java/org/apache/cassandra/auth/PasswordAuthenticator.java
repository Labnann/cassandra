/*
 * Licensed to the Apache Software Foundation (ASF) under one
 * or more contributor license agreements.  See the NOTICE file
 * distributed with this work for additional information
 * regarding copyright ownership.  The ASF licenses this file
 * to you under the Apache License, Version 2.0 (the
 * "License"); you may not use this file except in compliance
 * with the License.  You may obtain a copy of the License at
 *
 *     http://www.apache.org/licenses/LICENSE-2.0
 *
 * Unless required by applicable law or agreed to in writing, software
 * distributed under the License is distributed on an "AS IS" BASIS,
 * WITHOUT WARRANTIES OR CONDITIONS OF ANY KIND, either express or implied.
 * See the License for the specific language governing permissions and
 * limitations under the License.
 */
package org.apache.cassandra.auth;

import java.net.InetAddress;
import java.nio.charset.StandardCharsets;
import java.util.Arrays;
import java.util.Map;
import java.util.Set;
import java.util.concurrent.ExecutionException;

import com.google.common.collect.ImmutableSet;
import com.google.common.collect.Lists;
import com.google.common.util.concurrent.UncheckedExecutionException;
import org.slf4j.Logger;
import org.slf4j.LoggerFactory;

import org.apache.cassandra.config.DatabaseDescriptor;
import org.apache.cassandra.config.Schema;
import org.apache.cassandra.config.SchemaConstants;
import org.apache.cassandra.cql3.QueryOptions;
import org.apache.cassandra.cql3.QueryProcessor;
import org.apache.cassandra.cql3.UntypedResultSet;
import org.apache.cassandra.cql3.statements.SelectStatement;
import org.apache.cassandra.exceptions.AuthenticationException;
import org.apache.cassandra.exceptions.ConfigurationException;
import org.apache.cassandra.exceptions.RequestExecutionException;
import org.apache.cassandra.service.ClientState;
import org.apache.cassandra.service.QueryState;
import org.apache.cassandra.transport.messages.ResultMessage;
import org.apache.cassandra.utils.ByteBufferUtil;
import org.mindrot.jbcrypt.BCrypt;

import static org.apache.cassandra.auth.CassandraRoleManager.consistencyForRole;

/**
 * PasswordAuthenticator is an IAuthenticator implementation
 * that keeps credentials (rolenames and bcrypt-hashed passwords)
 * internally in C* - in system_auth.roles CQL3 table.
 * Since 2.2, the management of roles (creation, modification,
 * querying etc is the responsibility of IRoleManager. Use of
 * PasswordAuthenticator requires the use of CassandraRoleManager
 * for storage and retrieval of encrypted passwords.
 */
public class PasswordAuthenticator implements IAuthenticator
{
    private static final Logger logger = LoggerFactory.getLogger(PasswordAuthenticator.class);

    // name of the hash column.
    private static final String SALTED_HASH = "salted_hash";

    // really this is a rolename now, but as it only matters for Thrift, we leave it for backwards compatibility
    public static final String USERNAME_KEY = "username";
    public static final String PASSWORD_KEY = "password";

    private static final byte NUL = 0;
    private SelectStatement authenticateStatement;

    public static final String LEGACY_CREDENTIALS_TABLE = "credentials";
    private SelectStatement legacyAuthenticateStatement;

    private CredentialsCache cache;

    // No anonymous access.
    public boolean requireAuthentication()
    {
        return true;
    }

    protected static boolean checkpw(String password, String hash)
    {
        try
        {
            return BCrypt.checkpw(password, hash);
        }
        catch (Exception e)
        {
            // Improperly formatted hashes may cause BCrypt.checkpw to throw, so trap any other exception as a failure
            logger.warn("Error: invalid password hash encountered, rejecting user", e);
            return false;
        }
    }

    private AuthenticatedUser authenticate(String username, String password) throws AuthenticationException
    {
        try
        {
            String hash = cache.get(username);
            if (!checkpw(password, hash))
                throw new AuthenticationException(String.format("Provided username %s and/or password are incorrect", username));

            return new AuthenticatedUser(username);
        }
        catch (ExecutionException | UncheckedExecutionException e)
        {
            // the credentials were somehow invalid - either a non-existent role, or one without a defined password
            if (e.getCause() instanceof NoSuchCredentialsException)
                throw new AuthenticationException(String.format("Provided username %s and/or password are incorrect", username));

            // an unanticipated exception occured whilst querying the credentials table
            if (e.getCause() instanceof RequestExecutionException)
            {
                logger.trace("Error performing internal authentication", e);
                throw new AuthenticationException(String.format("Error during authentication of user %s : %s", username, e.getMessage()));
            }

            throw new RuntimeException(e);
        }
    }

    private String queryHashedPassword(String username) throws NoSuchCredentialsException
    {
        try
        {
            SelectStatement authenticationStatement = authenticationStatement();

            ResultMessage.Rows rows =
                authenticationStatement.execute(QueryState.forInternalCalls(),
                                                QueryOptions.forInternalCalls(consistencyForRole(username),
                                                                              Lists.newArrayList(ByteBufferUtil.bytes(username))),
                                                System.nanoTime());

            // If either a non-existent role name was supplied, or no credentials
            // were found for that role we don't want to cache the result so we throw
            // a specific, but unchecked, exception to keep LoadingCache happy.
            if (rows.result.isEmpty())
                throw new NoSuchCredentialsException();

            UntypedResultSet result = UntypedResultSet.create(rows.result);
            if (!result.one().has(SALTED_HASH))
                throw new NoSuchCredentialsException();

            return result.one().getString(SALTED_HASH);
        }
        catch (RequestExecutionException e)
        {
            logger.trace("Error performing internal authentication", e);
<<<<<<< HEAD
            throw e;
=======
            throw new AuthenticationException("Unable to perform authentication: " + e.getMessage(), e);
>>>>>>> 63097a37
        }
    }

    /**
     * If the legacy users table exists try to verify credentials there. This is to handle the case
     * where the cluster is being upgraded and so is running with mixed versions of the authn tables
     */
    private SelectStatement authenticationStatement()
    {
        if (Schema.instance.getCFMetaData(SchemaConstants.AUTH_KEYSPACE_NAME, LEGACY_CREDENTIALS_TABLE) == null)
            return authenticateStatement;
        else
        {
            // the statement got prepared, we to try preparing it again.
            // If the credentials was initialised only after statement got prepared, re-prepare (CASSANDRA-12813).
            if (legacyAuthenticateStatement == null)
                prepareLegacyAuthenticateStatement();
            return legacyAuthenticateStatement;
        }
    }


    public Set<DataResource> protectedResources()
    {
        // Also protected by CassandraRoleManager, but the duplication doesn't hurt and is more explicit
        return ImmutableSet.of(DataResource.table(SchemaConstants.AUTH_KEYSPACE_NAME, AuthKeyspace.ROLES));
    }

    public void validateConfiguration() throws ConfigurationException
    {
    }

    public void setup()
    {
        String query = String.format("SELECT %s FROM %s.%s WHERE role = ?",
                                     SALTED_HASH,
                                     SchemaConstants.AUTH_KEYSPACE_NAME,
                                     AuthKeyspace.ROLES);
        authenticateStatement = prepare(query);

        if (Schema.instance.getCFMetaData(SchemaConstants.AUTH_KEYSPACE_NAME, LEGACY_CREDENTIALS_TABLE) != null)
            prepareLegacyAuthenticateStatement();

        cache = new CredentialsCache(this);
    }

    private void prepareLegacyAuthenticateStatement()
    {
        String query = String.format("SELECT %s from %s.%s WHERE username = ?",
                                     SALTED_HASH,
                                     SchemaConstants.AUTH_KEYSPACE_NAME,
                                     LEGACY_CREDENTIALS_TABLE);
        legacyAuthenticateStatement = prepare(query);
    }

    public AuthenticatedUser legacyAuthenticate(Map<String, String> credentials) throws AuthenticationException
    {
        String username = credentials.get(USERNAME_KEY);
        if (username == null)
            throw new AuthenticationException(String.format("Required key '%s' is missing", USERNAME_KEY));

        String password = credentials.get(PASSWORD_KEY);
        if (password == null)
            throw new AuthenticationException(String.format("Required key '%s' is missing for provided username %s", PASSWORD_KEY, username));

        return authenticate(username, password);
    }

    public SaslNegotiator newSaslNegotiator(InetAddress clientAddress)
    {
        return new PlainTextSaslAuthenticator();
    }

    private static SelectStatement prepare(String query)
    {
        return (SelectStatement) QueryProcessor.getStatement(query, ClientState.forInternalCalls()).statement;
    }

    private class PlainTextSaslAuthenticator implements SaslNegotiator
    {
        private boolean complete = false;
        private String username;
        private String password;

        public byte[] evaluateResponse(byte[] clientResponse) throws AuthenticationException
        {
            decodeCredentials(clientResponse);
            complete = true;
            return null;
        }

        public boolean isComplete()
        {
            return complete;
        }

        public AuthenticatedUser getAuthenticatedUser() throws AuthenticationException
        {
            if (!complete)
                throw new AuthenticationException("SASL negotiation not complete");
            return authenticate(username, password);
        }

        /**
         * SASL PLAIN mechanism specifies that credentials are encoded in a
         * sequence of UTF-8 bytes, delimited by 0 (US-ASCII NUL).
         * The form is : {code}authzId<NUL>authnId<NUL>password<NUL>{code}
         * authzId is optional, and in fact we don't care about it here as we'll
         * set the authzId to match the authnId (that is, there is no concept of
         * a user being authorized to act on behalf of another with this IAuthenticator).
         *
         * @param bytes encoded credentials string sent by the client
         * @throws org.apache.cassandra.exceptions.AuthenticationException if either the
         *         authnId or password is null
         */
        private void decodeCredentials(byte[] bytes) throws AuthenticationException
        {
            logger.trace("Decoding credentials from client token");
            byte[] user = null;
            byte[] pass = null;
            int end = bytes.length;
            for (int i = bytes.length - 1 ; i >= 0; i--)
            {
                if (bytes[i] == NUL)
                {
                    if (pass == null)
                        pass = Arrays.copyOfRange(bytes, i + 1, end);
                    else if (user == null)
                        user = Arrays.copyOfRange(bytes, i + 1, end);
                    end = i;
                }
            }

            if (pass == null)
                throw new AuthenticationException("Password must not be null");
            if (user == null)
                throw new AuthenticationException("Authentication ID must not be null");

            username = new String(user, StandardCharsets.UTF_8);
            password = new String(pass, StandardCharsets.UTF_8);
        }
    }

    private static class CredentialsCache extends AuthCache<String, String> implements CredentialsCacheMBean
    {
        private CredentialsCache(PasswordAuthenticator authenticator)
        {
            super("CredentialsCache",
                  DatabaseDescriptor::setCredentialsValidity,
                  DatabaseDescriptor::getCredentialsValidity,
                  DatabaseDescriptor::setCredentialsUpdateInterval,
                  DatabaseDescriptor::getCredentialsUpdateInterval,
                  DatabaseDescriptor::setCredentialsCacheMaxEntries,
                  DatabaseDescriptor::getCredentialsCacheMaxEntries,
                  authenticator::queryHashedPassword,
                  () -> true);
        }

        public void invalidateCredentials(String roleName)
        {
            invalidate(roleName);
        }
    }

    public static interface CredentialsCacheMBean extends AuthCacheMBean
    {
        public void invalidateCredentials(String roleName);
    }

    // Just a marker so we can identify that invalid credentials were the
    // cause of a loading exception from the cache
    private static final class NoSuchCredentialsException extends RuntimeException
    {
    }
}<|MERGE_RESOLUTION|>--- conflicted
+++ resolved
@@ -22,11 +22,9 @@
 import java.util.Arrays;
 import java.util.Map;
 import java.util.Set;
-import java.util.concurrent.ExecutionException;
 
 import com.google.common.collect.ImmutableSet;
 import com.google.common.collect.Lists;
-import com.google.common.util.concurrent.UncheckedExecutionException;
 import org.slf4j.Logger;
 import org.slf4j.LoggerFactory;
 
@@ -98,32 +96,14 @@
 
     private AuthenticatedUser authenticate(String username, String password) throws AuthenticationException
     {
-        try
-        {
-            String hash = cache.get(username);
-            if (!checkpw(password, hash))
-                throw new AuthenticationException(String.format("Provided username %s and/or password are incorrect", username));
-
-            return new AuthenticatedUser(username);
-        }
-        catch (ExecutionException | UncheckedExecutionException e)
-        {
-            // the credentials were somehow invalid - either a non-existent role, or one without a defined password
-            if (e.getCause() instanceof NoSuchCredentialsException)
-                throw new AuthenticationException(String.format("Provided username %s and/or password are incorrect", username));
-
-            // an unanticipated exception occured whilst querying the credentials table
-            if (e.getCause() instanceof RequestExecutionException)
-            {
-                logger.trace("Error performing internal authentication", e);
-                throw new AuthenticationException(String.format("Error during authentication of user %s : %s", username, e.getMessage()));
-            }
-
-            throw new RuntimeException(e);
-        }
-    }
-
-    private String queryHashedPassword(String username) throws NoSuchCredentialsException
+        String hash = cache.get(username);
+        if (!checkpw(password, hash))
+            throw new AuthenticationException(String.format("Provided username %s and/or password are incorrect", username));
+
+        return new AuthenticatedUser(username);
+    }
+
+    private String queryHashedPassword(String username) throws AuthenticationException
     {
         try
         {
@@ -137,24 +117,19 @@
 
             // If either a non-existent role name was supplied, or no credentials
             // were found for that role we don't want to cache the result so we throw
-            // a specific, but unchecked, exception to keep LoadingCache happy.
+            // an exception.
             if (rows.result.isEmpty())
-                throw new NoSuchCredentialsException();
+                throw new AuthenticationException(String.format("Provided username %s and/or password are incorrect", username));
 
             UntypedResultSet result = UntypedResultSet.create(rows.result);
             if (!result.one().has(SALTED_HASH))
-                throw new NoSuchCredentialsException();
+                throw new AuthenticationException(String.format("Provided username %s and/or password are incorrect", username));
 
             return result.one().getString(SALTED_HASH);
         }
         catch (RequestExecutionException e)
         {
-            logger.trace("Error performing internal authentication", e);
-<<<<<<< HEAD
-            throw e;
-=======
             throw new AuthenticationException("Unable to perform authentication: " + e.getMessage(), e);
->>>>>>> 63097a37
         }
     }
 
@@ -323,10 +298,4 @@
     {
         public void invalidateCredentials(String roleName);
     }
-
-    // Just a marker so we can identify that invalid credentials were the
-    // cause of a loading exception from the cache
-    private static final class NoSuchCredentialsException extends RuntimeException
-    {
-    }
 }