--- conflicted
+++ resolved
@@ -82,16 +82,11 @@
                                        message.payload.messageType.equals(RepairMessage.Type.PREPARE_GLOBAL_MESSAGE);
                     logger.debug("Received prepare message: global message = {}, peerVersion = {},", message.payload.messageType.equals(RepairMessage.Type.PREPARE_GLOBAL_MESSAGE), peerVersion);
                     ActiveRepairService.instance.registerParentRepairSession(prepareMessage.parentRepairSession,
-<<<<<<< HEAD
-                            columnFamilyStores,
-                            prepareMessage.ranges,
-                            prepareMessage.isIncremental,
-                            isGlobal);
-=======
                                                                              message.from,
                                                                              columnFamilyStores,
-                                                                             prepareMessage.ranges);
->>>>>>> 03180469
+                                                                             prepareMessage.ranges,
+                                                                             prepareMessage.isIncremental,
+                                                                             isGlobal);
                     MessagingService.instance().sendReply(new MessageOut(MessagingService.Verb.INTERNAL_RESPONSE), id, message.from);
                     break;
 
