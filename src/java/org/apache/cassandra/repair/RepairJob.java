/*
 * Licensed to the Apache Software Foundation (ASF) under one
 * or more contributor license agreements.  See the NOTICE file
 * distributed with this work for additional information
 * regarding copyright ownership.  The ASF licenses this file
 * to you under the Apache License, Version 2.0 (the
 * "License"); you may not use this file except in compliance
 * with the License.  You may obtain a copy of the License at
 *
 *     http://www.apache.org/licenses/LICENSE-2.0
 *
 * Unless required by applicable law or agreed to in writing, software
 * distributed under the License is distributed on an "AS IS" BASIS,
 * WITHOUT WARRANTIES OR CONDITIONS OF ANY KIND, either express or implied.
 * See the License for the specific language governing permissions and
 * limitations under the License.
 */
package org.apache.cassandra.repair;

import java.util.*;
import java.util.concurrent.CopyOnWriteArrayList;
import java.util.function.Predicate;
import java.util.function.Function;
import java.util.stream.Collectors;


import com.google.common.annotations.VisibleForTesting;
import com.google.common.base.Preconditions;
import com.google.common.collect.ImmutableMap;
import com.google.common.util.concurrent.*;
import org.apache.cassandra.concurrent.ExecutorPlus;
import org.apache.cassandra.schema.Schema;
import org.apache.cassandra.schema.TableMetadata;
import org.apache.cassandra.repair.state.JobState;
import org.apache.cassandra.utils.concurrent.AsyncFuture;
import org.slf4j.Logger;
import org.slf4j.LoggerFactory;

import org.apache.cassandra.config.DatabaseDescriptor;
import org.apache.cassandra.db.ColumnFamilyStore;
import org.apache.cassandra.db.Keyspace;
import org.apache.cassandra.repair.asymmetric.DifferenceHolder;
import org.apache.cassandra.repair.asymmetric.HostDifferences;
import org.apache.cassandra.repair.asymmetric.PreferedNodeFilter;
import org.apache.cassandra.repair.asymmetric.ReduceHelper;
import org.apache.cassandra.locator.InetAddressAndPort;
import org.apache.cassandra.schema.SystemDistributedKeyspace;
import org.apache.cassandra.service.ActiveRepairService;
import org.apache.cassandra.streaming.PreviewKind;
import org.apache.cassandra.dht.Range;
import org.apache.cassandra.dht.Token;
import org.apache.cassandra.service.paxos.cleanup.PaxosCleanup;
import org.apache.cassandra.tracing.Tracing;
import org.apache.cassandra.utils.FBUtilities;
import org.apache.cassandra.utils.MerkleTrees;
import org.apache.cassandra.utils.Pair;
<<<<<<< HEAD
import org.apache.cassandra.service.StorageService;
=======
import org.apache.cassandra.utils.concurrent.Future;
import org.apache.cassandra.utils.concurrent.FutureCombiner;
import org.apache.cassandra.utils.concurrent.ImmediateFuture;

import static org.apache.cassandra.config.DatabaseDescriptor.paxosRepairEnabled;
import static org.apache.cassandra.service.paxos.Paxos.useV2;
import static org.apache.cassandra.utils.Clock.Global.currentTimeMillis;
>>>>>>> abe09cff

/**
 * RepairJob runs repair on given ColumnFamily.
 */
public class RepairJob extends AsyncFuture<RepairResult> implements Runnable
{
    private static final Logger logger = LoggerFactory.getLogger(RepairJob.class);

    public final JobState state;
    private final RepairJobDesc desc;
    private final RepairSession session;
    private final RepairParallelism parallelismDegree;
    private final ExecutorPlus taskExecutor;

    @VisibleForTesting
    final List<ValidationTask> validationTasks = new CopyOnWriteArrayList<>();

    @VisibleForTesting
    final List<SyncTask> syncTasks = new CopyOnWriteArrayList<>();

    /**
     * Create repair job to run on specific columnfamily
     *  @param session RepairSession that this RepairJob belongs
     * @param columnFamily name of the ColumnFamily to repair
     */
    public RepairJob(RepairSession session, String columnFamily)
    {
        this.session = session;
        this.taskExecutor = session.taskExecutor;
        this.parallelismDegree = session.parallelismDegree;
        this.desc = new RepairJobDesc(session.state.parentRepairSession, session.getId(), session.state.keyspace, columnFamily, session.state.commonRange.ranges);
        this.state = new JobState(desc, session.state.commonRange.endpoints);
    }

    public long getNowInSeconds()
    {
        long nowInSeconds = FBUtilities.nowInSeconds();
        if (session.previewKind == PreviewKind.REPAIRED)
        {
            return nowInSeconds + DatabaseDescriptor.getValidationPreviewPurgeHeadStartInSec();
        }
        else
        {
            return nowInSeconds;
        }
    }

    /**
     * Runs repair job.
     *
     * This sets up necessary task and runs them on given {@code taskExecutor}.
     * After submitting all tasks, waits until validation with replica completes.
     */
    public void run()
    {
<<<<<<< HEAD
        StorageService.instance.beginMTrees = System.currentTimeMillis();//////
        StorageService.instance.maxTime = 0;//////

        List<InetAddress> allEndpoints = new ArrayList<>(session.endpoints);
        allEndpoints.add(FBUtilities.getBroadcastAddress());
=======
        state.phase.start();
        Keyspace ks = Keyspace.open(desc.keyspace);
        ColumnFamilyStore cfs = ks.getColumnFamilyStore(desc.columnFamily);
        cfs.metric.repairsStarted.inc();
        List<InetAddressAndPort> allEndpoints = new ArrayList<>(session.state.commonRange.endpoints);
        allEndpoints.add(FBUtilities.getBroadcastAddressAndPort());
>>>>>>> abe09cff

        Future<List<TreeResponse>> treeResponses;
        Future<Void> paxosRepair;
        if (paxosRepairEnabled() && ((useV2() && session.repairPaxos) || session.paxosOnly))
        {
            logger.info("{} {}.{} starting paxos repair", session.previewKind.logPrefix(session.getId()), desc.keyspace, desc.columnFamily);
            TableMetadata metadata = Schema.instance.getTableMetadata(desc.keyspace, desc.columnFamily);
            paxosRepair = PaxosCleanup.cleanup(allEndpoints, metadata, desc.ranges, session.state.commonRange.hasSkippedReplicas, taskExecutor);
        }
        else
        {
            logger.info("{} {}.{} not running paxos repair", session.previewKind.logPrefix(session.getId()), desc.keyspace, desc.columnFamily);
            paxosRepair = ImmediateFuture.success(null);
        }

        if (session.paxosOnly)
        {
            paxosRepair.addCallback(new FutureCallback<Void>()
            {
<<<<<<< HEAD
                 ///////////////////////
                //StorageService.instance.buildMTrees+=StorageService.instance.maxTime;
                StorageService.instance.sessionBuildMTreeTime[StorageService.instance.sessionCount++]=StorageService.instance.maxTime;
                logger.debug("sessionCount:{}, maxTime:{}, buildMTrees:{}, trees.size:{}", StorageService.instance.sessionCount, StorageService.instance.maxTime, StorageService.instance.buildMTrees, trees.size());              
                //////////////////////////

                InetAddress local = FBUtilities.getLocalAddress();
=======
                public void onSuccess(Void v)
                {
                    logger.info("{} {}.{} paxos repair completed", session.previewKind.logPrefix(session.getId()), desc.keyspace, desc.columnFamily);
                    trySuccess(new RepairResult(desc, Collections.emptyList()));
                }
>>>>>>> abe09cff

                /**
                 * Snapshot, validation and sync failures are all handled here
                 */
                public void onFailure(Throwable t)
                {
                    logger.warn("{} {}.{} paxos repair failed", session.previewKind.logPrefix(session.getId()), desc.keyspace, desc.columnFamily);
                    tryFailure(t);
                }
            }, taskExecutor);
            return;
        }

        // Create a snapshot at all nodes unless we're using pure parallel repairs
        if (parallelismDegree != RepairParallelism.PARALLEL)
        {
            Future<?> allSnapshotTasks;
            if (session.isIncremental)
            {
                // consistent repair does it's own "snapshotting"
                allSnapshotTasks = paxosRepair.map(input -> allEndpoints);
            }
            else
            {
                // Request snapshot to all replica
                allSnapshotTasks = paxosRepair.flatMap(input -> {
                    List<Future<InetAddressAndPort>> snapshotTasks = new ArrayList<>(allEndpoints.size());
                    state.phase.snapshotsSubmitted();
                    for (InetAddressAndPort endpoint : allEndpoints)
                    {
                        SnapshotTask snapshotTask = new SnapshotTask(desc, endpoint);
                        snapshotTasks.add(snapshotTask);
                        taskExecutor.execute(snapshotTask);
                    }
                    return FutureCombiner.allOf(snapshotTasks).map(a -> {
                        state.phase.snapshotsCompleted();
                        return a;
                    });
                });
            }

            // When all snapshot complete, send validation requests
            treeResponses = allSnapshotTasks.flatMap(endpoints -> {
                if (parallelismDegree == RepairParallelism.SEQUENTIAL)
                    return sendSequentialValidationRequest(allEndpoints);
                else
                    return sendDCAwareValidationRequest(allEndpoints);
                }, taskExecutor);
        }
        else
        {
            // If not sequential, just send validation request to all replica
            treeResponses = paxosRepair.flatMap(input -> sendValidationRequest(allEndpoints));
        }
        treeResponses = treeResponses.map(a -> {
            state.phase.validationCompleted();
            return a;
        });

        // When all validations complete, submit sync tasks
        Future<List<SyncStat>> syncResults = treeResponses.flatMap(session.optimiseStreams && !session.pullRepair ? this::optimisedSyncing : this::standardSyncing, taskExecutor);

        // When all sync complete, set the final result
        syncResults.addCallback(new FutureCallback<List<SyncStat>>()
        {
            @Override
            public void onSuccess(List<SyncStat> stats)
            {
                state.phase.success();
                if (!session.previewKind.isPreview())
                {
                    logger.info("{} {}.{} is fully synced", session.previewKind.logPrefix(session.getId()), desc.keyspace, desc.columnFamily);
                    SystemDistributedKeyspace.successfulRepairJob(session.getId(), desc.keyspace, desc.columnFamily);
                }
                cfs.metric.repairsCompleted.inc();
                trySuccess(new RepairResult(desc, stats));
            }

            /**
             * Snapshot, validation and sync failures are all handled here
             */
            @Override
            public void onFailure(Throwable t)
            {
                state.phase.fail(t);
                // Make sure all validation tasks have cleaned up the off-heap Merkle trees they might contain.
                validationTasks.forEach(ValidationTask::abort);
                syncTasks.forEach(SyncTask::abort);

                if (!session.previewKind.isPreview())
                {
                    logger.warn("{} {}.{} sync failed", session.previewKind.logPrefix(session.getId()), desc.keyspace, desc.columnFamily);
                    SystemDistributedKeyspace.failedRepairJob(session.getId(), desc.keyspace, desc.columnFamily, t);
                }
                cfs.metric.repairsCompleted.inc();
                tryFailure(t instanceof NoSuchRepairSessionExceptionWrapper
                           ? ((NoSuchRepairSessionExceptionWrapper) t).wrapped
                           : t);
            }
        }, taskExecutor);
    }

    private boolean isTransient(InetAddressAndPort ep)
    {
        return session.state.commonRange.transEndpoints.contains(ep);
    }

    private Future<List<SyncStat>> standardSyncing(List<TreeResponse> trees)
    {
        state.phase.streamSubmitted();
        List<SyncTask> syncTasks = createStandardSyncTasks(desc,
                                                           trees,
                                                           FBUtilities.getLocalAddressAndPort(),
                                                           this::isTransient,
                                                           session.isIncremental,
                                                           session.pullRepair,
                                                           session.previewKind);
        return executeTasks(syncTasks);
    }

    static List<SyncTask> createStandardSyncTasks(RepairJobDesc desc,
                                                  List<TreeResponse> trees,
                                                  InetAddressAndPort local,
                                                  Predicate<InetAddressAndPort> isTransient,
                                                  boolean isIncremental,
                                                  boolean pullRepair,
                                                  PreviewKind previewKind)
    {
        long startedAt = currentTimeMillis();
        List<SyncTask> syncTasks = new ArrayList<>();
        // We need to difference all trees one against another
        for (int i = 0; i < trees.size() - 1; ++i)
        {
            TreeResponse r1 = trees.get(i);
            for (int j = i + 1; j < trees.size(); ++j)
            {
                TreeResponse r2 = trees.get(j);

                // Avoid streming between two tansient replicas
                if (isTransient.test(r1.endpoint) && isTransient.test(r2.endpoint))
                    continue;

                List<Range<Token>> differences = MerkleTrees.difference(r1.trees, r2.trees);

                // Nothing to do
                if (differences.isEmpty())
                    continue;

                SyncTask task;
                if (r1.endpoint.equals(local) || r2.endpoint.equals(local))
                {
                    TreeResponse self = r1.endpoint.equals(local) ? r1 : r2;
                    TreeResponse remote = r2.endpoint.equals(local) ? r1 : r2;

                    // pull only if local is full
                    boolean requestRanges = !isTransient.test(self.endpoint);
                    // push only if remote is full; additionally check for pull repair
                    boolean transferRanges = !isTransient.test(remote.endpoint) && !pullRepair;

                    // Nothing to do
                    if (!requestRanges && !transferRanges)
                        continue;

                    task = new LocalSyncTask(desc, self.endpoint, remote.endpoint, differences, isIncremental ? desc.parentSessionId : null,
                                             requestRanges, transferRanges, previewKind);
                }
                else if (isTransient.test(r1.endpoint) || isTransient.test(r2.endpoint))
                {
                    // Stream only from transient replica
                    TreeResponse streamFrom = isTransient.test(r1.endpoint) ? r1 : r2;
                    TreeResponse streamTo = isTransient.test(r1.endpoint) ? r2 : r1;
                    task = new AsymmetricRemoteSyncTask(desc, streamTo.endpoint, streamFrom.endpoint, differences, previewKind);
                }
                else
                {
                    task = new SymmetricRemoteSyncTask(desc, r1.endpoint, r2.endpoint, differences, previewKind);
                }
                syncTasks.add(task);
            }
            trees.get(i).trees.release();
        }
        trees.get(trees.size() - 1).trees.release();
        logger.info("Created {} sync tasks based on {} merkle tree responses for {} (took: {}ms)",
                    syncTasks.size(), trees.size(), desc.parentSessionId, currentTimeMillis() - startedAt);
        return syncTasks;
    }

    private Future<List<SyncStat>> optimisedSyncing(List<TreeResponse> trees)
    {
        state.phase.streamSubmitted();
        List<SyncTask> syncTasks = createOptimisedSyncingSyncTasks(desc,
                                                                   trees,
                                                                   FBUtilities.getLocalAddressAndPort(),
                                                                   this::isTransient,
                                                                   this::getDC,
                                                                   session.isIncremental,
                                                                   session.previewKind);

        return executeTasks(syncTasks);
    }

    @VisibleForTesting
    Future<List<SyncStat>> executeTasks(List<SyncTask> tasks)
    {
        try
        {
            ActiveRepairService.instance.getParentRepairSession(desc.parentSessionId);
            syncTasks.addAll(tasks);

            for (SyncTask task : tasks)
            {
                if (!task.isLocal())
                    session.trackSyncCompletion(Pair.create(desc, task.nodePair()), (CompletableRemoteSyncTask) task);
                taskExecutor.execute(task);
            }

            return FutureCombiner.allOf(tasks);
        }
        catch (NoSuchRepairSessionException e)
        {
            return ImmediateFuture.failure(new NoSuchRepairSessionExceptionWrapper(e));
        }
    }

    // provided so we can throw NoSuchRepairSessionException from executeTasks without
    // having to make it unchecked. Required as this is called as from standardSyncing/
    // optimisedSyncing passed as a Function to transform merkle tree responses and so
    // can't throw checked exceptions. These are unwrapped in the onFailure callback of
    // that transformation so as to not pollute the checked usage of
    // NoSuchRepairSessionException in the rest of the codebase.
    private static class NoSuchRepairSessionExceptionWrapper extends RuntimeException
    {
        private final NoSuchRepairSessionException wrapped;
        private NoSuchRepairSessionExceptionWrapper(NoSuchRepairSessionException wrapped)
        {
            this.wrapped = wrapped;
        }
    }

    static List<SyncTask> createOptimisedSyncingSyncTasks(RepairJobDesc desc,
                                                          List<TreeResponse> trees,
                                                          InetAddressAndPort local,
                                                          Predicate<InetAddressAndPort> isTransient,
                                                          Function<InetAddressAndPort, String> getDC,
                                                          boolean isIncremental,
                                                          PreviewKind previewKind)
    {
        long startedAt = currentTimeMillis();
        List<SyncTask> syncTasks = new ArrayList<>();
        // We need to difference all trees one against another
        DifferenceHolder diffHolder = new DifferenceHolder(trees);

        logger.trace("diffs = {}", diffHolder);
        PreferedNodeFilter preferSameDCFilter = (streaming, candidates) ->
                                                candidates.stream()
                                                          .filter(node -> getDC.apply(streaming)
                                                                          .equals(getDC.apply(node)))
                                                          .collect(Collectors.toSet());
        ImmutableMap<InetAddressAndPort, HostDifferences> reducedDifferences = ReduceHelper.reduce(diffHolder, preferSameDCFilter);

        for (int i = 0; i < trees.size(); i++)
        {
            InetAddressAndPort address = trees.get(i).endpoint;

            // we don't stream to transient replicas
            if (isTransient.test(address))
                continue;

            HostDifferences streamsFor = reducedDifferences.get(address);
            if (streamsFor != null)
            {
                Preconditions.checkArgument(streamsFor.get(address).isEmpty(), "We should not fetch ranges from ourselves");
                for (InetAddressAndPort fetchFrom : streamsFor.hosts())
                {
                    List<Range<Token>> toFetch = new ArrayList<>(streamsFor.get(fetchFrom));
                    assert !toFetch.isEmpty();

                    logger.trace("{} is about to fetch {} from {}", address, toFetch, fetchFrom);
                    SyncTask task;
                    if (address.equals(local))
                    {
                        task = new LocalSyncTask(desc, address, fetchFrom, toFetch, isIncremental ? desc.parentSessionId : null,
                                                 true, false, previewKind);
                    }
                    else
                    {
                        task = new AsymmetricRemoteSyncTask(desc, address, fetchFrom, toFetch, previewKind);
                    }
                    syncTasks.add(task);

                }
            }
            else
            {
                logger.trace("Node {} has nothing to stream", address);
            }
        }
        logger.info("Created {} optimised sync tasks based on {} merkle tree responses for {} (took: {}ms)",
                    syncTasks.size(), trees.size(), desc.parentSessionId, currentTimeMillis() - startedAt);
        logger.trace("Optimised sync tasks for {}: {}", desc.parentSessionId, syncTasks);
        return syncTasks;
    }

    private String getDC(InetAddressAndPort address)
    {
        return DatabaseDescriptor.getEndpointSnitch().getDatacenter(address);
    }

    /**
     * Creates {@link ValidationTask} and submit them to task executor in parallel.
     *
     * @param endpoints Endpoint addresses to send validation request
     * @return Future that can get all {@link TreeResponse} from replica, if all validation succeed.
     */
    private Future<List<TreeResponse>> sendValidationRequest(Collection<InetAddressAndPort> endpoints)
    {
        state.phase.validationSubmitted();
        String message = String.format("Requesting merkle trees for %s (to %s)", desc.columnFamily, endpoints);
        logger.info("{} {}", session.previewKind.logPrefix(desc.sessionId), message);
        Tracing.traceRepair(message);
        long nowInSec = getNowInSeconds();
        List<Future<TreeResponse>> tasks = new ArrayList<>(endpoints.size());
        for (InetAddressAndPort endpoint : endpoints)
        {
            ValidationTask task = newValidationTask(endpoint, nowInSec);
            tasks.add(task);
            session.trackValidationCompletion(Pair.create(desc, endpoint), task);
            taskExecutor.execute(task);
        }
        return FutureCombiner.allOf(tasks);
    }

    /**
     * Creates {@link ValidationTask} and submit them to task executor so that tasks run sequentially.
     */
    private Future<List<TreeResponse>> sendSequentialValidationRequest(Collection<InetAddressAndPort> endpoints)
    {
        state.phase.validationSubmitted();
        String message = String.format("Requesting merkle trees for %s (to %s)", desc.columnFamily, endpoints);
        logger.info("{} {}", session.previewKind.logPrefix(desc.sessionId), message);
        Tracing.traceRepair(message);
        long nowInSec = getNowInSeconds();
        List<Future<TreeResponse>> tasks = new ArrayList<>(endpoints.size());

        Queue<InetAddressAndPort> requests = new LinkedList<>(endpoints);
        InetAddressAndPort address = requests.poll();
        ValidationTask firstTask = newValidationTask(address, nowInSec);
        logger.info("{} Validating {}", session.previewKind.logPrefix(desc.sessionId), address);
        session.trackValidationCompletion(Pair.create(desc, address), firstTask);
        tasks.add(firstTask);
        ValidationTask currentTask = firstTask;
        while (requests.size() > 0)
        {
            final InetAddressAndPort nextAddress = requests.poll();
            final ValidationTask nextTask = newValidationTask(nextAddress, nowInSec);
            tasks.add(nextTask);
            currentTask.addCallback(new FutureCallback<TreeResponse>()
            {
                public void onSuccess(TreeResponse result)
                {
                    logger.info("{} Validating {}", session.previewKind.logPrefix(desc.sessionId), nextAddress);
                    session.trackValidationCompletion(Pair.create(desc, nextAddress), nextTask);
                    taskExecutor.execute(nextTask);
                }

                // failure is handled at root of job chain
                public void onFailure(Throwable t) {}
            });
            currentTask = nextTask;
        }
        // start running tasks
        taskExecutor.execute(firstTask);
        return FutureCombiner.allOf(tasks);
    }

    /**
     * Creates {@link ValidationTask} and submit them to task executor so that tasks run sequentially within each dc.
     */
    private Future<List<TreeResponse>> sendDCAwareValidationRequest(Collection<InetAddressAndPort> endpoints)
    {
        state.phase.validationSubmitted();
        String message = String.format("Requesting merkle trees for %s (to %s)", desc.columnFamily, endpoints);
        logger.info("{} {}", session.previewKind.logPrefix(desc.sessionId), message);
        Tracing.traceRepair(message);
        long nowInSec = getNowInSeconds();
        List<Future<TreeResponse>> tasks = new ArrayList<>(endpoints.size());

        Map<String, Queue<InetAddressAndPort>> requestsByDatacenter = new HashMap<>();
        for (InetAddressAndPort endpoint : endpoints)
        {
            String dc = DatabaseDescriptor.getEndpointSnitch().getDatacenter(endpoint);
            Queue<InetAddressAndPort> queue = requestsByDatacenter.get(dc);
            if (queue == null)
            {
                queue = new LinkedList<>();
                requestsByDatacenter.put(dc, queue);
            }
            queue.add(endpoint);
        }

        for (Map.Entry<String, Queue<InetAddressAndPort>> entry : requestsByDatacenter.entrySet())
        {
            Queue<InetAddressAndPort> requests = entry.getValue();
            InetAddressAndPort address = requests.poll();
            ValidationTask firstTask = newValidationTask(address, nowInSec);
            logger.info("{} Validating {}", session.previewKind.logPrefix(session.getId()), address);
            session.trackValidationCompletion(Pair.create(desc, address), firstTask);
            tasks.add(firstTask);
            ValidationTask currentTask = firstTask;
            while (requests.size() > 0)
            {
                final InetAddressAndPort nextAddress = requests.poll();
                final ValidationTask nextTask = newValidationTask(nextAddress, nowInSec);
                tasks.add(nextTask);
                currentTask.addCallback(new FutureCallback<TreeResponse>()
                {
                    public void onSuccess(TreeResponse result)
                    {
                        logger.info("{} Validating {}", session.previewKind.logPrefix(session.getId()), nextAddress);
                        session.trackValidationCompletion(Pair.create(desc, nextAddress), nextTask);
                        taskExecutor.execute(nextTask);
                    }

                    // failure is handled at root of job chain
                    public void onFailure(Throwable t) {}
                });
                currentTask = nextTask;
            }
            // start running tasks
            taskExecutor.execute(firstTask);
        }
        return FutureCombiner.allOf(tasks);
    }

    private ValidationTask newValidationTask(InetAddressAndPort endpoint, long nowInSec)
    {
        ValidationTask task = new ValidationTask(desc, endpoint, nowInSec, session.previewKind);
        validationTasks.add(task);
        return task;
    }
}<|MERGE_RESOLUTION|>--- conflicted
+++ resolved
@@ -54,9 +54,7 @@
 import org.apache.cassandra.utils.FBUtilities;
 import org.apache.cassandra.utils.MerkleTrees;
 import org.apache.cassandra.utils.Pair;
-<<<<<<< HEAD
 import org.apache.cassandra.service.StorageService;
-=======
 import org.apache.cassandra.utils.concurrent.Future;
 import org.apache.cassandra.utils.concurrent.FutureCombiner;
 import org.apache.cassandra.utils.concurrent.ImmediateFuture;
@@ -64,7 +62,6 @@
 import static org.apache.cassandra.config.DatabaseDescriptor.paxosRepairEnabled;
 import static org.apache.cassandra.service.paxos.Paxos.useV2;
 import static org.apache.cassandra.utils.Clock.Global.currentTimeMillis;
->>>>>>> abe09cff
 
 /**
  * RepairJob runs repair on given ColumnFamily.
@@ -120,20 +117,14 @@
      */
     public void run()
     {
-<<<<<<< HEAD
         StorageService.instance.beginMTrees = System.currentTimeMillis();//////
         StorageService.instance.maxTime = 0;//////
-
-        List<InetAddress> allEndpoints = new ArrayList<>(session.endpoints);
-        allEndpoints.add(FBUtilities.getBroadcastAddress());
-=======
         state.phase.start();
         Keyspace ks = Keyspace.open(desc.keyspace);
         ColumnFamilyStore cfs = ks.getColumnFamilyStore(desc.columnFamily);
         cfs.metric.repairsStarted.inc();
         List<InetAddressAndPort> allEndpoints = new ArrayList<>(session.state.commonRange.endpoints);
         allEndpoints.add(FBUtilities.getBroadcastAddressAndPort());
->>>>>>> abe09cff
 
         Future<List<TreeResponse>> treeResponses;
         Future<Void> paxosRepair;
@@ -153,21 +144,11 @@
         {
             paxosRepair.addCallback(new FutureCallback<Void>()
             {
-<<<<<<< HEAD
-                 ///////////////////////
-                //StorageService.instance.buildMTrees+=StorageService.instance.maxTime;
-                StorageService.instance.sessionBuildMTreeTime[StorageService.instance.sessionCount++]=StorageService.instance.maxTime;
-                logger.debug("sessionCount:{}, maxTime:{}, buildMTrees:{}, trees.size:{}", StorageService.instance.sessionCount, StorageService.instance.maxTime, StorageService.instance.buildMTrees, trees.size());              
-                //////////////////////////
-
-                InetAddress local = FBUtilities.getLocalAddress();
-=======
                 public void onSuccess(Void v)
                 {
                     logger.info("{} {}.{} paxos repair completed", session.previewKind.logPrefix(session.getId()), desc.keyspace, desc.columnFamily);
                     trySuccess(new RepairResult(desc, Collections.emptyList()));
                 }
->>>>>>> abe09cff
 
                 /**
                  * Snapshot, validation and sync failures are all handled here
@@ -297,6 +278,12 @@
                                                   PreviewKind previewKind)
     {
         long startedAt = currentTimeMillis();
+        ///////////////////////
+        //StorageService.instance.buildMTrees+=StorageService.instance.maxTime;
+        StorageService.instance.sessionBuildMTreeTime[StorageService.instance.sessionCount++]=StorageService.instance.maxTime;
+        logger.debug("sessionCount:{}, maxTime:{}, buildMTrees:{}, trees.size:{}", StorageService.instance.sessionCount, StorageService.instance.maxTime, StorageService.instance.buildMTrees, trees.size());              
+         //////////////////////////
+
         List<SyncTask> syncTasks = new ArrayList<>();
         // We need to difference all trees one against another
         for (int i = 0; i < trees.size() - 1; ++i)
