/*
 * Licensed to the Apache Software Foundation (ASF) under one
 * or more contributor license agreements.  See the NOTICE file
 * distributed with this work for additional information
 * regarding copyright ownership.  The ASF licenses this file
 * to you under the Apache License, Version 2.0 (the
 * "License"); you may not use this file except in compliance
 * with the License.  You may obtain a copy of the License at
 *
 *     http://www.apache.org/licenses/LICENSE-2.0
 *
 * Unless required by applicable law or agreed to in writing, software
 * distributed under the License is distributed on an "AS IS" BASIS,
 * WITHOUT WARRANTIES OR CONDITIONS OF ANY KIND, either express or implied.
 * See the License for the specific language governing permissions and
 * limitations under the License.
 */

package org.apache.cassandra.repair;

import java.util.List;
import java.util.concurrent.TimeUnit;

import com.google.common.annotations.VisibleForTesting;
import com.google.common.base.Preconditions;

import org.apache.cassandra.utils.concurrent.AsyncFuture;
import org.slf4j.Logger;
import org.slf4j.LoggerFactory;

import org.apache.cassandra.db.Keyspace;
import org.apache.cassandra.dht.Range;
import org.apache.cassandra.dht.Token;
import org.apache.cassandra.locator.InetAddressAndPort;
import org.apache.cassandra.repair.messages.RepairMessage;
import org.apache.cassandra.repair.messages.SyncRequest;
import org.apache.cassandra.streaming.PreviewKind;
import org.apache.cassandra.tracing.Tracing;
<<<<<<< HEAD
import org.apache.cassandra.utils.MerkleTrees;
import org.apache.cassandra.service.StorageService;
import org.apache.cassandra.utils.FBUtilities;
import java.net.InetAddress;
=======
>>>>>>> abe09cff

import static org.apache.cassandra.utils.Clock.Global.currentTimeMillis;
import static org.apache.cassandra.net.Verb.SYNC_REQ;

public abstract class SyncTask extends AsyncFuture<SyncStat> implements Runnable
{
    private static final Logger logger = LoggerFactory.getLogger(SyncTask.class);

    protected final RepairJobDesc desc;
    @VisibleForTesting
    public final List<Range<Token>> rangesToSync;
    protected final PreviewKind previewKind;
    protected final SyncNodePair nodePair;

    protected volatile long startTime = Long.MIN_VALUE;
    protected final SyncStat stat;

    protected SyncTask(RepairJobDesc desc, InetAddressAndPort primaryEndpoint, InetAddressAndPort peer, List<Range<Token>> rangesToSync, PreviewKind previewKind)
    {
        Preconditions.checkArgument(!peer.equals(primaryEndpoint), "Sending and receiving node are the same: %s", peer);
        this.desc = desc;
        this.rangesToSync = rangesToSync;
        this.nodePair = new SyncNodePair(primaryEndpoint, peer);
        this.previewKind = previewKind;
        this.stat = new SyncStat(nodePair, rangesToSync);
    }

    protected abstract void startSync();

    public SyncNodePair nodePair()
    {
        return nodePair;
    }

    /**
     * Compares trees, and triggers repairs for any ranges that mismatch.
     */
    public final void run()
    {
<<<<<<< HEAD
        long beginTime = System.currentTimeMillis();//////
        InetAddress LOCAL = FBUtilities.getBroadcastAddress();

        //if (!r1.endpoint.equals(LOCAL) && !r2.endpoint.equals(LOCAL)) return;////////////////////////////////////
        // compare trees, and collect differences
        List<Range<Token>> differences = MerkleTrees.difference(r1.trees, r2.trees);
=======
        startTime = currentTimeMillis();
>>>>>>> abe09cff


        // choose a repair method based on the significance of the difference
<<<<<<< HEAD
        String format = String.format("[repair #%s] Endpoints %s and %s %%s for %s", desc.sessionId, r1.endpoint, r2.endpoint, desc.columnFamily);
        //if (differences.isEmpty())
        if (differences.isEmpty() || (!r1.endpoint.equals(LOCAL) && !r2.endpoint.equals(LOCAL)))//////////////////////////////////////////////////////////////////////
        {
            logger.info(String.format(format, "are consistent"));
            logger.debug(String.format(format, "are consistent"));
            Tracing.traceRepair("Endpoint {} is consistent with {} for {}", r1.endpoint, r2.endpoint, desc.columnFamily);
            set(stat);
=======
        String format = String.format("%s Endpoints %s and %s %%s for %s", previewKind.logPrefix(desc.sessionId), nodePair.coordinator, nodePair.peer, desc.columnFamily);
        if (rangesToSync.isEmpty())
        {
            logger.info(String.format(format, "are consistent"));
            Tracing.traceRepair("Endpoint {} is consistent with {} for {}", nodePair.coordinator, nodePair.peer, desc.columnFamily);
            trySuccess(stat);
>>>>>>> abe09cff
            return;
        }
        /////////////////////////////////////
        //if (r1.endpoint.equals(LOCAL)) StorageService.instance.repairNodeIP = r2.endpoint;
        //if (r2.endpoint.equals(LOCAL)) StorageService.instance.repairNodeIP = r1.endpoint;
        ///////////////////////////////////////
        // non-0 difference: perform streaming repair
<<<<<<< HEAD
        logger.info(String.format(format, "have " + differences.size() + " range(s) out of sync"));
        logger.debug(String.format(format, "have " + differences.size() + " range(s) out of sync"));
        Tracing.traceRepair("Endpoint {} has {} range(s) out of sync with {} for {}", r1.endpoint, differences.size(), r2.endpoint, desc.columnFamily);
        
        long endTime = System.currentTimeMillis();
        StorageService.instance.compareMTrees+= endTime-beginTime;

        startSync(differences);
=======
        logger.info(String.format(format, "have " + rangesToSync.size() + " range(s) out of sync"));
        Tracing.traceRepair("Endpoint {} has {} range(s) out of sync with {} for {}", nodePair.coordinator, rangesToSync.size(), nodePair.peer, desc.columnFamily);
        startSync();
    }

    public boolean isLocal()
    {
        return false;
>>>>>>> abe09cff
    }

    protected void finished()
    {
        if (startTime != Long.MIN_VALUE)
            Keyspace.open(desc.keyspace).getColumnFamilyStore(desc.columnFamily).metric.repairSyncTime.update(currentTimeMillis() - startTime, TimeUnit.MILLISECONDS);
    }

    public void abort() {}

    void sendRequest(SyncRequest request, InetAddressAndPort to)
    {
        RepairMessage.sendMessageWithFailureCB(request,
                                               SYNC_REQ,
                                               to,
                                               this::tryFailure);
    }
}<|MERGE_RESOLUTION|>--- conflicted
+++ resolved
@@ -36,13 +36,10 @@
 import org.apache.cassandra.repair.messages.SyncRequest;
 import org.apache.cassandra.streaming.PreviewKind;
 import org.apache.cassandra.tracing.Tracing;
-<<<<<<< HEAD
 import org.apache.cassandra.utils.MerkleTrees;
 import org.apache.cassandra.service.StorageService;
 import org.apache.cassandra.utils.FBUtilities;
 import java.net.InetAddress;
-=======
->>>>>>> abe09cff
 
 import static org.apache.cassandra.utils.Clock.Global.currentTimeMillis;
 import static org.apache.cassandra.net.Verb.SYNC_REQ;
@@ -82,36 +79,23 @@
      */
     public final void run()
     {
-<<<<<<< HEAD
         long beginTime = System.currentTimeMillis();//////
         InetAddress LOCAL = FBUtilities.getBroadcastAddress();
 
         //if (!r1.endpoint.equals(LOCAL) && !r2.endpoint.equals(LOCAL)) return;////////////////////////////////////
         // compare trees, and collect differences
-        List<Range<Token>> differences = MerkleTrees.difference(r1.trees, r2.trees);
-=======
         startTime = currentTimeMillis();
->>>>>>> abe09cff
 
 
         // choose a repair method based on the significance of the difference
-<<<<<<< HEAD
-        String format = String.format("[repair #%s] Endpoints %s and %s %%s for %s", desc.sessionId, r1.endpoint, r2.endpoint, desc.columnFamily);
-        //if (differences.isEmpty())
-        if (differences.isEmpty() || (!r1.endpoint.equals(LOCAL) && !r2.endpoint.equals(LOCAL)))//////////////////////////////////////////////////////////////////////
+
+        String format = String.format("%s Endpoints %s and %s %%s for %s", previewKind.logPrefix(desc.sessionId), nodePair.coordinator, nodePair.peer, desc.columnFamily);
+        if (rangesToSync.isEmpty() || !nodePair.coordinator.equals(LOCAL) && !nodePair.peer.equals(LOCAL) )
         {
             logger.info(String.format(format, "are consistent"));
             logger.debug(String.format(format, "are consistent"));
-            Tracing.traceRepair("Endpoint {} is consistent with {} for {}", r1.endpoint, r2.endpoint, desc.columnFamily);
-            set(stat);
-=======
-        String format = String.format("%s Endpoints %s and %s %%s for %s", previewKind.logPrefix(desc.sessionId), nodePair.coordinator, nodePair.peer, desc.columnFamily);
-        if (rangesToSync.isEmpty())
-        {
-            logger.info(String.format(format, "are consistent"));
             Tracing.traceRepair("Endpoint {} is consistent with {} for {}", nodePair.coordinator, nodePair.peer, desc.columnFamily);
             trySuccess(stat);
->>>>>>> abe09cff
             return;
         }
         /////////////////////////////////////
@@ -119,25 +103,20 @@
         //if (r2.endpoint.equals(LOCAL)) StorageService.instance.repairNodeIP = r1.endpoint;
         ///////////////////////////////////////
         // non-0 difference: perform streaming repair
-<<<<<<< HEAD
-        logger.info(String.format(format, "have " + differences.size() + " range(s) out of sync"));
-        logger.debug(String.format(format, "have " + differences.size() + " range(s) out of sync"));
-        Tracing.traceRepair("Endpoint {} has {} range(s) out of sync with {} for {}", r1.endpoint, differences.size(), r2.endpoint, desc.columnFamily);
-        
+        logger.info(String.format(format, "have " + rangesToSync.size() + " range(s) out of sync"));
+        logger.debug(String.format(format, "have " + rangesToSync.size() + " range(s) out of sync"));
+        Tracing.traceRepair("Endpoint {} has {} range(s) out of sync with {} for {}", nodePair.coordinator, rangesToSync.size(), nodePair.peer, desc.columnFamily);
+
         long endTime = System.currentTimeMillis();
         StorageService.instance.compareMTrees+= endTime-beginTime;
 
-        startSync(differences);
-=======
-        logger.info(String.format(format, "have " + rangesToSync.size() + " range(s) out of sync"));
-        Tracing.traceRepair("Endpoint {} has {} range(s) out of sync with {} for {}", nodePair.coordinator, rangesToSync.size(), nodePair.peer, desc.columnFamily);
+
         startSync();
     }
 
     public boolean isLocal()
     {
         return false;
->>>>>>> abe09cff
     }
 
     protected void finished()
