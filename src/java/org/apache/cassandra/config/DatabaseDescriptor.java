/*
 * Licensed to the Apache Software Foundation (ASF) under one
 * or more contributor license agreements.  See the NOTICE file
 * distributed with this work for additional information
 * regarding copyright ownership.  The ASF licenses this file
 * to you under the Apache License, Version 2.0 (the
 * "License"); you may not use this file except in compliance
 * with the License.  You may obtain a copy of the License at
 *
 *     http://www.apache.org/licenses/LICENSE-2.0
 *
 * Unless required by applicable law or agreed to in writing, software
 * distributed under the License is distributed on an "AS IS" BASIS,
 * WITHOUT WARRANTIES OR CONDITIONS OF ANY KIND, either express or implied.
 * See the License for the specific language governing permissions and
 * limitations under the License.
 */
package org.apache.cassandra.config;

import java.io.IOException;
import java.lang.management.ManagementFactory;
import java.lang.management.RuntimeMXBean;
import java.net.Inet4Address;
import java.net.Inet6Address;
import java.net.InetAddress;
import java.net.NetworkInterface;
import java.net.SocketException;
import java.net.UnknownHostException;
import java.nio.file.FileStore;
import java.nio.file.Path;
import java.util.ArrayList;
import java.util.Collection;
import java.util.Comparator;
import java.util.Enumeration;
import java.util.HashMap;
import java.util.List;
import java.util.Map;
import java.util.Objects;
import java.util.Optional;
import java.util.OptionalDouble;
import java.util.ServiceLoader;
import java.util.Set;
import java.util.UUID;
import java.util.concurrent.TimeUnit;
import java.util.function.Function;
import java.util.function.Supplier;
import java.util.regex.Pattern;
import java.util.stream.Collectors;
import javax.annotation.Nullable;

import com.google.common.annotations.VisibleForTesting;
import com.google.common.base.Preconditions;
import com.google.common.collect.ImmutableList;
import com.google.common.collect.ImmutableMap;
import com.google.common.collect.ImmutableSet;
import com.google.common.collect.Sets;
import com.google.common.primitives.Ints;
import com.google.common.primitives.Longs;
import com.google.common.util.concurrent.RateLimiter;
import org.apache.commons.lang3.ArrayUtils;
import org.apache.commons.lang3.StringUtils;
import org.slf4j.Logger;
import org.slf4j.LoggerFactory;

import com.googlecode.concurrenttrees.common.Iterables;
import org.apache.cassandra.audit.AuditLogOptions;
import org.apache.cassandra.auth.AllowAllInternodeAuthenticator;
import org.apache.cassandra.auth.AuthConfig;
import org.apache.cassandra.auth.IAuthenticator;
import org.apache.cassandra.auth.IAuthorizer;
import org.apache.cassandra.auth.ICIDRAuthorizer;
import org.apache.cassandra.auth.IInternodeAuthenticator;
import org.apache.cassandra.auth.INetworkAuthorizer;
import org.apache.cassandra.auth.IRoleManager;
import org.apache.cassandra.config.Config.CommitLogSync;
import org.apache.cassandra.config.Config.PaxosOnLinearizabilityViolation;
import org.apache.cassandra.config.Config.PaxosStatePurging;
import org.apache.cassandra.db.ConsistencyLevel;
import org.apache.cassandra.db.commitlog.AbstractCommitLogSegmentManager;
import org.apache.cassandra.db.commitlog.CommitLog;
import org.apache.cassandra.db.commitlog.CommitLogSegmentManagerCDC;
import org.apache.cassandra.db.commitlog.CommitLogSegmentManagerStandard;
import org.apache.cassandra.dht.IPartitioner;
import org.apache.cassandra.exceptions.ConfigurationException;
import org.apache.cassandra.fql.FullQueryLoggerOptions;
import org.apache.cassandra.gms.IFailureDetector;
import org.apache.cassandra.io.FSWriteError;
import org.apache.cassandra.io.sstable.format.SSTableFormat;
import org.apache.cassandra.io.sstable.format.big.BigFormat;
import org.apache.cassandra.io.util.DiskOptimizationStrategy;
import org.apache.cassandra.io.util.File;
import org.apache.cassandra.io.util.FileUtils;
import org.apache.cassandra.io.util.PathUtils;
import org.apache.cassandra.io.util.SpinningDiskOptimizationStrategy;
import org.apache.cassandra.io.util.SsdDiskOptimizationStrategy;
import org.apache.cassandra.locator.DynamicEndpointSnitch;
import org.apache.cassandra.locator.EndpointSnitchInfo;
import org.apache.cassandra.locator.IEndpointSnitch;
import org.apache.cassandra.locator.InetAddressAndPort;
import org.apache.cassandra.locator.Replica;
import org.apache.cassandra.locator.SeedProvider;
import org.apache.cassandra.security.AbstractCryptoProvider;
import org.apache.cassandra.security.EncryptionContext;
import org.apache.cassandra.security.JREProvider;
import org.apache.cassandra.security.SSLFactory;
import org.apache.cassandra.service.CacheService.CacheType;
import org.apache.cassandra.service.paxos.Paxos;
import org.apache.cassandra.utils.FBUtilities;
import org.apache.cassandra.utils.StorageCompatibilityMode;

import static org.apache.cassandra.config.CassandraRelevantProperties.ALLOCATE_TOKENS_FOR_KEYSPACE;
import static org.apache.cassandra.config.CassandraRelevantProperties.ALLOW_UNLIMITED_CONCURRENT_VALIDATIONS;
import static org.apache.cassandra.config.CassandraRelevantProperties.AUTO_BOOTSTRAP;
import static org.apache.cassandra.config.CassandraRelevantProperties.CONFIG_LOADER;
import static org.apache.cassandra.config.CassandraRelevantProperties.DISABLE_STCS_IN_L0;
import static org.apache.cassandra.config.CassandraRelevantProperties.INITIAL_TOKEN;
import static org.apache.cassandra.config.CassandraRelevantProperties.IO_NETTY_TRANSPORT_ESTIMATE_SIZE_ON_SUBMIT;
import static org.apache.cassandra.config.CassandraRelevantProperties.NATIVE_TRANSPORT_PORT;
import static org.apache.cassandra.config.CassandraRelevantProperties.OS_ARCH;
import static org.apache.cassandra.config.CassandraRelevantProperties.PARTITIONER;
import static org.apache.cassandra.config.CassandraRelevantProperties.REPLACE_ADDRESS;
import static org.apache.cassandra.config.CassandraRelevantProperties.REPLACE_ADDRESS_FIRST_BOOT;
import static org.apache.cassandra.config.CassandraRelevantProperties.REPLACE_NODE;
import static org.apache.cassandra.config.CassandraRelevantProperties.REPLACE_TOKEN;
import static org.apache.cassandra.config.CassandraRelevantProperties.SEARCH_CONCURRENCY_FACTOR;
import static org.apache.cassandra.config.CassandraRelevantProperties.SSL_STORAGE_PORT;
import static org.apache.cassandra.config.CassandraRelevantProperties.STORAGE_DIR;
import static org.apache.cassandra.config.CassandraRelevantProperties.STORAGE_PORT;
import static org.apache.cassandra.config.CassandraRelevantProperties.SUN_ARCH_DATA_MODEL;
import static org.apache.cassandra.config.CassandraRelevantProperties.TEST_FAIL_MV_LOCKS_COUNT;
import static org.apache.cassandra.config.CassandraRelevantProperties.TEST_JVM_DTEST_DISABLE_SSL;
import static org.apache.cassandra.config.CassandraRelevantProperties.TEST_SKIP_CRYPTO_PROVIDER_INSTALLATION;
import static org.apache.cassandra.config.CassandraRelevantProperties.TEST_STRICT_RUNTIME_CHECKS;
import static org.apache.cassandra.config.CassandraRelevantProperties.UNSAFE_SYSTEM;
import static org.apache.cassandra.config.DataRateSpec.DataRateUnit.BYTES_PER_SECOND;
import static org.apache.cassandra.config.DataRateSpec.DataRateUnit.MEBIBYTES_PER_SECOND;
import static org.apache.cassandra.config.DataStorageSpec.DataStorageUnit.MEBIBYTES;
import static org.apache.cassandra.io.util.FileUtils.ONE_GIB;
import static org.apache.cassandra.io.util.FileUtils.ONE_MIB;
import static org.apache.cassandra.utils.Clock.Global.logInitializationOutcome;

public class DatabaseDescriptor
{
    static
    {
        // This static block covers most usages
        FBUtilities.preventIllegalAccessWarnings();
        IO_NETTY_TRANSPORT_ESTIMATE_SIZE_ON_SUBMIT.setBoolean(false);
    }

    private static final Logger logger = LoggerFactory.getLogger(DatabaseDescriptor.class);

    /**
     * Tokens are serialized in a Gossip VersionedValue String.  VV are restricted to 64KiB
     * when we send them over the wire, which works out to about 1700 tokens.
     */
    private static final int MAX_NUM_TOKENS = 1536;

    private static Config conf;

    /**
     * Request timeouts can not be less than below defined value (see CASSANDRA-9375)
     */
    static final DurationSpec.LongMillisecondsBound LOWEST_ACCEPTED_TIMEOUT = new DurationSpec.LongMillisecondsBound(10L);

    private static Supplier<IFailureDetector> newFailureDetector;
    private static IEndpointSnitch snitch;
    private static InetAddress listenAddress; // leave null so we can fall through to getLocalHost
    private static InetAddress broadcastAddress;
    private static InetAddress rpcAddress;
    private static InetAddress broadcastRpcAddress;
    private static SeedProvider seedProvider;
    private static IInternodeAuthenticator internodeAuthenticator = new AllowAllInternodeAuthenticator();

    /* Hashing strategy Random or OPHF */
    private static IPartitioner partitioner;
    private static String paritionerName;

    private static Config.DiskAccessMode indexAccessMode;

    private static AbstractCryptoProvider cryptoProvider;
    private static IAuthenticator authenticator;
    private static IAuthorizer authorizer;
    private static INetworkAuthorizer networkAuthorizer;
    private static ICIDRAuthorizer cidrAuthorizer;

    // Don't initialize the role manager until applying config. The options supported by CassandraRoleManager
    // depend on the configured IAuthenticator, so defer creating it until that's been set.
    private static IRoleManager roleManager;

    private static long preparedStatementsCacheSizeInMiB;

    private static long keyCacheSizeInMiB;
    private static long paxosCacheSizeInMiB;
    private static long counterCacheSizeInMiB;
    private static long indexSummaryCapacityInMiB;

    private static String localDC;
    private static Comparator<Replica> localComparator;
    private static EncryptionContext encryptionContext;
    private static boolean hasLoggedConfig;

    private static DiskOptimizationStrategy diskOptimizationStrategy;

    private static boolean clientInitialized;
    private static boolean toolInitialized;
    private static boolean daemonInitialized;

    private static final int searchConcurrencyFactor = SEARCH_CONCURRENCY_FACTOR.getInt();
    private static DurationSpec.IntSecondsBound autoSnapshoTtl;

    private static volatile boolean disableSTCSInL0 = DISABLE_STCS_IN_L0.getBoolean();
    private static final boolean unsafeSystem = UNSAFE_SYSTEM.getBoolean();

    // turns some warnings into exceptions for testing
    private static final boolean strictRuntimeChecks = TEST_STRICT_RUNTIME_CHECKS.getBoolean();

    public static volatile boolean allowUnlimitedConcurrentValidations = ALLOW_UNLIMITED_CONCURRENT_VALIDATIONS.getBoolean();

    /**
     * The configuration for guardrails.
     */
    private static GuardrailsOptions guardrails;
    private static StartupChecksOptions startupChecksOptions;

    private static ImmutableMap<String, SSTableFormat<?, ?>> sstableFormats;
    private static volatile SSTableFormat<?, ?> selectedSSTableFormat;

    private static Function<CommitLog, AbstractCommitLogSegmentManager> commitLogSegmentMgrProvider = c -> DatabaseDescriptor.isCDCEnabled()
                                                                                                           ? new CommitLogSegmentManagerCDC(c, DatabaseDescriptor.getCommitLogLocation())
                                                                                                           : new CommitLogSegmentManagerStandard(c, DatabaseDescriptor.getCommitLogLocation());

    public static void daemonInitialization() throws ConfigurationException
    {
        daemonInitialization(DatabaseDescriptor::loadConfig);
    }

    public static void daemonInitialization(Supplier<Config> config) throws ConfigurationException
    {
        if (toolInitialized)
            throw new AssertionError("toolInitialization() already called");
        if (clientInitialized)
            throw new AssertionError("clientInitialization() already called");

        // Some unit tests require this :(
        if (daemonInitialized)
            return;
        daemonInitialized = true;

        setConfig(config.get());
        applyAll();
        AuthConfig.applyAuth();
    }

    /**
     * Equivalent to {@link #toolInitialization(boolean) toolInitialization(true)}.
     */
    public static void toolInitialization()
    {
        toolInitialization(true);
    }

    /**
     * Initializes this class as a tool, which means that the configuration is loaded
     * using {@link #loadConfig()} and all non-daemon configuration parts will be setup.
     *
     * @param failIfDaemonOrClient if {@code true} and a call to {@link #daemonInitialization()} or
     *                             {@link #clientInitialization()} has been performed before, an
     *                             {@link AssertionError} will be thrown.
     */
    public static void toolInitialization(boolean failIfDaemonOrClient)
    {
        if (!failIfDaemonOrClient && (daemonInitialized || clientInitialized))
        {
            return;
        }
        else
        {
            if (daemonInitialized)
                throw new AssertionError("daemonInitialization() already called");
            if (clientInitialized)
                throw new AssertionError("clientInitialization() already called");
        }

        if (toolInitialized)
            return;
        toolInitialized = true;

        setConfig(loadConfig());

        applySSTableFormats();

        applySimpleConfig();

        applyPartitioner();

        applySnitch();

        applyEncryptionContext();
    }

    /**
     * Equivalent to {@link #clientInitialization(boolean) clientInitialization(true)}.
     */
    public static void clientInitialization()
    {
        clientInitialization(true);
    }

    /**
     * Equivalent to {@link #clientInitialization(boolean) clientInitialization(true, Config::new)}.
     */
    public static void clientInitialization(boolean failIfDaemonOrTool)
    {
        clientInitialization(failIfDaemonOrTool, Config::new);
    }

    /**
     * Initializes this class as a client, which means that just an empty configuration will
     * be used.
     *
     * @param failIfDaemonOrTool if {@code true} and a call to {@link #daemonInitialization()} or
     *                           {@link #toolInitialization()} has been performed before, an
     *                           {@link AssertionError} will be thrown.
     */
    public static void clientInitialization(boolean failIfDaemonOrTool, Supplier<Config> configSupplier)
    {
        if (!failIfDaemonOrTool && (daemonInitialized || toolInitialized))
        {
            return;
        }
        else
        {
            if (daemonInitialized)
                throw new AssertionError("daemonInitialization() already called");
            if (toolInitialized)
                throw new AssertionError("toolInitialization() already called");
        }

        if (clientInitialized)
            return;
        clientInitialized = true;
        setDefaultFailureDetector();
        Config.setClientMode(true);
        conf = configSupplier.get();
        diskOptimizationStrategy = new SpinningDiskOptimizationStrategy();
        applySSTableFormats();
    }

    public static boolean isClientInitialized()
    {
        return clientInitialized;
    }

    public static boolean isToolInitialized()
    {
        return toolInitialized;
    }

    public static boolean isClientOrToolInitialized()
    {
        return clientInitialized || toolInitialized;
    }

    public static boolean isDaemonInitialized()
    {
        return daemonInitialized;
    }

    public static Config getRawConfig()
    {
        return conf;
    }

    @VisibleForTesting
    public static Config loadConfig() throws ConfigurationException
    {
        if (Config.getOverrideLoadConfig() != null)
            return Config.getOverrideLoadConfig().get();

        String loaderClass = CONFIG_LOADER.getString();
        ConfigurationLoader loader = loaderClass == null
                                     ? new YamlConfigurationLoader()
                                     : FBUtilities.construct(loaderClass, "configuration loading");
        Config config = loader.loadConfig();

        if (!hasLoggedConfig)
        {
            hasLoggedConfig = true;
            Config.log(config);
        }

        return config;
    }

    private static InetAddress getNetworkInterfaceAddress(String intf, String configName, boolean preferIPv6) throws ConfigurationException
    {
        try
        {
            NetworkInterface ni = NetworkInterface.getByName(intf);
            if (ni == null)
                throw new ConfigurationException("Configured " + configName + " \"" + intf + "\" could not be found", false);
            Enumeration<InetAddress> addrs = ni.getInetAddresses();
            if (!addrs.hasMoreElements())
                throw new ConfigurationException("Configured " + configName + " \"" + intf + "\" was found, but had no addresses", false);

            /*
             * Try to return the first address of the preferred type, otherwise return the first address
             */
            InetAddress retval = null;
            while (addrs.hasMoreElements())
            {
                InetAddress temp = addrs.nextElement();
                if (preferIPv6 && temp instanceof Inet6Address) return temp;
                if (!preferIPv6 && temp instanceof Inet4Address) return temp;
                if (retval == null) retval = temp;
            }
            return retval;
        }
        catch (SocketException e)
        {
            throw new ConfigurationException("Configured " + configName + " \"" + intf + "\" caused an exception", e);
        }
    }

    @VisibleForTesting
    public static void setConfig(Config config)
    {
        conf = config;
    }

    private static void applyAll() throws ConfigurationException
    {
        //InetAddressAndPort cares that applySimpleConfig runs first
        applySSTableFormats();

        applyCryptoProvider();

        applySimpleConfig();

        applyPartitioner();

        applyAddressConfig();

        applySnitch();

        applyTokensConfig();

        applySeedProvider();

        applyEncryptionContext();

        applySslContext();

        applyGuardrails();

        applyStartupChecks();
    }

    private static void applySimpleConfig()
    {
        //Doing this first before all other things in case other pieces of config want to construct
        //InetAddressAndPort and get the right defaults
        InetAddressAndPort.initializeDefaultPort(getStoragePort());

        validateUpperBoundStreamingConfig();

        if (conf.auto_snapshot_ttl != null)
        {
            try
            {
                autoSnapshoTtl = new DurationSpec.IntSecondsBound(conf.auto_snapshot_ttl);
            }
            catch (IllegalArgumentException e)
            {
                throw new ConfigurationException("Invalid value of auto_snapshot_ttl: " + conf.auto_snapshot_ttl, false);
            }
        }

        if (conf.commitlog_sync == null)
        {
            throw new ConfigurationException("Missing required directive CommitLogSync", false);
        }

        if (conf.commitlog_sync == CommitLogSync.batch)
        {
            if (conf.commitlog_sync_period.toMilliseconds() != 0)
            {
                throw new ConfigurationException("Batch sync specified, but commitlog_sync_period found.", false);
            }
            logger.debug("Syncing log with batch mode");
        }
        else if (conf.commitlog_sync == CommitLogSync.group)
        {
            if (conf.commitlog_sync_group_window.toMilliseconds() == 0)
            {
                throw new ConfigurationException("Missing value for commitlog_sync_group_window.", false);
            }
            else if (conf.commitlog_sync_period.toMilliseconds() != 0)
            {
                throw new ConfigurationException("Group sync specified, but commitlog_sync_period found. Only specify commitlog_sync_group_window when using group sync", false);
            }
            logger.debug("Syncing log with a group window of {}", conf.commitlog_sync_period.toString());
        }
        else
        {
            if (conf.commitlog_sync_period.toMilliseconds() == 0)
            {
                throw new ConfigurationException("Missing value for commitlog_sync_period.", false);
            }
            logger.debug("Syncing log with a period of {}", conf.commitlog_sync_period.toString());
        }

        /* evaluate the DiskAccessMode Config directive, which also affects indexAccessMode selection */
        if (conf.disk_access_mode == Config.DiskAccessMode.auto)
        {
            conf.disk_access_mode = hasLargeAddressSpace() ? Config.DiskAccessMode.mmap : Config.DiskAccessMode.standard;
            indexAccessMode = conf.disk_access_mode;
            logger.info("DiskAccessMode 'auto' determined to be {}, indexAccessMode is {}", conf.disk_access_mode, indexAccessMode);
        }
        else if (conf.disk_access_mode == Config.DiskAccessMode.mmap_index_only)
        {
            conf.disk_access_mode = Config.DiskAccessMode.standard;
            indexAccessMode = Config.DiskAccessMode.mmap;
            logger.info("DiskAccessMode is {}, indexAccessMode is {}", conf.disk_access_mode, indexAccessMode);
        }
        else
        {
            indexAccessMode = conf.disk_access_mode;
            logger.info("DiskAccessMode is {}, indexAccessMode is {}", conf.disk_access_mode, indexAccessMode);
        }

        /* phi convict threshold for FailureDetector */
        if (conf.phi_convict_threshold < 5 || conf.phi_convict_threshold > 16)
        {
            throw new ConfigurationException("phi_convict_threshold must be between 5 and 16, but was " + conf.phi_convict_threshold, false);
        }

        /* Thread per pool */
        if (conf.concurrent_reads < 2)
        {
            throw new ConfigurationException("concurrent_reads must be at least 2, but was " + conf.concurrent_reads, false);
        }

        if (conf.concurrent_writes < 2 && TEST_FAIL_MV_LOCKS_COUNT.getString("").isEmpty())
        {
            throw new ConfigurationException("concurrent_writes must be at least 2, but was " + conf.concurrent_writes, false);
        }

        if (conf.concurrent_counter_writes < 2)
            throw new ConfigurationException("concurrent_counter_writes must be at least 2, but was " + conf.concurrent_counter_writes, false);

        if (conf.concurrent_replicates != null)
            logger.warn("concurrent_replicates has been deprecated and should be removed from cassandra.yaml");

        if (conf.networking_cache_size == null)
            conf.networking_cache_size = new DataStorageSpec.IntMebibytesBound(Math.min(128, (int) (Runtime.getRuntime().maxMemory() / (16 * 1048576))));

        if (conf.file_cache_size == null)
            conf.file_cache_size = new DataStorageSpec.IntMebibytesBound(Math.min(512, (int) (Runtime.getRuntime().maxMemory() / (4 * 1048576))));

        // round down for SSDs and round up for spinning disks
        if (conf.file_cache_round_up == null)
            conf.file_cache_round_up = conf.disk_optimization_strategy == Config.DiskOptimizationStrategy.spinning;

        if (conf.memtable_offheap_space == null)
            conf.memtable_offheap_space = new DataStorageSpec.IntMebibytesBound((int) (Runtime.getRuntime().maxMemory() / (4 * 1048576)));
        // for the moment, we default to twice as much on-heap space as off-heap, as heap overhead is very large
        if (conf.memtable_heap_space == null)
            conf.memtable_heap_space = new DataStorageSpec.IntMebibytesBound((int) (Runtime.getRuntime().maxMemory() / (4 * 1048576)));
        if (conf.memtable_heap_space.toMebibytes() == 0)
            throw new ConfigurationException("memtable_heap_space must be positive, but was " + conf.memtable_heap_space, false);
        logger.info("Global memtable on-heap threshold is enabled at {}", conf.memtable_heap_space);
        if (conf.memtable_offheap_space.toMebibytes() == 0)
            logger.info("Global memtable off-heap threshold is disabled, HeapAllocator will be used instead");
        else
            logger.info("Global memtable off-heap threshold is enabled at {}", conf.memtable_offheap_space);

        if (conf.repair_session_max_tree_depth != null)
        {
            logger.warn("repair_session_max_tree_depth has been deprecated and should be removed from cassandra.yaml. Use repair_session_space instead");
            if (conf.repair_session_max_tree_depth < 10)
                throw new ConfigurationException("repair_session_max_tree_depth should not be < 10, but was " + conf.repair_session_max_tree_depth);
            if (conf.repair_session_max_tree_depth > 20)
                logger.warn("repair_session_max_tree_depth of " + conf.repair_session_max_tree_depth + " > 20 could lead to excessive memory usage");
        }
        else
        {
            conf.repair_session_max_tree_depth = 20;
        }

        if (conf.repair_session_space == null)
            conf.repair_session_space = new DataStorageSpec.IntMebibytesBound(Math.max(1, (int) (Runtime.getRuntime().maxMemory() / (16 * 1048576))));

        if (conf.repair_session_space.toMebibytes() < 1)
            throw new ConfigurationException("repair_session_space must be > 0, but was " + conf.repair_session_space);
        else if (conf.repair_session_space.toMebibytes() > (int) (Runtime.getRuntime().maxMemory() / (4 * 1048576)))
            logger.warn("A repair_session_space of " + conf.repair_session_space+ " mebibytes is likely to cause heap pressure");

        checkForLowestAcceptedTimeouts(conf);

        long valueInBytes = conf.native_transport_max_frame_size.toBytes();
        if (valueInBytes < 0 || valueInBytes > Integer.MAX_VALUE-1)
        {
            throw new ConfigurationException(String.format("native_transport_max_frame_size must be positive value < %dB, but was %dB",
                                                           Integer.MAX_VALUE,
                                                           valueInBytes),
                                             false);
        }

        if (conf.column_index_size != null)
            checkValidForByteConversion(conf.column_index_size, "column_index_size");
        checkValidForByteConversion(conf.column_index_cache_size, "column_index_cache_size");
        checkValidForByteConversion(conf.batch_size_warn_threshold, "batch_size_warn_threshold");

        if (conf.native_transport_max_negotiable_protocol_version != null)
            logger.warn("The configuration option native_transport_max_negotiable_protocol_version has been deprecated " +
                        "and should be removed from cassandra.yaml as it has no longer has any effect.");

        // if data dirs, commitlog dir, or saved caches dir are set in cassandra.yaml, use that.  Otherwise,
        // use -Dcassandra.storagedir (set in cassandra-env.sh) as the parent dir for data/, commitlog/, and saved_caches/
        if (conf.commitlog_directory == null)
        {
            conf.commitlog_directory = storagedirFor("commitlog");
        }

        if (conf.hints_directory == null)
        {
            conf.hints_directory = storagedirFor("hints");
        }

        if (conf.native_transport_max_request_data_in_flight == null)
        {
            conf.native_transport_max_request_data_in_flight = new DataStorageSpec.LongBytesBound(Runtime.getRuntime().maxMemory() / 10);
        }

        if (conf.native_transport_max_request_data_in_flight_per_ip == null)
        {
<<<<<<< HEAD
            int preferredSize = 8192;
            int minSize = 0;
            try
            {
                // use 1/4 of available space.  See discussion on #10013 and #10199
                minSize = Ints.saturatedCast((guessFileStore(conf.commitlog_directory).getTotalSpace() / 1048576) / 4);
            }
            catch (IOException e)
            {
                logger.debug("Error checking disk space", e);
                throw new ConfigurationException(String.format("Unable to check disk space available to %s. Perhaps the Cassandra user does not have the necessary permissions",
                                                               conf.commitlog_directory), e);
            }
            if (minSize < preferredSize)
            {
                logger.warn("Small commitlog volume detected at {}; setting commitlog_total_space_in_mb to {}.  You can override this in cassandra.yaml",
                            conf.commitlog_directory, minSize);
                conf.commitlog_total_space_in_mb = minSize;
                logger.debug("commitlog_total_space_in_mb:{}, minSize:{}", conf.commitlog_total_space_in_mb, minSize);
            }
            else
            {
                conf.commitlog_total_space_in_mb = preferredSize;
                logger.debug("commitlog_total_space_in_mb:{}, preferredSize:{}", conf.commitlog_total_space_in_mb, preferredSize);
            }
=======
            conf.native_transport_max_request_data_in_flight_per_ip = new DataStorageSpec.LongBytesBound(Runtime.getRuntime().maxMemory() / 40);
>>>>>>> abe09cff
        }

        if (conf.native_transport_rate_limiting_enabled)
            logger.info("Native transport rate-limiting enabled at {} requests/second.", conf.native_transport_max_requests_per_second);
        else
            logger.info("Native transport rate-limiting disabled.");

        if (conf.commitlog_total_space == null)
        {
            final int preferredSizeInMiB = 8192;
            // use 1/4 of available space.  See discussion on #10013 and #10199
            final long totalSpaceInBytes = tryGetSpace(conf.commitlog_directory, FileStore::getTotalSpace);
            int defaultSpaceInMiB = calculateDefaultSpaceInMiB("commitlog",
                                                               conf.commitlog_directory,
                                                               "commitlog_total_space",
                                                               preferredSizeInMiB,
                                                               totalSpaceInBytes, 1, 4);
            conf.commitlog_total_space = new DataStorageSpec.IntMebibytesBound(defaultSpaceInMiB);
        }

        if (conf.cdc_enabled)
        {
            if (conf.cdc_raw_directory == null)
            {
                conf.cdc_raw_directory = storagedirFor("cdc_raw");
            }

            if (conf.cdc_total_space.toMebibytes() == 0)
            {
                final int preferredSizeInMiB = 4096;
                // use 1/8th of available space.  See discussion on #10013 and #10199 on the CL, taking half that for CDC
                final long totalSpaceInBytes = tryGetSpace(conf.cdc_raw_directory, FileStore::getTotalSpace);
                int defaultSpaceInMiB = calculateDefaultSpaceInMiB("cdc",
                                                                   conf.cdc_raw_directory,
                                                                   "cdc_total_space",
                                                                   preferredSizeInMiB,
                                                                   totalSpaceInBytes, 1, 8);
                conf.cdc_total_space = new DataStorageSpec.IntMebibytesBound(defaultSpaceInMiB);
            }

            logger.info("cdc_enabled is true. Starting casssandra node with Change-Data-Capture enabled.");
        }

        if (conf.saved_caches_directory == null)
        {
            conf.saved_caches_directory = storagedirFor("saved_caches");
        }
        if (conf.data_file_directories == null || conf.data_file_directories.length == 0)
        {
            conf.data_file_directories = new String[]{ storagedir("data_file_directories") + File.pathSeparator() + "data" };
        }

        long dataFreeBytes = 0;
        /* data file and commit log directories. they get created later, when they're needed. */
        for (String datadir : conf.data_file_directories)
        {
            if (datadir == null)
                throw new ConfigurationException("data_file_directories must not contain empty entry", false);
            if (datadir.equals(conf.local_system_data_file_directory))
                throw new ConfigurationException("local_system_data_file_directory must not be the same as any data_file_directories", false);
            if (datadir.equals(conf.commitlog_directory))
                throw new ConfigurationException("commitlog_directory must not be the same as any data_file_directories", false);
            if (datadir.equals(conf.hints_directory))
                throw new ConfigurationException("hints_directory must not be the same as any data_file_directories", false);
            if (datadir.equals(conf.saved_caches_directory))
                throw new ConfigurationException("saved_caches_directory must not be the same as any data_file_directories", false);

            dataFreeBytes = saturatedSum(dataFreeBytes, tryGetSpace(datadir, FileStore::getUnallocatedSpace));
        }
        if (dataFreeBytes < 64 * ONE_GIB) // 64 GB
            logger.warn("Only {} free across all data volumes. Consider adding more capacity to your cluster or removing obsolete snapshots",
                        FBUtilities.prettyPrintMemory(dataFreeBytes));

        if (conf.local_system_data_file_directory != null)
        {
            if (conf.local_system_data_file_directory.equals(conf.commitlog_directory))
                throw new ConfigurationException("local_system_data_file_directory must not be the same as the commitlog_directory", false);
            if (conf.local_system_data_file_directory.equals(conf.saved_caches_directory))
                throw new ConfigurationException("local_system_data_file_directory must not be the same as the saved_caches_directory", false);
            if (conf.local_system_data_file_directory.equals(conf.hints_directory))
                throw new ConfigurationException("local_system_data_file_directory must not be the same as the hints_directory", false);

            long freeBytes = tryGetSpace(conf.local_system_data_file_directory, FileStore::getUnallocatedSpace);

            if (freeBytes < ONE_GIB)
                logger.warn("Only {} free in the system data volume. Consider adding more capacity or removing obsolete snapshots",
                            FBUtilities.prettyPrintMemory(freeBytes));
        }

        if (conf.commitlog_directory.equals(conf.saved_caches_directory))
            throw new ConfigurationException("saved_caches_directory must not be the same as the commitlog_directory", false);
        if (conf.commitlog_directory.equals(conf.hints_directory))
            throw new ConfigurationException("hints_directory must not be the same as the commitlog_directory", false);
        if (conf.hints_directory.equals(conf.saved_caches_directory))
            throw new ConfigurationException("saved_caches_directory must not be the same as the hints_directory", false);

        if (conf.memtable_flush_writers == 0)
        {
            conf.memtable_flush_writers = conf.data_file_directories.length == 1 ? 2 : 1;
        }

        if (conf.memtable_flush_writers < 1)
            throw new ConfigurationException("memtable_flush_writers must be at least 1, but was " + conf.memtable_flush_writers, false);

        if (conf.memtable_cleanup_threshold == null)
        {
            conf.memtable_cleanup_threshold = (float) (1.0 / (1 + conf.memtable_flush_writers));
        }
        else
        {
            logger.warn("memtable_cleanup_threshold has been deprecated and should be removed from cassandra.yaml");
        }

        if (conf.memtable_cleanup_threshold < 0.01f)
            throw new ConfigurationException("memtable_cleanup_threshold must be >= 0.01, but was " + conf.memtable_cleanup_threshold, false);
        if (conf.memtable_cleanup_threshold > 0.99f)
            throw new ConfigurationException("memtable_cleanup_threshold must be <= 0.99, but was " + conf.memtable_cleanup_threshold, false);
        if (conf.memtable_cleanup_threshold < 0.1f)
            logger.warn("memtable_cleanup_threshold is set very low [{}], which may cause performance degradation", conf.memtable_cleanup_threshold);

        if (conf.concurrent_compactors == null)
            conf.concurrent_compactors = Math.min(8, Math.max(2, Math.min(FBUtilities.getAvailableProcessors(), conf.data_file_directories.length)));

        if (conf.concurrent_compactors <= 0)
            throw new ConfigurationException("concurrent_compactors should be strictly greater than 0, but was " + conf.concurrent_compactors, false);

        applyConcurrentValidations(conf);
        applyRepairCommandPoolSize(conf);
        applyReadThresholdsValidations(conf);

        if (conf.concurrent_materialized_view_builders <= 0)
            throw new ConfigurationException("concurrent_materialized_view_builders should be strictly greater than 0, but was " + conf.concurrent_materialized_view_builders, false);

        if (conf.num_tokens != null && conf.num_tokens > MAX_NUM_TOKENS)
            throw new ConfigurationException(String.format("A maximum number of %d tokens per node is supported", MAX_NUM_TOKENS), false);

        try
        {
            // if prepared_statements_cache_size option was set to "auto" then size of the cache should be "max(1/256 of Heap (in MiB), 10MiB)"
            preparedStatementsCacheSizeInMiB = (conf.prepared_statements_cache_size == null)
                                              ? Math.max(10, (int) (Runtime.getRuntime().maxMemory() / 1024 / 1024 / 256))
                                              : conf.prepared_statements_cache_size.toMebibytes();

            if (preparedStatementsCacheSizeInMiB == 0)
                throw new NumberFormatException(); // to escape duplicating error message

            // we need this assignment for the Settings virtual table - CASSANDRA-17734
            conf.prepared_statements_cache_size = new DataStorageSpec.LongMebibytesBound(preparedStatementsCacheSizeInMiB);
        }
        catch (NumberFormatException e)
        {
            throw new ConfigurationException("prepared_statements_cache_size option was set incorrectly to '"
                                             + (conf.prepared_statements_cache_size != null ? conf.prepared_statements_cache_size.toString() : null) + "', supported values are <integer> >= 0.", false);
        }

        try
        {
            // if key_cache_size option was set to "auto" then size of the cache should be "min(5% of Heap (in MiB), 100MiB)
            keyCacheSizeInMiB = (conf.key_cache_size == null)
                               ? Math.min(Math.max(1, (int) (Runtime.getRuntime().totalMemory() * 0.05 / 1024 / 1024)), 100)
                               : conf.key_cache_size.toMebibytes();

            if (keyCacheSizeInMiB < 0)
                throw new NumberFormatException(); // to escape duplicating error message

            // we need this assignment for the Settings Virtual Table - CASSANDRA-17734
            conf.key_cache_size = new DataStorageSpec.LongMebibytesBound(keyCacheSizeInMiB);
        }
        catch (NumberFormatException e)
        {
            throw new ConfigurationException("key_cache_size option was set incorrectly to '"
                                             + (conf.key_cache_size != null ? conf.key_cache_size.toString() : null) + "', supported values are <integer> >= 0.", false);
        }

        try
        {
            // if counter_cache_size option was set to "auto" then size of the cache should be "min(2.5% of Heap (in MiB), 50MiB)
            counterCacheSizeInMiB = (conf.counter_cache_size == null)
                                   ? Math.min(Math.max(1, (int) (Runtime.getRuntime().totalMemory() * 0.025 / 1024 / 1024)), 50)
                                   : conf.counter_cache_size.toMebibytes();

            if (counterCacheSizeInMiB < 0)
                throw new NumberFormatException(); // to escape duplicating error message
        }
        catch (NumberFormatException e)
        {
            throw new ConfigurationException("counter_cache_size option was set incorrectly to '"
                                             + (conf.counter_cache_size !=null ?conf.counter_cache_size.toString() : null) + "', supported values are <integer> >= 0.", false);
        }

        try
        {
            // if paxosCacheSizeInMiB option was set to "auto" then size of the cache should be "min(1% of Heap (in MB), 50MB)
            paxosCacheSizeInMiB = (conf.paxos_cache_size == null)
                    ? Math.min(Math.max(1, (int) (Runtime.getRuntime().totalMemory() * 0.01 / 1024 / 1024)), 50)
                    : conf.paxos_cache_size.toMebibytes();

            if (paxosCacheSizeInMiB < 0)
                throw new NumberFormatException(); // to escape duplicating error message
        }
        catch (NumberFormatException e)
        {
            throw new ConfigurationException("paxos_cache_size option was set incorrectly to '"
                    + conf.paxos_cache_size + "', supported values are <integer> >= 0.", false);
        }

        // we need this assignment for the Settings virtual table - CASSANDRA-17735
        conf.counter_cache_size = new DataStorageSpec.LongMebibytesBound(counterCacheSizeInMiB);

        // if set to empty/"auto" then use 5% of Heap size
        indexSummaryCapacityInMiB = (conf.index_summary_capacity == null)
                                   ? Math.max(1, (int) (Runtime.getRuntime().totalMemory() * 0.05 / 1024 / 1024))
                                   : conf.index_summary_capacity.toMebibytes();

        if (indexSummaryCapacityInMiB < 0)
            throw new ConfigurationException("index_summary_capacity option was set incorrectly to '"
                                             + conf.index_summary_capacity.toString() + "', it should be a non-negative integer.", false);

        // we need this assignment for the Settings virtual table - CASSANDRA-17735
        conf.index_summary_capacity = new DataStorageSpec.LongMebibytesBound(indexSummaryCapacityInMiB);

        if (conf.user_defined_functions_fail_timeout.toMilliseconds() < conf.user_defined_functions_warn_timeout.toMilliseconds())
            throw new ConfigurationException("user_defined_functions_warn_timeout must less than user_defined_function_fail_timeout", false);

        if (!conf.allow_insecure_udfs && !conf.user_defined_functions_threads_enabled)
            throw new ConfigurationException("To be able to set enable_user_defined_functions_threads: false you need to set allow_insecure_udfs: true - this is an unsafe configuration and is not recommended.");

        if (conf.allow_extra_insecure_udfs)
            logger.warn("Allowing java.lang.System.* access in UDFs is dangerous and not recommended. Set allow_extra_insecure_udfs: false to disable.");

        if(conf.scripted_user_defined_functions_enabled)
            throw new ConfigurationException("JavaScript user-defined functions were removed in CASSANDRA-18252. " +
                                             "Hooks are planned to be introduced as part of CASSANDRA-17280");

        if (conf.commitlog_segment_size.toMebibytes() == 0)
            throw new ConfigurationException("commitlog_segment_size must be positive, but was "
                                             + conf.commitlog_segment_size.toString(), false);
        else if (conf.commitlog_segment_size.toMebibytes() >= 2048)
            throw new ConfigurationException("commitlog_segment_size must be smaller than 2048, but was "
                                             + conf.commitlog_segment_size.toString(), false);

        if (conf.max_mutation_size == null)
            conf.max_mutation_size = new DataStorageSpec.IntKibibytesBound(conf.commitlog_segment_size.toKibibytes() / 2);
        else if (conf.commitlog_segment_size.toKibibytes() < 2 * conf.max_mutation_size.toKibibytes())
            throw new ConfigurationException("commitlog_segment_size must be at least twice the size of max_mutation_size / 1024", false);

        // native transport encryption options
        if (conf.client_encryption_options != null)
        {
            conf.client_encryption_options.applyConfig();

            if (conf.native_transport_port_ssl != null
                && conf.native_transport_port_ssl != conf.native_transport_port
                && conf.client_encryption_options.tlsEncryptionPolicy() == EncryptionOptions.TlsEncryptionPolicy.UNENCRYPTED)
            {
                throw new ConfigurationException("Encryption must be enabled in client_encryption_options for native_transport_port_ssl", false);
            }
        }

        if (conf.snapshot_links_per_second < 0)
            throw new ConfigurationException("snapshot_links_per_second must be >= 0");

        if (conf.max_value_size.toMebibytes() == 0)
            throw new ConfigurationException("max_value_size must be positive", false);
        else if (conf.max_value_size.toMebibytes() >= 2048)
            throw new ConfigurationException("max_value_size must be smaller than 2048, but was "
                    + conf.max_value_size.toString(), false);

        switch (conf.disk_optimization_strategy)
        {
            case ssd:
                diskOptimizationStrategy = new SsdDiskOptimizationStrategy(conf.disk_optimization_page_cross_chance);
                break;
            case spinning:
                diskOptimizationStrategy = new SpinningDiskOptimizationStrategy();
                break;
        }

        if (conf.server_encryption_options != null)
        {
            conf.server_encryption_options.applyConfig();

            if (conf.server_encryption_options.legacy_ssl_storage_port_enabled &&
                conf.server_encryption_options.tlsEncryptionPolicy() == EncryptionOptions.TlsEncryptionPolicy.UNENCRYPTED)
            {
                throw new ConfigurationException("legacy_ssl_storage_port_enabled is true (enabled) with internode encryption disabled (none). Enable encryption or disable the legacy ssl storage port.");
            }
        }

        if (conf.internode_max_message_size != null)
        {
            long maxMessageSize = conf.internode_max_message_size.toBytes();

            if (maxMessageSize > conf.internode_application_receive_queue_reserve_endpoint_capacity.toBytes())
                throw new ConfigurationException("internode_max_message_size must no exceed internode_application_receive_queue_reserve_endpoint_capacity", false);

            if (maxMessageSize > conf.internode_application_receive_queue_reserve_global_capacity.toBytes())
                throw new ConfigurationException("internode_max_message_size must no exceed internode_application_receive_queue_reserve_global_capacity", false);

            if (maxMessageSize > conf.internode_application_send_queue_reserve_endpoint_capacity.toBytes())
                throw new ConfigurationException("internode_max_message_size must no exceed internode_application_send_queue_reserve_endpoint_capacity", false);

            if (maxMessageSize > conf.internode_application_send_queue_reserve_global_capacity.toBytes())
                throw new ConfigurationException("internode_max_message_size must no exceed internode_application_send_queue_reserve_global_capacity", false);
        }
        else
        {
            long maxMessageSizeInBytes =
            Math.min(conf.internode_application_receive_queue_reserve_endpoint_capacity.toBytes(),
                     conf.internode_application_send_queue_reserve_endpoint_capacity.toBytes());

            conf.internode_max_message_size = new DataStorageSpec.IntBytesBound(maxMessageSizeInBytes);
        }

        validateMaxConcurrentAutoUpgradeTasksConf(conf.max_concurrent_automatic_sstable_upgrades);

        if (conf.default_keyspace_rf < conf.minimum_replication_factor_fail_threshold)
        {
            throw new ConfigurationException(String.format("default_keyspace_rf (%d) cannot be less than minimum_replication_factor_fail_threshold (%d)",
                                                           conf.default_keyspace_rf, conf.minimum_replication_factor_fail_threshold));
        }

        if (conf.paxos_repair_parallelism <= 0)
            conf.paxos_repair_parallelism = Math.max(1, conf.concurrent_writes / 8);

        Paxos.setPaxosVariant(conf.paxos_variant);
        if (conf.paxos_state_purging == null)
            conf.paxos_state_purging = PaxosStatePurging.legacy;

        logInitializationOutcome(logger);

        if (conf.max_space_usable_for_compactions_in_percentage < 0 || conf.max_space_usable_for_compactions_in_percentage > 1)
            throw new ConfigurationException("max_space_usable_for_compactions_in_percentage must be between 0 and 1", false);

        if (conf.dump_heap_on_uncaught_exception && DatabaseDescriptor.getHeapDumpPath() == null)
            throw new ConfigurationException(String.format("Invalid configuration. Heap dump is enabled but cannot create heap dump output path: %s.", conf.heap_dump_path != null ? conf.heap_dump_path : "null"));

        conf.sai_options.validate();
    }

    @VisibleForTesting
    static void validateUpperBoundStreamingConfig() throws ConfigurationException
    {
        // below 2 checks are needed in order to match the pre-CASSANDRA-15234 upper bound for those parameters which were still in megabits per second
        if (conf.stream_throughput_outbound.toMegabitsPerSecond() >= Integer.MAX_VALUE)
        {
            throw new ConfigurationException("Invalid value of stream_throughput_outbound: " + conf.stream_throughput_outbound.toString(), false);
        }

        if (conf.inter_dc_stream_throughput_outbound.toMegabitsPerSecond() >= Integer.MAX_VALUE)
        {
            throw new ConfigurationException("Invalid value of inter_dc_stream_throughput_outbound: " + conf.inter_dc_stream_throughput_outbound.toString(), false);
        }

        if (conf.entire_sstable_stream_throughput_outbound.toMebibytesPerSecond() >= Integer.MAX_VALUE)
        {
            throw new ConfigurationException("Invalid value of entire_sstable_stream_throughput_outbound: " + conf.entire_sstable_stream_throughput_outbound.toString(), false);
        }

        if (conf.entire_sstable_inter_dc_stream_throughput_outbound.toMebibytesPerSecond() >= Integer.MAX_VALUE)
        {
            throw new ConfigurationException("Invalid value of entire_sstable_inter_dc_stream_throughput_outbound: " + conf.entire_sstable_inter_dc_stream_throughput_outbound.toString(), false);
        }

        if (conf.compaction_throughput.toMebibytesPerSecond() >= Integer.MAX_VALUE)
        {
            throw new ConfigurationException("Invalid value of compaction_throughput: " + conf.compaction_throughput.toString(), false);
        }
    }

    @VisibleForTesting
    static void applyConcurrentValidations(Config config)
    {
        if (config.concurrent_validations < 1)
        {
            config.concurrent_validations = config.concurrent_compactors;
        }
        else if (config.concurrent_validations > config.concurrent_compactors && !allowUnlimitedConcurrentValidations)
        {
            throw new ConfigurationException("To set concurrent_validations > concurrent_compactors, " +
                                             "set the system property -D" + ALLOW_UNLIMITED_CONCURRENT_VALIDATIONS.getKey() + "=true");
        }
    }

    @VisibleForTesting
    static void applyRepairCommandPoolSize(Config config)
    {
        if (config.repair_command_pool_size < 1)
            config.repair_command_pool_size = config.concurrent_validations;
    }

    @VisibleForTesting
    static void applyReadThresholdsValidations(Config config)
    {
        validateReadThresholds("coordinator_read_size", config.coordinator_read_size_warn_threshold, config.coordinator_read_size_fail_threshold);
        validateReadThresholds("local_read_size", config.local_read_size_warn_threshold, config.local_read_size_fail_threshold);
        validateReadThresholds("row_index_read_size", config.row_index_read_size_warn_threshold, config.row_index_read_size_fail_threshold);
    }

    private static void validateReadThresholds(String name, DataStorageSpec.LongBytesBound warn, DataStorageSpec.LongBytesBound fail)
    {
        if (fail != null && warn != null && fail.toBytes() < warn.toBytes())
            throw new ConfigurationException(String.format("%s (%s) must be greater than or equal to %s (%s)",
                                                           name + "_fail_threshold", fail,
                                                           name + "_warn_threshold", warn));
    }

    public static GuardrailsOptions getGuardrailsConfig()
    {
        return guardrails;
    }

    private static void applyGuardrails()
    {
        try
        {
            guardrails = new GuardrailsOptions(conf);
        }
        catch (IllegalArgumentException e)
        {
            throw new ConfigurationException("Invalid guardrails configuration: " + e.getMessage(), e);
        }
    }

    public static StartupChecksOptions getStartupChecksOptions()
    {
        return startupChecksOptions;
    }

    private static void applyStartupChecks()
    {
        startupChecksOptions = new StartupChecksOptions(conf.startup_checks);
    }

    private static String storagedirFor(String type)
    {
        return storagedir(type + "_directory") + File.pathSeparator() + type;
    }

    private static String storagedir(String errMsgType)
    {
        String storagedir = STORAGE_DIR.getString();
        if (storagedir == null)
            throw new ConfigurationException(errMsgType + " is missing and " + STORAGE_DIR.getKey() + " system property is not set", false);
        return storagedir;
    }

    static int calculateDefaultSpaceInMiB(String type, String path, String setting, int preferredSizeInMiB, long totalSpaceInBytes, long totalSpaceNumerator, long totalSpaceDenominator)
    {
        final long totalSizeInMiB = totalSpaceInBytes / ONE_MIB;
        final int minSizeInMiB = Ints.saturatedCast(totalSpaceNumerator * totalSizeInMiB / totalSpaceDenominator);

        if (minSizeInMiB < preferredSizeInMiB)
        {
            logger.warn("Small {} volume detected at '{}'; setting {} to {}.  You can override this in cassandra.yaml",
                        type, path, setting, minSizeInMiB);
            return minSizeInMiB;
        }
        else
        {
            return preferredSizeInMiB;
        }
    }

    public static void applyAddressConfig() throws ConfigurationException
    {
        applyAddressConfig(conf);
    }

    public static void applyAddressConfig(Config config) throws ConfigurationException
    {
        listenAddress = null;
        rpcAddress = null;
        broadcastAddress = null;
        broadcastRpcAddress = null;

        /* Local IP, hostname or interface to bind services to */
        if (config.listen_address != null && config.listen_interface != null)
        {
            throw new ConfigurationException("Set listen_address OR listen_interface, not both", false);
        }
        else if (config.listen_address != null)
        {
            try
            {
                listenAddress = InetAddress.getByName(config.listen_address);
            }
            catch (UnknownHostException e)
            {
                throw new ConfigurationException("Unknown listen_address '" + config.listen_address + '\'', false);
            }

            if (listenAddress.isAnyLocalAddress())
                throw new ConfigurationException("listen_address cannot be a wildcard address (" + config.listen_address + ")!", false);
        }
        else if (config.listen_interface != null)
        {
            listenAddress = getNetworkInterfaceAddress(config.listen_interface, "listen_interface", config.listen_interface_prefer_ipv6);
        }

        /* Gossip Address to broadcast */
        if (config.broadcast_address != null)
        {
            try
            {
                broadcastAddress = InetAddress.getByName(config.broadcast_address);
            }
            catch (UnknownHostException e)
            {
                throw new ConfigurationException("Unknown broadcast_address '" + config.broadcast_address + '\'', false);
            }

            if (broadcastAddress.isAnyLocalAddress())
                throw new ConfigurationException("broadcast_address cannot be a wildcard address (" + config.broadcast_address + ")!", false);
        }

        /* Local IP, hostname or interface to bind RPC server to */
        if (config.rpc_address != null && config.rpc_interface != null)
        {
            throw new ConfigurationException("Set rpc_address OR rpc_interface, not both", false);
        }
        else if (config.rpc_address != null)
        {
            try
            {
                rpcAddress = InetAddress.getByName(config.rpc_address);
            }
            catch (UnknownHostException e)
            {
                throw new ConfigurationException("Unknown host in rpc_address " + config.rpc_address, false);
            }
        }
        else if (config.rpc_interface != null)
        {
            rpcAddress = getNetworkInterfaceAddress(config.rpc_interface, "rpc_interface", config.rpc_interface_prefer_ipv6);
        }
        else
        {
            rpcAddress = FBUtilities.getJustLocalAddress();
        }

        /* RPC address to broadcast */
        if (config.broadcast_rpc_address != null)
        {
            try
            {
                broadcastRpcAddress = InetAddress.getByName(config.broadcast_rpc_address);
            }
            catch (UnknownHostException e)
            {
                throw new ConfigurationException("Unknown broadcast_rpc_address '" + config.broadcast_rpc_address + '\'', false);
            }

            if (broadcastRpcAddress.isAnyLocalAddress())
                throw new ConfigurationException("broadcast_rpc_address cannot be a wildcard address (" + config.broadcast_rpc_address + ")!", false);
        }
        else
        {
            if (rpcAddress.isAnyLocalAddress())
                throw new ConfigurationException("If rpc_address is set to a wildcard address (" + config.rpc_address + "), then " +
                                                 "you must set broadcast_rpc_address to a value other than " + config.rpc_address, false);
        }
    }

    public static void applyEncryptionContext()
    {
        // always attempt to load the cipher factory, as we could be in the situation where the user has disabled encryption,
        // but has existing commitlogs and sstables on disk that are still encrypted (and still need to be read)
        encryptionContext = new EncryptionContext(conf.transparent_data_encryption_options);
    }

    public static void applySslContext()
    {
        if (TEST_JVM_DTEST_DISABLE_SSL.getBoolean())
            return;

        try
        {
            SSLFactory.validateSslContext("Internode messaging", conf.server_encryption_options, true, true);
            SSLFactory.validateSslContext("Native transport", conf.client_encryption_options, conf.client_encryption_options.require_client_auth, true);
            SSLFactory.initHotReloading(conf.server_encryption_options, conf.client_encryption_options, false);
        }
        catch (IOException e)
        {
            throw new ConfigurationException("Failed to initialize SSL", e);
        }
    }

    public static void applyCryptoProvider()
    {
        if (TEST_SKIP_CRYPTO_PROVIDER_INSTALLATION.getBoolean())
            return;

        if (conf.crypto_provider == null)
            conf.crypto_provider = new ParameterizedClass(JREProvider.class.getName(), null);

        // properties beat configuration
        String classNameFromSystemProperties = CassandraRelevantProperties.CRYPTO_PROVIDER_CLASS_NAME.getString();
        if (classNameFromSystemProperties != null)
            conf.crypto_provider.class_name = classNameFromSystemProperties;

        if (conf.crypto_provider.class_name == null)
            throw new ConfigurationException("Failed to initialize crypto provider, class_name cannot be null");

        if (conf.crypto_provider.parameters == null)
            conf.crypto_provider.parameters = new HashMap<>();

        Map<String, String> cryptoProviderParameters = new HashMap<>(conf.crypto_provider.parameters);
        cryptoProviderParameters.putIfAbsent(AbstractCryptoProvider.FAIL_ON_MISSING_PROVIDER_KEY, "false");

        try
        {
            cryptoProvider = FBUtilities.newCryptoProvider(conf.crypto_provider.class_name, cryptoProviderParameters);
            cryptoProvider.install();
        }
        catch (Exception e)
        {
            if (e instanceof ConfigurationException)
                throw (ConfigurationException) e;
            else
                throw new ConfigurationException(String.format("Failed to initialize crypto provider %s", conf.crypto_provider.class_name), e);
        }
    }

    public static void applySeedProvider()
    {
        // load the seeds for node contact points
        if (conf.seed_provider == null)
        {
            throw new ConfigurationException("seeds configuration is missing; a minimum of one seed is required.", false);
        }
        try
        {
            Class<?> seedProviderClass = Class.forName(conf.seed_provider.class_name);
            seedProvider = (SeedProvider)seedProviderClass.getConstructor(Map.class).newInstance(conf.seed_provider.parameters);
        }
        // there are about 5 checked exceptions that could be thrown here.
        catch (Exception e)
        {
            throw new ConfigurationException(e.getMessage() + "\nFatal configuration error; unable to start server.  See log for stacktrace.", true);
        }
        if (seedProvider.getSeeds().size() == 0)
            throw new ConfigurationException("The seed provider lists no seeds.", false);
    }

    @VisibleForTesting
    static void checkForLowestAcceptedTimeouts(Config conf)
    {
        if(conf.read_request_timeout.toMilliseconds() < LOWEST_ACCEPTED_TIMEOUT.toMilliseconds())
        {
            logInfo("read_request_timeout", conf.read_request_timeout, LOWEST_ACCEPTED_TIMEOUT);
            conf.read_request_timeout = new DurationSpec.LongMillisecondsBound("10ms");
        }

        if(conf.range_request_timeout.toMilliseconds() < LOWEST_ACCEPTED_TIMEOUT.toMilliseconds())
        {
            logInfo("range_request_timeout", conf.range_request_timeout, LOWEST_ACCEPTED_TIMEOUT);
            conf.range_request_timeout = new DurationSpec.LongMillisecondsBound("10ms");
        }

        if(conf.request_timeout.toMilliseconds() < LOWEST_ACCEPTED_TIMEOUT.toMilliseconds())
        {
            logInfo("request_timeout", conf.request_timeout, LOWEST_ACCEPTED_TIMEOUT);
            conf.request_timeout = new DurationSpec.LongMillisecondsBound("10ms");
        }

        if(conf.write_request_timeout.toMilliseconds() < LOWEST_ACCEPTED_TIMEOUT.toMilliseconds())
        {
            logInfo("write_request_timeout", conf.write_request_timeout, LOWEST_ACCEPTED_TIMEOUT);
            conf.write_request_timeout = new DurationSpec.LongMillisecondsBound("10ms");
        }

        if(conf.cas_contention_timeout.toMilliseconds() < LOWEST_ACCEPTED_TIMEOUT.toMilliseconds())
        {
            logInfo("cas_contention_timeout", conf.cas_contention_timeout, LOWEST_ACCEPTED_TIMEOUT);
            conf.cas_contention_timeout = new DurationSpec.LongMillisecondsBound("10ms");
        }

        if(conf.counter_write_request_timeout.toMilliseconds()< LOWEST_ACCEPTED_TIMEOUT.toMilliseconds())
        {
            logInfo("counter_write_request_timeout", conf.counter_write_request_timeout, LOWEST_ACCEPTED_TIMEOUT);
            conf.counter_write_request_timeout = new DurationSpec.LongMillisecondsBound("10ms");
        }
        if(conf.truncate_request_timeout.toMilliseconds() < LOWEST_ACCEPTED_TIMEOUT.toMilliseconds())
        {
            logInfo("truncate_request_timeout", conf.truncate_request_timeout, LOWEST_ACCEPTED_TIMEOUT);
            conf.truncate_request_timeout = LOWEST_ACCEPTED_TIMEOUT;
        }
    }

    private static void logInfo(String property, DurationSpec.LongMillisecondsBound actualValue, DurationSpec.LongMillisecondsBound lowestAcceptedValue)
    {
        logger.info("found {}::{} less than lowest acceptable value {}, continuing with {}",
                    property,
                    actualValue.toString(),
                    lowestAcceptedValue.toString(),
                    lowestAcceptedValue);
    }

    public static void applyTokensConfig()
    {
        applyTokensConfig(conf);
    }

    static void applyTokensConfig(Config conf)
    {
        if (conf.initial_token != null)
        {
            Collection<String> tokens = tokensFromString(conf.initial_token);
            if (conf.num_tokens == null)
            {
                if (tokens.size() == 1)
                    conf.num_tokens = 1;
                else
                    throw new ConfigurationException("initial_token was set but num_tokens is not!", false);
            }

            if (tokens.size() != conf.num_tokens)
            {
                throw new ConfigurationException(String.format("The number of initial tokens (by initial_token) specified (%s) is different from num_tokens value (%s)",
                                                               tokens.size(),
                                                               conf.num_tokens),
                                                 false);
            }

            for (String token : tokens)
                partitioner.getTokenFactory().validate(token);
        }
        else if (conf.num_tokens == null)
        {
            conf.num_tokens = 1;
        }
    }

    // definitely not safe for tools + clients - implicitly instantiates StorageService
    public static void applySnitch()
    {
        /* end point snitch */
        if (conf.endpoint_snitch == null)
        {
            throw new ConfigurationException("Missing endpoint_snitch directive", false);
        }
        snitch = createEndpointSnitch(conf.dynamic_snitch, conf.endpoint_snitch);
        EndpointSnitchInfo.create();

        localDC = snitch.getLocalDatacenter();
        localComparator = (replica1, replica2) -> {
            boolean local1 = localDC.equals(snitch.getDatacenter(replica1));
            boolean local2 = localDC.equals(snitch.getDatacenter(replica2));
            if (local1 && !local2)
                return -1;
            if (local2 && !local1)
                return 1;
            return 0;
        };
        newFailureDetector = () -> createFailureDetector(conf.failure_detector);
    }

    // definitely not safe for tools + clients - implicitly instantiates schema
    public static void applyPartitioner()
    {
        applyPartitioner(conf);
    }

    public static void applyPartitioner(Config conf)
    {
        /* Hashing strategy */
        if (conf.partitioner == null)
        {
            throw new ConfigurationException("Missing directive: partitioner", false);
        }
        String name = conf.partitioner;
        try
        {
            name = PARTITIONER.getString(conf.partitioner);
            partitioner = FBUtilities.newPartitioner(name);
        }
        catch (Exception e)
        {
            throw new ConfigurationException("Invalid partitioner class " + name, e);
        }

        paritionerName = partitioner.getClass().getCanonicalName();
    }

    private static void validateSSTableFormatFactories(Iterable<SSTableFormat.Factory> factories)
    {
        Map<String, SSTableFormat.Factory> factoryByName = new HashMap<>();
        for (SSTableFormat.Factory factory : factories)
        {
            if (factory.name() == null)
                throw new ConfigurationException(String.format("SSTable format name in %s cannot be null", factory.getClass().getCanonicalName()));

            if (!factory.name().matches("^[a-z]+$"))
                throw new ConfigurationException(String.format("SSTable format name for %s must be non-empty, lower-case letters only string", factory.getClass().getCanonicalName()));

            SSTableFormat.Factory prev = factoryByName.put(factory.name(), factory);
            if (prev != null)
                throw new ConfigurationException(String.format("Multiple sstable format implementations with the same name %s: %s and %s", factory.name(), factory.getClass().getCanonicalName(), prev.getClass().getCanonicalName()));
        }
    }

    private static ImmutableMap<String, Supplier<SSTableFormat<?, ?>>> validateAndMatchSSTableFormatOptions(Iterable<SSTableFormat.Factory> factories, Map<String, Map<String, String>> options)
    {
        ImmutableMap.Builder<String, Supplier<SSTableFormat<?, ?>>> providersBuilder = ImmutableMap.builder();
        if (options == null)
            options = ImmutableMap.of();
        for (SSTableFormat.Factory factory : factories)
        {
            Map<String, String> formatOptions = options.getOrDefault(factory.name(), ImmutableMap.of());
            providersBuilder.put(factory.name(), () -> factory.getInstance(ImmutableMap.copyOf(formatOptions)));
        }
        ImmutableMap<String, Supplier<SSTableFormat<?, ?>>> providers = providersBuilder.build();
        if (options != null)
        {
            Sets.SetView<String> unknownFormatNames = Sets.difference(options.keySet(), providers.keySet());
            if (!unknownFormatNames.isEmpty())
                throw new ConfigurationException(String.format("Configuration contains options of unknown sstable formats: %s", unknownFormatNames));
        }
        return providers;
    }

    private static SSTableFormat<?, ?> getAndValidateWriteFormat(Map<String, SSTableFormat<?, ?>> sstableFormats, String selectedFormatName)
    {
        SSTableFormat<?, ?> selectedFormat;
        if (StringUtils.isBlank(selectedFormatName))
            selectedFormatName = BigFormat.NAME;
        selectedFormat = sstableFormats.get(selectedFormatName);
        if (selectedFormat == null)
            throw new ConfigurationException(String.format("Selected sstable format '%s' is not available.", selectedFormatName));

        getStorageCompatibilityMode().validateSstableFormat(selectedFormat);

        return selectedFormat;
    }

    private static void applySSTableFormats()
    {
        ServiceLoader<SSTableFormat.Factory> loader = ServiceLoader.load(SSTableFormat.Factory.class, DatabaseDescriptor.class.getClassLoader());
        List<SSTableFormat.Factory> factories = Iterables.toList(loader);
        if (factories.isEmpty())
            factories = ImmutableList.of(new BigFormat.BigFormatFactory());
        applySSTableFormats(factories, conf.sstable);
    }

    private static void applySSTableFormats(Iterable<SSTableFormat.Factory> factories, Config.SSTableConfig sstableFormatsConfig)
    {
        if (sstableFormats != null)
            return;

        validateSSTableFormatFactories(factories);
        ImmutableMap<String, Supplier<SSTableFormat<?, ?>>> providers = validateAndMatchSSTableFormatOptions(factories, sstableFormatsConfig.format);

        ImmutableMap.Builder<String, SSTableFormat<?, ?>> sstableFormatsBuilder = ImmutableMap.builder();
        providers.forEach((name, provider) -> {
            try
            {
                sstableFormatsBuilder.put(name, provider.get());
            }
            catch (RuntimeException | Error ex)
            {
                throw new ConfigurationException(String.format("Failed to instantiate sstable format '%s'", name), ex);
            }
        });
        sstableFormats = sstableFormatsBuilder.build();

        selectedSSTableFormat = getAndValidateWriteFormat(sstableFormats, sstableFormatsConfig.selected_format);

        sstableFormats.values().forEach(SSTableFormat::allComponents); // make sure to reach all supported components for a type so that we know all of them are registered
        logger.info("Supported sstable formats are: {}", sstableFormats.values().stream().map(f -> f.name() + " -> " + f.getClass().getName() + " with singleton components: " + f.allComponents()).collect(Collectors.joining(", ")));
    }

    /**
     * Computes the sum of the 2 specified positive values returning {@code Long.MAX_VALUE} if the sum overflow.
     *
     * @param left  the left operand
     * @param right the right operand
     * @return the sum of the 2 specified positive values of {@code Long.MAX_VALUE} if the sum overflow.
     */
    private static long saturatedSum(long left, long right)
    {
        assert left >= 0 && right >= 0;
        long sum = left + right;
        return sum < 0 ? Long.MAX_VALUE : sum;
    }

    private static long tryGetSpace(String dir, PathUtils.IOToLongFunction<FileStore> getSpace)
    {
        return PathUtils.tryGetSpace(new File(dir).toPath(), getSpace, e -> { throw new ConfigurationException("Unable check disk space in '" + dir + "'. Perhaps the Cassandra user does not have the necessary permissions"); });
    }

    public static IEndpointSnitch createEndpointSnitch(boolean dynamic, String snitchClassName) throws ConfigurationException
    {
        if (!snitchClassName.contains("."))
            snitchClassName = "org.apache.cassandra.locator." + snitchClassName;
        IEndpointSnitch snitch = FBUtilities.construct(snitchClassName, "snitch");
        return dynamic ? new DynamicEndpointSnitch(snitch) : snitch;
    }

    private static IFailureDetector createFailureDetector(String detectorClassName) throws ConfigurationException
    {
        if (!detectorClassName.contains("."))
            detectorClassName = "org.apache.cassandra.gms." + detectorClassName;
        IFailureDetector detector = FBUtilities.construct(detectorClassName, "failure detector");
        return detector;
    }

    public static AbstractCryptoProvider getCryptoProvider()
    {
        return cryptoProvider;
    }

    public static void setCryptoProvider(AbstractCryptoProvider cryptoProvider)
    {
        DatabaseDescriptor.cryptoProvider = cryptoProvider;
    }
    public static IAuthenticator getAuthenticator()
    {
        return authenticator;
    }

    public static void setAuthenticator(IAuthenticator authenticator)
    {
        DatabaseDescriptor.authenticator = authenticator;
    }

    public static IAuthorizer getAuthorizer()
    {
        return authorizer;
    }

    public static void setAuthorizer(IAuthorizer authorizer)
    {
        DatabaseDescriptor.authorizer = authorizer;
    }

    public static INetworkAuthorizer getNetworkAuthorizer()
    {
        return networkAuthorizer;
    }

    public static void setNetworkAuthorizer(INetworkAuthorizer networkAuthorizer)
    {
        DatabaseDescriptor.networkAuthorizer = networkAuthorizer;
    }

    public static ICIDRAuthorizer getCIDRAuthorizer()
    {
        return cidrAuthorizer;
    }

    public static void setCIDRAuthorizer(ICIDRAuthorizer cidrAuthorizer)
    {
        DatabaseDescriptor.cidrAuthorizer = cidrAuthorizer;
    }

    public static boolean getCidrChecksForSuperusers()
    {
        boolean defaultCidrChecksForSuperusers = false;

        if (conf.cidr_authorizer == null || conf.cidr_authorizer.parameters == null)
            return defaultCidrChecksForSuperusers;

        String value = conf.cidr_authorizer.parameters.get("cidr_checks_for_superusers");
        if (value == null || value.isEmpty())
            return defaultCidrChecksForSuperusers;

        return Boolean.parseBoolean(value);
    }

    public static ICIDRAuthorizer.CIDRAuthorizerMode getCidrAuthorizerMode()
    {
        ICIDRAuthorizer.CIDRAuthorizerMode defaultCidrAuthorizerMode = ICIDRAuthorizer.CIDRAuthorizerMode.MONITOR;

        if (conf.cidr_authorizer == null || conf.cidr_authorizer.parameters == null)
            return defaultCidrAuthorizerMode;

        String cidrAuthorizerMode = conf.cidr_authorizer.parameters.get("cidr_authorizer_mode");
        if (cidrAuthorizerMode == null || cidrAuthorizerMode.isEmpty())
            return defaultCidrAuthorizerMode;

        return ICIDRAuthorizer.CIDRAuthorizerMode.valueOf(cidrAuthorizerMode.toUpperCase());
    }

    public static int getCidrGroupsCacheRefreshInterval()
    {
        int defaultCidrGroupsCacheRefreshInterval = 5; // mins

        if (conf.cidr_authorizer == null  || conf.cidr_authorizer.parameters == null)
            return defaultCidrGroupsCacheRefreshInterval;

        String cidrGroupsCacheRefreshInterval = conf.cidr_authorizer.parameters.get("cidr_groups_cache_refresh_interval");
        if (cidrGroupsCacheRefreshInterval == null || cidrGroupsCacheRefreshInterval.isEmpty())
            return defaultCidrGroupsCacheRefreshInterval;

        return Integer.parseInt(cidrGroupsCacheRefreshInterval);
    }

    public static int getIpCacheMaxSize()
    {
        int defaultIpCacheMaxSize = 100;

        if (conf.cidr_authorizer == null  || conf.cidr_authorizer.parameters == null)
            return defaultIpCacheMaxSize;

        String ipCacheMaxSize = conf.cidr_authorizer.parameters.get("ip_cache_max_size");
        if (ipCacheMaxSize == null || ipCacheMaxSize.isEmpty())
            return defaultIpCacheMaxSize;

        return Integer.parseInt(ipCacheMaxSize);
    }

    public static void setAuthFromRoot(boolean fromRoot)
    {
        conf.traverse_auth_from_root = fromRoot;
    }

    public static boolean getAuthFromRoot()
    {
        return conf.traverse_auth_from_root;
    }

    public static IRoleManager getRoleManager()
    {
        return roleManager;
    }

    public static void setRoleManager(IRoleManager roleManager)
    {
        DatabaseDescriptor.roleManager = roleManager;
    }

    public static int getPermissionsValidity()
    {
        return conf.permissions_validity.toMilliseconds();
    }

    public static void setPermissionsValidity(int timeout)
    {
        conf.permissions_validity = new DurationSpec.IntMillisecondsBound(timeout);
    }

    public static int getPermissionsUpdateInterval()
    {
        return conf.permissions_update_interval == null
             ? conf.permissions_validity.toMilliseconds()
             : conf.permissions_update_interval.toMilliseconds();
    }

    public static void setPermissionsUpdateInterval(int updateInterval)
    {
        if (updateInterval == -1)
            conf.permissions_update_interval = null;
        else
            conf.permissions_update_interval = new DurationSpec.IntMillisecondsBound(updateInterval);
    }

    public static int getPermissionsCacheMaxEntries()
    {
        return conf.permissions_cache_max_entries;
    }

    public static int setPermissionsCacheMaxEntries(int maxEntries)
    {
        return conf.permissions_cache_max_entries = maxEntries;
    }

    public static boolean getPermissionsCacheActiveUpdate()
    {
        return conf.permissions_cache_active_update;
    }

    public static void setPermissionsCacheActiveUpdate(boolean update)
    {
        conf.permissions_cache_active_update = update;
    }

    public static int getRolesValidity()
    {
        return conf.roles_validity.toMilliseconds();
    }

    public static void setRolesValidity(int validity)
    {
        conf.roles_validity = new DurationSpec.IntMillisecondsBound(validity);
    }

    public static int getRolesUpdateInterval()
    {
        return conf.roles_update_interval == null
             ? conf.roles_validity.toMilliseconds()
             : conf.roles_update_interval.toMilliseconds();
    }

    public static void setRolesCacheActiveUpdate(boolean update)
    {
        conf.roles_cache_active_update = update;
    }

    public static boolean getRolesCacheActiveUpdate()
    {
        return conf.roles_cache_active_update;
    }

    public static void setRolesUpdateInterval(int interval)
    {
        if (interval == -1)
            conf.roles_update_interval = null;
        else
            conf.roles_update_interval = new DurationSpec.IntMillisecondsBound(interval);
    }

    public static int getRolesCacheMaxEntries()
    {
        return conf.roles_cache_max_entries;
    }

    public static int setRolesCacheMaxEntries(int maxEntries)
    {
        return conf.roles_cache_max_entries = maxEntries;
    }

    public static int getCredentialsValidity()
    {
        return conf.credentials_validity.toMilliseconds();
    }

    public static void setCredentialsValidity(int timeout)
    {
        conf.credentials_validity = new DurationSpec.IntMillisecondsBound(timeout);
    }

    public static int getCredentialsUpdateInterval()
    {
        return conf.credentials_update_interval == null
               ? conf.credentials_validity.toMilliseconds()
               : conf.credentials_update_interval.toMilliseconds();
    }

    public static void setCredentialsUpdateInterval(int updateInterval)
    {
        if (updateInterval == -1)
            conf.credentials_update_interval = null;
        else
            conf.credentials_update_interval = new DurationSpec.IntMillisecondsBound(updateInterval);
    }

    public static int getCredentialsCacheMaxEntries()
    {
        return conf.credentials_cache_max_entries;
    }

    public static int setCredentialsCacheMaxEntries(int maxEntries)
    {
        return conf.credentials_cache_max_entries = maxEntries;
    }

    public static boolean getCredentialsCacheActiveUpdate()
    {
        return conf.credentials_cache_active_update;
    }

    public static void setCredentialsCacheActiveUpdate(boolean update)
    {
        conf.credentials_cache_active_update = update;
    }

    public static int getMaxValueSize()
    {
        return Ints.saturatedCast(conf.max_value_size.toMebibytes() * 1024L * 1024);
    }

    public static void setMaxValueSize(int maxValueSizeInBytes)
    {
        // the below division is safe as this setter is used only in tests with values that won't lead to precision loss
        conf.max_value_size = new DataStorageSpec.IntMebibytesBound((maxValueSizeInBytes / (1024L * 1024)), MEBIBYTES);
    }

    /**
     * Creates all storage-related directories.
     */
    public static void createAllDirectories()
    {
        try
        {
            if (conf.data_file_directories.length == 0)
                throw new ConfigurationException("At least one DataFileDirectory must be specified", false);

            for (String dataFileDirectory : conf.data_file_directories)
                FileUtils.createDirectory(dataFileDirectory);

            if (conf.local_system_data_file_directory != null)
                FileUtils.createDirectory(conf.local_system_data_file_directory);

            if (conf.commitlog_directory == null)
                throw new ConfigurationException("commitlog_directory must be specified", false);
            FileUtils.createDirectory(conf.commitlog_directory);

            if (conf.hints_directory == null)
                throw new ConfigurationException("hints_directory must be specified", false);
            FileUtils.createDirectory(conf.hints_directory);

            if (conf.saved_caches_directory == null)
                throw new ConfigurationException("saved_caches_directory must be specified", false);
            FileUtils.createDirectory(conf.saved_caches_directory);

            if (conf.cdc_enabled)
            {
                if (conf.cdc_raw_directory == null)
                    throw new ConfigurationException("cdc_raw_directory must be specified", false);
                FileUtils.createDirectory(conf.cdc_raw_directory);
            }

            boolean created = maybeCreateHeapDumpPath();
            if (!created && conf.dump_heap_on_uncaught_exception)
            {
                logger.error(String.format("cassandra.yaml:dump_heap_on_uncaught_exception is enabled but unable to create heap dump path %s. Disabling.", conf.heap_dump_path != null ? conf.heap_dump_path : "null"));
                conf.dump_heap_on_uncaught_exception = false;
            }
        }
        catch (ConfigurationException e)
        {
            throw new IllegalArgumentException("Bad configuration; unable to start server: "+e.getMessage());
        }
        catch (FSWriteError e)
        {
            throw new IllegalStateException(e.getCause().getMessage() + "; unable to start server");
        }
    }

    public static IPartitioner getPartitioner()
    {
        return partitioner;
    }

    public static String getPartitionerName()
    {
        return paritionerName;
    }

    /* For tests ONLY, don't use otherwise or all hell will break loose. Tests should restore value at the end. */
    public static IPartitioner setPartitionerUnsafe(IPartitioner newPartitioner)
    {
        IPartitioner old = partitioner;
        partitioner = newPartitioner;
        return old;
    }

    public static IEndpointSnitch getEndpointSnitch()
    {
        return snitch;
    }
    public static void setEndpointSnitch(IEndpointSnitch eps)
    {
        snitch = eps;
    }

    public static IFailureDetector newFailureDetector()
    {
        return newFailureDetector.get();
    }

    public static void setDefaultFailureDetector()
    {
        newFailureDetector = () -> createFailureDetector("FailureDetector");
    }

    public static int getColumnIndexSize(int defaultValue)
    {
        return conf.column_index_size != null ? conf.column_index_size.toBytes() : defaultValue;
    }

    public static int getColumnIndexSizeInKiB()
    {
        return conf.column_index_size != null ? conf.column_index_size.toKibibytes() : -1;
    }

    public static void setColumnIndexSizeInKiB(int val)
    {
        conf.column_index_size = val != -1 ? createIntKibibyteBoundAndEnsureItIsValidForByteConversion(val,"column_index_size") : null;
    }

    public static int getColumnIndexCacheSize()
    {
        return conf.column_index_cache_size.toBytes();
    }

    public static int getColumnIndexCacheSizeInKiB()
    {
        return conf.column_index_cache_size.toKibibytes();
    }

    public static void setColumnIndexCacheSize(int val)
    {
        conf.column_index_cache_size = createIntKibibyteBoundAndEnsureItIsValidForByteConversion(val,"column_index_cache_size");
    }

    public static int getBatchSizeWarnThreshold()
    {
        return conf.batch_size_warn_threshold.toBytes();
    }

    public static int getBatchSizeWarnThresholdInKiB()
    {
        return conf.batch_size_warn_threshold.toKibibytes();
    }

    public static long getBatchSizeFailThreshold()
    {
        return conf.batch_size_fail_threshold.toBytesInLong();
    }

    public static int getBatchSizeFailThresholdInKiB()
    {
        return conf.batch_size_fail_threshold.toKibibytes();
    }

    public static int getUnloggedBatchAcrossPartitionsWarnThreshold()
    {
        return conf.unlogged_batch_across_partitions_warn_threshold;
    }

    public static void setBatchSizeWarnThresholdInKiB(int threshold)
    {
        conf.batch_size_warn_threshold = createIntKibibyteBoundAndEnsureItIsValidForByteConversion(threshold,"batch_size_warn_threshold");
    }

    public static void setBatchSizeFailThresholdInKiB(int threshold)
    {
        conf.batch_size_fail_threshold = new DataStorageSpec.IntKibibytesBound(threshold);
    }

    public static Collection<String> getInitialTokens()
    {
        return tokensFromString(INITIAL_TOKEN.getString(conf.initial_token));
    }

    public static String getAllocateTokensForKeyspace()
    {
        return ALLOCATE_TOKENS_FOR_KEYSPACE.getString(conf.allocate_tokens_for_keyspace);
    }

    public static Integer getAllocateTokensForLocalRf()
    {
        return conf.allocate_tokens_for_local_replication_factor;
    }

    public static Collection<String> tokensFromString(String tokenString)
    {
        List<String> tokens = new ArrayList<>();
        if (tokenString != null)
            for (String token : StringUtils.split(tokenString, ','))
                tokens.add(token.trim());
        return tokens;
    }

    public static int getNumTokens()
    {
        return conf.num_tokens;
    }

    public static InetAddressAndPort getReplaceAddress()
    {
        try
        {
            String replaceAddress = REPLACE_ADDRESS.getString();
            if (replaceAddress != null)
                return InetAddressAndPort.getByName(replaceAddress);

            String replaceAddressFirsstBoot = REPLACE_ADDRESS_FIRST_BOOT.getString();
            if (replaceAddressFirsstBoot != null)
                return InetAddressAndPort.getByName(replaceAddressFirsstBoot);

            return null;
        }
        catch (UnknownHostException e)
        {
            throw new RuntimeException("Replacement host name could not be resolved or scope_id was specified for a global IPv6 address", e);
        }
    }

    public static Collection<String> getReplaceTokens()
    {
        return tokensFromString(REPLACE_TOKEN.getString());
    }

    public static UUID getReplaceNode()
    {
        try
        {
            return UUID.fromString(REPLACE_NODE.getString());
        } catch (NullPointerException e)
        {
            return null;
        }
    }

    public static String getClusterName()
    {
        return conf.cluster_name;
    }

    public static int getStoragePort()
    {
        return STORAGE_PORT.getInt(conf.storage_port);
    }

    public static int getSSLStoragePort()
    {
        return SSL_STORAGE_PORT.getInt(conf.ssl_storage_port);
    }

    public static long nativeTransportIdleTimeout()
    {
        return conf.native_transport_idle_timeout.toMilliseconds();
    }

    public static void setNativeTransportIdleTimeout(long nativeTransportTimeout)
    {
        conf.native_transport_idle_timeout = new DurationSpec.LongMillisecondsBound(nativeTransportTimeout);
    }

    public static long getRpcTimeout(TimeUnit unit)
    {
        return conf.request_timeout.to(unit);
    }

    public static void setRpcTimeout(long timeOutInMillis)
    {
        conf.request_timeout = new DurationSpec.LongMillisecondsBound(timeOutInMillis);
    }

    public static long getReadRpcTimeout(TimeUnit unit)
    {
        return conf.read_request_timeout.to(unit);
    }

    public static void setReadRpcTimeout(long timeOutInMillis)
    {
        conf.read_request_timeout = new DurationSpec.LongMillisecondsBound(timeOutInMillis);
    }

    public static long getRangeRpcTimeout(TimeUnit unit)
    {
        return conf.range_request_timeout.to(unit);
    }

    public static void setRangeRpcTimeout(long timeOutInMillis)
    {
        conf.range_request_timeout = new DurationSpec.LongMillisecondsBound(timeOutInMillis);
    }

    public static long getWriteRpcTimeout(TimeUnit unit)
    {
        return conf.write_request_timeout.to(unit);
    }

    public static void setWriteRpcTimeout(long timeOutInMillis)
    {
        conf.write_request_timeout = new DurationSpec.LongMillisecondsBound(timeOutInMillis);
    }

    public static long getCounterWriteRpcTimeout(TimeUnit unit)
    {
        return conf.counter_write_request_timeout.to(unit);
    }

    public static void setCounterWriteRpcTimeout(long timeOutInMillis)
    {
        conf.counter_write_request_timeout = new DurationSpec.LongMillisecondsBound(timeOutInMillis);
    }

    public static long getCasContentionTimeout(TimeUnit unit)
    {
        return conf.cas_contention_timeout.to(unit);
    }

    public static void setCasContentionTimeout(long timeOutInMillis)
    {
        conf.cas_contention_timeout = new DurationSpec.LongMillisecondsBound(timeOutInMillis);
    }

    public static long getTruncateRpcTimeout(TimeUnit unit)
    {
        return conf.truncate_request_timeout.to(unit);
    }

    public static void setTruncateRpcTimeout(long timeOutInMillis)
    {
        conf.truncate_request_timeout = new DurationSpec.LongMillisecondsBound(timeOutInMillis);
    }

    public static long getRepairRpcTimeout(TimeUnit unit)
    {
        return conf.repair_request_timeout.to(unit);
    }

    public static void setRepairRpcTimeout(Long timeOutInMillis)
    {
        conf.repair_request_timeout = new DurationSpec.LongMillisecondsBound(timeOutInMillis);
    }

    public static boolean hasCrossNodeTimeout()
    {
        return conf.internode_timeout;
    }

    public static void setCrossNodeTimeout(boolean crossNodeTimeout)
    {
        conf.internode_timeout = crossNodeTimeout;
    }

    public static long getSlowQueryTimeout(TimeUnit unit)
    {
        return conf.slow_query_log_timeout.to(unit);
    }

    /**
     * @return the minimum configured {read, write, range, truncate, misc} timeout
     */
    public static long getMinRpcTimeout(TimeUnit unit)
    {
        return Longs.min(getRpcTimeout(unit),
                         getReadRpcTimeout(unit),
                         getRangeRpcTimeout(unit),
                         getWriteRpcTimeout(unit),
                         getCounterWriteRpcTimeout(unit),
                         getTruncateRpcTimeout(unit));
    }

    public static long getPingTimeout(TimeUnit unit)
    {
        return unit.convert(getBlockForPeersTimeoutInSeconds(), TimeUnit.SECONDS);
    }

    public static double getPhiConvictThreshold()
    {
        return conf.phi_convict_threshold;
    }

    public static void setPhiConvictThreshold(double phiConvictThreshold)
    {
        conf.phi_convict_threshold = phiConvictThreshold;
    }

    public static int getConcurrentReaders()
    {
        return conf.concurrent_reads;
    }

    public static void setConcurrentReaders(int concurrent_reads)
    {
        if (concurrent_reads < 0)
        {
            throw new IllegalArgumentException("Concurrent reads must be non-negative");
        }
        conf.concurrent_reads = concurrent_reads;
    }

    public static int getConcurrentWriters()
    {
        return conf.concurrent_writes;
    }

    public static void setConcurrentWriters(int concurrent_writers)
    {
        if (concurrent_writers < 0)
        {
            throw new IllegalArgumentException("Concurrent reads must be non-negative");
        }
        conf.concurrent_writes = concurrent_writers;
    }

    public static int getConcurrentCounterWriters()
    {
        return conf.concurrent_counter_writes;
    }

    public static void setConcurrentCounterWriters(int concurrent_counter_writes)
    {
        if (concurrent_counter_writes < 0)
        {
            throw new IllegalArgumentException("Concurrent reads must be non-negative");
        }
        conf.concurrent_counter_writes = concurrent_counter_writes;
    }

    public static int getConcurrentViewWriters()
    {
        return conf.concurrent_materialized_view_writes;
    }

    public static void setConcurrentViewWriters(int concurrent_materialized_view_writes)
    {
        if (concurrent_materialized_view_writes < 0)
        {
            throw new IllegalArgumentException("Concurrent reads must be non-negative");
        }
        conf.concurrent_materialized_view_writes = concurrent_materialized_view_writes;
    }

    public static int getFlushWriters()
    {
        return conf.memtable_flush_writers;
    }

    public static int getAvailableProcessors()
    {
        return conf == null ? -1 : conf.available_processors;
    }

    public static int getConcurrentCompactors()
    {
        return conf.concurrent_compactors;
    }

    public static void setConcurrentCompactors(int value)
    {
        conf.concurrent_compactors = value;
    }

    public static int getCompactionThroughputMebibytesPerSecAsInt()
    {
        return conf.compaction_throughput.toMebibytesPerSecondAsInt();
    }

    public static double getCompactionThroughputBytesPerSec()
    {
        return conf.compaction_throughput.toBytesPerSecond();
    }

    public static double getCompactionThroughputMebibytesPerSec()
    {
        return conf.compaction_throughput.toMebibytesPerSecond();
    }

    @VisibleForTesting // only for testing!
    public static void setCompactionThroughputBytesPerSec(int value)
    {
<<<<<<< HEAD
        //return disableSTCSInL0;
        return conf.disable_stcs_inl0;
=======
        if (BYTES_PER_SECOND.toMebibytesPerSecond(value) >= Integer.MAX_VALUE)
            throw new IllegalArgumentException("compaction_throughput: " + value +
                                               " is too large; it should be less than " +
                                               Integer.MAX_VALUE + " in MiB/s");

        conf.compaction_throughput = new DataRateSpec.LongBytesPerSecondBound(value);
>>>>>>> abe09cff
    }

    public static void setCompactionThroughputMebibytesPerSec(int value)
    {
        if (value == Integer.MAX_VALUE)
            throw new IllegalArgumentException("compaction_throughput: " + value +
                                               " is too large; it should be less than " +
                                               Integer.MAX_VALUE + " in MiB/s");

        conf.compaction_throughput = new DataRateSpec.LongBytesPerSecondBound(value, MEBIBYTES_PER_SECOND);
    }

    public static int getConcurrentValidations()
    {
        return conf.concurrent_validations;
    }

    public static int getConcurrentIndexBuilders()
    {
        return conf.concurrent_index_builders;
    }

    public static void setConcurrentValidations(int value)
    {
        value = value > 0 ? value : Integer.MAX_VALUE;
        conf.concurrent_validations = value;
    }

    public static int getConcurrentViewBuilders()
    {
        return conf.concurrent_materialized_view_builders;
    }

    public static void setConcurrentViewBuilders(int value)
    {
        conf.concurrent_materialized_view_builders = value;
    }

    public static long getMinFreeSpacePerDriveInMebibytes()
    {
        return conf.min_free_space_per_drive.toMebibytes();
    }

    public static long getMinFreeSpacePerDriveInBytes()
    {
        return conf.min_free_space_per_drive.toBytesInLong();
    }

    @VisibleForTesting
    public static long setMinFreeSpacePerDriveInMebibytes(long mebiBytes)
    {
        conf.min_free_space_per_drive = new DataStorageSpec.IntMebibytesBound(mebiBytes);
        return getMinFreeSpacePerDriveInBytes();
    }

    public static double getMaxSpaceForCompactionsPerDrive()
    {
        return conf.max_space_usable_for_compactions_in_percentage;
    }

    public static void setMaxSpaceForCompactionsPerDrive(double percentage)
    {
        conf.max_space_usable_for_compactions_in_percentage = percentage;
    }

    public static boolean getDisableSTCSInL0()
    {
        return disableSTCSInL0;
    }

    public static void setDisableSTCSInL0(boolean disabled)
    {
        disableSTCSInL0 = disabled;
    }

    public static int getStreamThroughputOutboundMegabitsPerSec()
    {
        return conf.stream_throughput_outbound.toMegabitsPerSecondAsInt();
    }

    public static double getStreamThroughputOutboundMegabitsPerSecAsDouble()
    {
        return conf.stream_throughput_outbound.toMegabitsPerSecond();
    }

    public static double getStreamThroughputOutboundMebibytesPerSec()
    {
        return conf.stream_throughput_outbound.toMebibytesPerSecond();
    }

    public static double getStreamThroughputOutboundBytesPerSec()
    {
        return conf.stream_throughput_outbound.toBytesPerSecond();
    }

    public static int getStreamThroughputOutboundMebibytesPerSecAsInt()
    {
        return conf.stream_throughput_outbound.toMebibytesPerSecondAsInt();
    }

    public static void setStreamThroughputOutboundMebibytesPerSecAsInt(int value)
    {
        if (MEBIBYTES_PER_SECOND.toMegabitsPerSecond(value) >= Integer.MAX_VALUE)
            throw new IllegalArgumentException("stream_throughput_outbound: " + value  +
                                               " is too large; it should be less than " +
                                               Integer.MAX_VALUE + " in megabits/s");

        conf.stream_throughput_outbound = new DataRateSpec.LongBytesPerSecondBound(value, MEBIBYTES_PER_SECOND);
    }

    public static void setStreamThroughputOutboundBytesPerSec(long value)
    {
        conf.stream_throughput_outbound = new DataRateSpec.LongBytesPerSecondBound(value, BYTES_PER_SECOND);
    }

    public static void setStreamThroughputOutboundMegabitsPerSec(int value)
    {
        conf.stream_throughput_outbound = DataRateSpec.LongBytesPerSecondBound.megabitsPerSecondInBytesPerSecond(value);
    }

    public static double getEntireSSTableStreamThroughputOutboundMebibytesPerSec()
    {
        return conf.entire_sstable_stream_throughput_outbound.toMebibytesPerSecond();
    }

    public static double getEntireSSTableStreamThroughputOutboundBytesPerSec()
    {
        return conf.entire_sstable_stream_throughput_outbound.toBytesPerSecond();
    }

    public static void setEntireSSTableStreamThroughputOutboundMebibytesPerSec(int value)
    {
        if (value == Integer.MAX_VALUE)
            throw new IllegalArgumentException("entire_sstable_stream_throughput_outbound: " + value +
                                               " is too large; it should be less than " +
                                               Integer.MAX_VALUE + " in MiB/s");

        conf.entire_sstable_stream_throughput_outbound = new DataRateSpec.LongBytesPerSecondBound(value, MEBIBYTES_PER_SECOND);
    }

    public static int getInterDCStreamThroughputOutboundMegabitsPerSec()
    {
        return conf.inter_dc_stream_throughput_outbound.toMegabitsPerSecondAsInt();
    }

    public static double getInterDCStreamThroughputOutboundMegabitsPerSecAsDouble()
    {
        return conf.inter_dc_stream_throughput_outbound.toMegabitsPerSecond();
    }

    public static double getInterDCStreamThroughputOutboundMebibytesPerSec()
    {
        return conf.inter_dc_stream_throughput_outbound.toMebibytesPerSecond();
    }

    public static double getInterDCStreamThroughputOutboundBytesPerSec()
    {
        return conf.inter_dc_stream_throughput_outbound.toBytesPerSecond();
    }

    public static int getInterDCStreamThroughputOutboundMebibytesPerSecAsInt()
    {
        return conf.inter_dc_stream_throughput_outbound.toMebibytesPerSecondAsInt();
    }

    public static void setInterDCStreamThroughputOutboundMebibytesPerSecAsInt(int value)
    {
        if (MEBIBYTES_PER_SECOND.toMegabitsPerSecond(value) >= Integer.MAX_VALUE)
            throw new IllegalArgumentException("inter_dc_stream_throughput_outbound: " + value +
                                               " is too large; it should be less than " +
                                               Integer.MAX_VALUE + " in megabits/s");

        conf.inter_dc_stream_throughput_outbound = new DataRateSpec.LongBytesPerSecondBound(value, MEBIBYTES_PER_SECOND);
    }

    public static void setInterDCStreamThroughputOutboundBytesPerSec(long value)
    {
        conf.inter_dc_stream_throughput_outbound = new DataRateSpec.LongBytesPerSecondBound(value, BYTES_PER_SECOND);
    }

    public static void setInterDCStreamThroughputOutboundMegabitsPerSec(int value)
    {
        conf.inter_dc_stream_throughput_outbound = DataRateSpec.LongBytesPerSecondBound.megabitsPerSecondInBytesPerSecond(value);
    }

    public static double getEntireSSTableInterDCStreamThroughputOutboundBytesPerSec()
    {
        return conf.entire_sstable_inter_dc_stream_throughput_outbound.toBytesPerSecond();
    }

    public static double getEntireSSTableInterDCStreamThroughputOutboundMebibytesPerSec()
    {
        return conf.entire_sstable_inter_dc_stream_throughput_outbound.toMebibytesPerSecond();
    }

    public static void setEntireSSTableInterDCStreamThroughputOutboundMebibytesPerSec(int value)
    {
        if (value == Integer.MAX_VALUE)
            throw new IllegalArgumentException("entire_sstable_inter_dc_stream_throughput_outbound: " + value +
                                               " is too large; it should be less than " +
                                               Integer.MAX_VALUE + " in MiB/s");

        conf.entire_sstable_inter_dc_stream_throughput_outbound = new DataRateSpec.LongBytesPerSecondBound(value, MEBIBYTES_PER_SECOND);
    }

    /**
     * Checks if the local system data must be stored in a specific location which supports redundancy.
     *
     * @return {@code true} if the local system keyspaces data must be stored in a different location,
     * {@code false} otherwise.
     */
    public static boolean useSpecificLocationForLocalSystemData()
    {
        return conf.local_system_data_file_directory != null;
    }

    /**
     * Returns the locations where the local system keyspaces data should be stored.
     *
     * <p>If the {@code local_system_data_file_directory} was unspecified, the local system keyspaces data should be stored
     * in the first data directory. This approach guarantees that the server can tolerate the lost of all the disks but the first one.</p>
     *
     * @return the locations where should be stored the local system keyspaces data
     */
    public static String[] getLocalSystemKeyspacesDataFileLocations()
    {
        if (useSpecificLocationForLocalSystemData())
            return new String[] {conf.local_system_data_file_directory};

        return conf.data_file_directories.length == 0  ? conf.data_file_directories
                                                       : new String[] {conf.data_file_directories[0]};
    }

    /**
     * Returns the locations where the non local system keyspaces data should be stored.
     *
     * @return the locations where the non local system keyspaces data should be stored.
     */
    public static String[] getNonLocalSystemKeyspacesDataFileLocations()
    {
        return conf.data_file_directories;
    }

    /**
     * Returns the list of all the directories where the data files can be stored (for local system and non local system keyspaces).
     *
     * @return the list of all the directories where the data files can be stored.
     */
    public static String[] getAllDataFileLocations()
    {
        if (conf.local_system_data_file_directory == null)
            return conf.data_file_directories;

        return ArrayUtils.addFirst(conf.data_file_directories, conf.local_system_data_file_directory);
    }

    public static String getCommitLogLocation()
    {
        return conf.commitlog_directory;
    }

    @VisibleForTesting
    public static void setCommitLogLocation(String value)
    {
        conf.commitlog_directory = value;
    }

    public static ParameterizedClass getCommitLogCompression()
    {
        return conf.commitlog_compression;
    }

    public static void setCommitLogCompression(ParameterizedClass compressor)
    {
        conf.commitlog_compression = compressor;
    }

    public static Config.FlushCompression getFlushCompression()
    {
        return conf.flush_compression;
    }

    public static void setFlushCompression(Config.FlushCompression compression)
    {
        conf.flush_compression = compression;
    }

   /**
    * Maximum number of buffers in the compression pool. The default value is 3, it should not be set lower than that
    * (one segment in compression, one written to, one in reserve); delays in compression may cause the log to use
    * more, depending on how soon the sync policy stops all writing threads.
    */
    public static int getCommitLogMaxCompressionBuffersInPool()
    {
        return conf.commitlog_max_compression_buffers_in_pool;
    }

    public static void setCommitLogMaxCompressionBuffersPerPool(int buffers)
    {
        conf.commitlog_max_compression_buffers_in_pool = buffers;
    }

    public static int getMaxMutationSize()
    {
        return conf.max_mutation_size.toBytes();
    }

    public static int getTombstoneWarnThreshold()
    {
        return conf.tombstone_warn_threshold;
    }

    public static void setTombstoneWarnThreshold(int threshold)
    {
        conf.tombstone_warn_threshold = threshold;
    }

    public static int getTombstoneFailureThreshold()
    {
        return conf.tombstone_failure_threshold;
    }

    public static void setTombstoneFailureThreshold(int threshold)
    {
        conf.tombstone_failure_threshold = threshold;
    }

    public static int getCachedReplicaRowsWarnThreshold()
    {
        return conf.replica_filtering_protection.cached_rows_warn_threshold;
    }

    public static void setCachedReplicaRowsWarnThreshold(int threshold)
    {
        conf.replica_filtering_protection.cached_rows_warn_threshold = threshold;
    }

    public static int getCachedReplicaRowsFailThreshold()
    {
        return conf.replica_filtering_protection.cached_rows_fail_threshold;
    }

    public static void setCachedReplicaRowsFailThreshold(int threshold)
    {
        conf.replica_filtering_protection.cached_rows_fail_threshold = threshold;
    }

    /**
     * size of commitlog segments to allocate
     */
    public static int getCommitLogSegmentSize()
    {
        return conf.commitlog_segment_size.toBytes();
    }

    /**
     * Update commitlog_segment_size in the tests.
     * {@link CommitLogSegmentManagerCDC} uses the CommitLogSegmentSize to estimate the file size on allocation.
     * It is important to keep the value unchanged for the estimation to be correct.
     * @param sizeMebibytes
     */
    @VisibleForTesting /* Only for testing */
    public static void setCommitLogSegmentSize(int sizeMebibytes)
    {
        conf.commitlog_segment_size = new DataStorageSpec.IntMebibytesBound(sizeMebibytes);
    }

    public static String getSavedCachesLocation()
    {
        return conf.saved_caches_directory;
    }

    public static Set<InetAddressAndPort> getSeeds()
    {
        return ImmutableSet.<InetAddressAndPort>builder().addAll(seedProvider.getSeeds()).build();
    }

    public static SeedProvider getSeedProvider()
    {
        return seedProvider;
    }

    public static void setSeedProvider(SeedProvider newSeedProvider)
    {
        seedProvider = newSeedProvider;
    }

    public static InetAddress getListenAddress()
    {
        return listenAddress;
    }

    public static void setListenAddress(InetAddress newlistenAddress)
    {
        listenAddress = newlistenAddress;
    }

    public static InetAddress getBroadcastAddress()
    {
        return broadcastAddress;
    }

    public static boolean shouldListenOnBroadcastAddress()
    {
        return conf.listen_on_broadcast_address;
    }

    public static void setShouldListenOnBroadcastAddress(boolean shouldListenOnBroadcastAddress)
    {
        conf.listen_on_broadcast_address = shouldListenOnBroadcastAddress;
    }

    public static void setListenOnBroadcastAddress(boolean listen_on_broadcast_address)
    {
        conf.listen_on_broadcast_address = listen_on_broadcast_address;
    }

    public static IInternodeAuthenticator getInternodeAuthenticator()
    {
        return internodeAuthenticator;
    }

    public static void setInternodeAuthenticator(IInternodeAuthenticator internodeAuthenticator)
    {
        Preconditions.checkNotNull(internodeAuthenticator);
        DatabaseDescriptor.internodeAuthenticator = internodeAuthenticator;
    }

    public static void setBroadcastAddress(InetAddress broadcastAdd)
    {
        broadcastAddress = broadcastAdd;
    }

    /**
     * This is the address used to bind for the native protocol to communicate with clients. Most usages in the code
     * refer to it as native address although some places still call it RPC address. It's not thrift RPC anymore
     * so native is more appropriate. The address alone is not enough to uniquely identify this instance because
     * multiple instances might use the same interface with different ports.
     */
    public static InetAddress getRpcAddress()
    {
        return rpcAddress;
    }

    public static void setBroadcastRpcAddress(InetAddress broadcastRPCAddr)
    {
        broadcastRpcAddress = broadcastRPCAddr;
    }

    /**
     * This is the address used to reach this instance for the native protocol to communicate with clients. Most usages in the code
     * refer to it as native address although some places still call it RPC address. It's not thrift RPC anymore
     * so native is more appropriate. The address alone is not enough to uniquely identify this instance because
     * multiple instances might use the same interface with different ports.
     *
     * May be null, please use {@link FBUtilities#getBroadcastNativeAddressAndPort()} instead.
     */
    public static InetAddress getBroadcastRpcAddress()
    {
        return broadcastRpcAddress;
    }

    public static boolean getRpcKeepAlive()
    {
        return conf.rpc_keepalive;
    }

    public static int getInternodeSocketSendBufferSizeInBytes()
    {
        return conf.internode_socket_send_buffer_size.toBytes();
    }

    public static int getInternodeSocketReceiveBufferSizeInBytes()
    {
        return conf.internode_socket_receive_buffer_size.toBytes();
    }

    public static int getInternodeApplicationSendQueueCapacityInBytes()
    {
        return conf.internode_application_send_queue_capacity.toBytes();
    }

    public static int getInternodeApplicationSendQueueReserveEndpointCapacityInBytes()
    {
        return conf.internode_application_send_queue_reserve_endpoint_capacity.toBytes();
    }

    public static int getInternodeApplicationSendQueueReserveGlobalCapacityInBytes()
    {
        return conf.internode_application_send_queue_reserve_global_capacity.toBytes();
    }

    public static int getInternodeApplicationReceiveQueueCapacityInBytes()
    {
        return conf.internode_application_receive_queue_capacity.toBytes();
    }

    public static int getInternodeApplicationReceiveQueueReserveEndpointCapacityInBytes()
    {
        return conf.internode_application_receive_queue_reserve_endpoint_capacity.toBytes();
    }

    public static int getInternodeApplicationReceiveQueueReserveGlobalCapacityInBytes()
    {
        return conf.internode_application_receive_queue_reserve_global_capacity.toBytes();
    }

    public static int getInternodeTcpConnectTimeoutInMS()
    {
        return conf.internode_tcp_connect_timeout.toMilliseconds();
    }

    public static void setInternodeTcpConnectTimeoutInMS(int value)
    {
        conf.internode_tcp_connect_timeout = new DurationSpec.IntMillisecondsBound(value);
    }

    public static int getInternodeTcpUserTimeoutInMS()
    {
        return conf.internode_tcp_user_timeout.toMilliseconds();
    }

    public static void setInternodeTcpUserTimeoutInMS(int value)
    {
        conf.internode_tcp_user_timeout = new DurationSpec.IntMillisecondsBound(value);
    }

    public static int getInternodeStreamingTcpUserTimeoutInMS()
    {
        return conf.internode_streaming_tcp_user_timeout.toMilliseconds();
    }

    public static void setInternodeStreamingTcpUserTimeoutInMS(int value)
    {
        conf.internode_streaming_tcp_user_timeout = new DurationSpec.IntMillisecondsBound(value);
    }

    public static int getInternodeMaxMessageSizeInBytes()
    {
        return conf.internode_max_message_size.toBytes();
    }

    @VisibleForTesting
    public static void setInternodeMaxMessageSizeInBytes(int value)
    {
        conf.internode_max_message_size = new DataStorageSpec.IntBytesBound(value);
    }

    public static boolean startNativeTransport()
    {
        return conf.start_native_transport;
    }

    /**
     *  This is the port used with RPC address for the native protocol to communicate with clients. Now that thrift RPC
     *  is no longer in use there is no RPC port.
     */
    public static int getNativeTransportPort()
    {
        return NATIVE_TRANSPORT_PORT.getInt(conf.native_transport_port);
    }

    @VisibleForTesting
    public static void setNativeTransportPort(int port)
    {
        conf.native_transport_port = port;
    }

    public static int getNativeTransportPortSSL()
    {
        return conf.native_transport_port_ssl == null ? getNativeTransportPort() : conf.native_transport_port_ssl;
    }

    @VisibleForTesting
    public static void setNativeTransportPortSSL(Integer port)
    {
        conf.native_transport_port_ssl = port;
    }

    public static int getNativeTransportMaxThreads()
    {
        return conf.native_transport_max_threads;
    }

    public static void setNativeTransportMaxThreads(int max_threads)
    {
        conf.native_transport_max_threads = max_threads;
    }

    public static Integer getNativeTransportMaxAuthThreads()
    {
        return conf.native_transport_max_auth_threads;
    }

    /**
     * If this value is set to <= 0 it will move auth requests to the standard request pool regardless of the current
     * size of the {@link org.apache.cassandra.transport.Dispatcher#authExecutor}'s active size.
     *
     * see {@link org.apache.cassandra.transport.Dispatcher#dispatch} for executor selection
     */
    public static void setNativeTransportMaxAuthThreads(int threads)
    {
        conf.native_transport_max_auth_threads = threads;
    }

    public static int getNativeTransportMaxFrameSize()
    {
        return conf.native_transport_max_frame_size.toBytes();
    }

    public static void setNativeTransportMaxFrameSize(int bytes)
    {
        conf.native_transport_max_frame_size = new DataStorageSpec.IntMebibytesBound(bytes);
    }

    public static long getNativeTransportMaxConcurrentConnections()
    {
        return conf.native_transport_max_concurrent_connections;
    }

    public static void setNativeTransportMaxConcurrentConnections(long nativeTransportMaxConcurrentConnections)
    {
        conf.native_transport_max_concurrent_connections = nativeTransportMaxConcurrentConnections;
    }

    public static long getNativeTransportMaxConcurrentConnectionsPerIp()
    {
        return conf.native_transport_max_concurrent_connections_per_ip;
    }

    public static void setNativeTransportMaxConcurrentConnectionsPerIp(long native_transport_max_concurrent_connections_per_ip)
    {
        conf.native_transport_max_concurrent_connections_per_ip = native_transport_max_concurrent_connections_per_ip;
    }

    public static boolean useNativeTransportLegacyFlusher()
    {
        return conf.native_transport_flush_in_batches_legacy;
    }

    public static boolean getNativeTransportAllowOlderProtocols()
    {
        return conf.native_transport_allow_older_protocols;
    }

    public static void setNativeTransportAllowOlderProtocols(boolean isEnabled)
    {
        conf.native_transport_allow_older_protocols = isEnabled;
    }

    public static long getCommitLogSyncGroupWindow()
    {
        return conf.commitlog_sync_group_window.toMilliseconds();
    }

    public static void setCommitLogSyncGroupWindow(long windowMillis)
    {
        conf.commitlog_sync_group_window = new DurationSpec.IntMillisecondsBound(windowMillis);
    }

    public static int getNativeTransportReceiveQueueCapacityInBytes()
    {
        return conf.native_transport_receive_queue_capacity.toBytes();
    }

    public static void setNativeTransportReceiveQueueCapacityInBytes(int queueSize)
    {
        conf.native_transport_receive_queue_capacity = new DataStorageSpec.IntBytesBound(queueSize);
    }

    public static long getNativeTransportMaxRequestDataInFlightPerIpInBytes()
    {
        return conf.native_transport_max_request_data_in_flight_per_ip.toBytes();
    }

    public static Config.PaxosVariant getPaxosVariant()
    {
        return conf.paxos_variant;
    }

    public static void setPaxosVariant(Config.PaxosVariant variant)
    {
        conf.paxos_variant = variant;
    }

    public static String getPaxosContentionWaitRandomizer()
    {
        return conf.paxos_contention_wait_randomizer;
    }

    public static String getPaxosContentionMinWait()
    {
        return conf.paxos_contention_min_wait;
    }

    public static String getPaxosContentionMaxWait()
    {
        return conf.paxos_contention_max_wait;
    }

    public static String getPaxosContentionMinDelta()
    {
        return conf.paxos_contention_min_delta;
    }

    public static void setPaxosContentionWaitRandomizer(String waitRandomizer)
    {
        conf.paxos_contention_wait_randomizer = waitRandomizer;
    }

    public static void setPaxosContentionMinWait(String minWait)
    {
        conf.paxos_contention_min_wait = minWait;
    }

    public static void setPaxosContentionMaxWait(String maxWait)
    {
        conf.paxos_contention_max_wait = maxWait;
    }

    public static void setPaxosContentionMinDelta(String minDelta)
    {
        conf.paxos_contention_min_delta = minDelta;
    }

    public static boolean skipPaxosRepairOnTopologyChange()
    {
        return conf.skip_paxos_repair_on_topology_change;
    }

    public static void setSkipPaxosRepairOnTopologyChange(boolean value)
    {
        conf.skip_paxos_repair_on_topology_change = value;
    }

    public static long getPaxosPurgeGrace(TimeUnit units)
    {
        return conf.paxos_purge_grace_period.to(units);
    }

    public static void setPaxosPurgeGrace(long seconds)
    {
        conf.paxos_purge_grace_period = new DurationSpec.LongSecondsBound(seconds);
    }

    public static PaxosOnLinearizabilityViolation paxosOnLinearizabilityViolations()
    {
        return conf.paxos_on_linearizability_violations;
    }

    public static void setPaxosOnLinearizabilityViolations(PaxosOnLinearizabilityViolation v)
    {
        conf.paxos_on_linearizability_violations = v;
    }

    public static PaxosStatePurging paxosStatePurging()
    {
        return conf.paxos_state_purging;
    }

    public static void setPaxosStatePurging(PaxosStatePurging v)
    {
        conf.paxos_state_purging = v;
    }

    public static boolean paxosRepairEnabled()
    {
        return conf.paxos_repair_enabled;
    }

    public static void setPaxosRepairEnabled(boolean v)
    {
        conf.paxos_repair_enabled = v;
    }

    public static Set<String> skipPaxosRepairOnTopologyChangeKeyspaces()
    {
        return conf.skip_paxos_repair_on_topology_change_keyspaces;
    }

    public static void setSkipPaxosRepairOnTopologyChangeKeyspaces(String keyspaces)
    {
        conf.skip_paxos_repair_on_topology_change_keyspaces = Config.splitCommaDelimited(keyspaces);
    }

    public static boolean paxoTopologyRepairNoDcChecks()
    {
        return conf.paxos_topology_repair_no_dc_checks;
    }

    public static boolean paxoTopologyRepairStrictEachQuorum()
    {
        return conf.paxos_topology_repair_strict_each_quorum;
    }

    public static void setNativeTransportMaxRequestDataInFlightPerIpInBytes(long maxRequestDataInFlightInBytes)
    {
        if (maxRequestDataInFlightInBytes == -1)
            maxRequestDataInFlightInBytes = Runtime.getRuntime().maxMemory() / 40;

        conf.native_transport_max_request_data_in_flight_per_ip = new DataStorageSpec.LongBytesBound(maxRequestDataInFlightInBytes);
    }

    public static long getNativeTransportMaxRequestDataInFlightInBytes()
    {
        return conf.native_transport_max_request_data_in_flight.toBytes();
    }

    public static void setNativeTransportConcurrentRequestDataInFlightInBytes(long maxRequestDataInFlightInBytes)
    {
        if (maxRequestDataInFlightInBytes == -1)
            maxRequestDataInFlightInBytes = Runtime.getRuntime().maxMemory() / 10;

        conf.native_transport_max_request_data_in_flight = new DataStorageSpec.LongBytesBound(maxRequestDataInFlightInBytes);
    }

    public static int getNativeTransportMaxRequestsPerSecond()
    {
        return conf.native_transport_max_requests_per_second;
    }

    public static void setNativeTransportMaxRequestsPerSecond(int perSecond)
    {
        Preconditions.checkArgument(perSecond > 0, "native_transport_max_requests_per_second must be greater than zero");
        conf.native_transport_max_requests_per_second = perSecond;
    }

    public static void setNativeTransportRateLimitingEnabled(boolean enabled)
    {
        logger.info("native_transport_rate_limiting_enabled set to {}", enabled);
        conf.native_transport_rate_limiting_enabled = enabled;
    }

    public static boolean getNativeTransportRateLimitingEnabled()
    {
        return conf.native_transport_rate_limiting_enabled;
    }

    public static int getCommitLogSyncPeriod()
    {
        return conf.commitlog_sync_period.toMilliseconds();
    }

    public static long getPeriodicCommitLogSyncBlock()
    {
        DurationSpec.IntMillisecondsBound blockMillis = conf.periodic_commitlog_sync_lag_block;
        return blockMillis == null
               ? (long)(getCommitLogSyncPeriod() * 1.5)
               : blockMillis.toMilliseconds();
    }

    public static void setCommitLogSyncPeriod(int periodMillis)
    {
        conf.commitlog_sync_period = new DurationSpec.IntMillisecondsBound(periodMillis);
    }

    public static Config.CommitLogSync getCommitLogSync()
    {
        return conf.commitlog_sync;
    }

    public static void setCommitLogSync(CommitLogSync sync)
    {
        conf.commitlog_sync = sync;
    }

    public static Config.DiskAccessMode getDiskAccessMode()
    {
        return conf.disk_access_mode;
    }

    // Do not use outside unit tests.
    @VisibleForTesting
    public static void setDiskAccessMode(Config.DiskAccessMode mode)
    {
        conf.disk_access_mode = mode;
    }

    public static Config.DiskAccessMode getIndexAccessMode()
    {
        return indexAccessMode;
    }

    // Do not use outside unit tests.
    @VisibleForTesting
    public static void setIndexAccessMode(Config.DiskAccessMode mode)
    {
        indexAccessMode = mode;
    }

    public static void setDiskFailurePolicy(Config.DiskFailurePolicy policy)
    {
        conf.disk_failure_policy = policy;
    }

    public static Config.DiskFailurePolicy getDiskFailurePolicy()
    {
        return conf.disk_failure_policy;
    }

    public static void setCommitFailurePolicy(Config.CommitFailurePolicy policy)
    {
        conf.commit_failure_policy = policy;
    }

    public static Config.CommitFailurePolicy getCommitFailurePolicy()
    {
        return conf.commit_failure_policy;
    }

    public static boolean isSnapshotBeforeCompaction()
    {
        return conf.snapshot_before_compaction;
    }

    public static boolean isAutoSnapshot()
    {
        return conf.auto_snapshot;
    }

    public static DurationSpec.IntSecondsBound getAutoSnapshotTtl()
    {
        return autoSnapshoTtl;
    }

    @VisibleForTesting
    public static void setAutoSnapshotTtl(DurationSpec.IntSecondsBound newTtl)
    {
        autoSnapshoTtl = newTtl;
    }

    @VisibleForTesting
    public static void setAutoSnapshot(boolean autoSnapshot)
    {
        conf.auto_snapshot = autoSnapshot;
    }
    @VisibleForTesting
    public static boolean getAutoSnapshot()
    {
        return conf.auto_snapshot;
    }

    public static long getSnapshotLinksPerSecond()
    {
        return conf.snapshot_links_per_second == 0 ? Long.MAX_VALUE : conf.snapshot_links_per_second;
    }

    public static void setSnapshotLinksPerSecond(long throttle)
    {
        if (throttle < 0)
            throw new IllegalArgumentException("Invalid throttle for snapshot_links_per_second: must be positive");

        conf.snapshot_links_per_second = throttle;
    }

    public static RateLimiter getSnapshotRateLimiter()
    {
        return RateLimiter.create(getSnapshotLinksPerSecond());
    }

    public static boolean isAutoBootstrap()
    {
        return AUTO_BOOTSTRAP.getBoolean(conf.auto_bootstrap);
    }

    public static void setHintedHandoffEnabled(boolean hintedHandoffEnabled)
    {
        conf.hinted_handoff_enabled = hintedHandoffEnabled;
    }

    public static boolean hintedHandoffEnabled()
    {
        return conf.hinted_handoff_enabled;
    }

    public static Set<String> hintedHandoffDisabledDCs()
    {
        return conf.hinted_handoff_disabled_datacenters;
    }

    public static boolean useDeterministicTableID()
    {
        return conf != null && conf.use_deterministic_table_id;
    }

    public static void useDeterministicTableID(boolean value)
    {
        conf.use_deterministic_table_id = value;
    }

    public static void enableHintsForDC(String dc)
    {
        conf.hinted_handoff_disabled_datacenters.remove(dc);
    }

    public static void disableHintsForDC(String dc)
    {
        conf.hinted_handoff_disabled_datacenters.add(dc);
    }

    public static void setMaxHintWindow(int ms)
    {
        conf.max_hint_window = new DurationSpec.IntMillisecondsBound(ms);
    }

    public static int getMaxHintWindow()
    {
        return conf.max_hint_window.toMilliseconds();
    }

    public static void setMaxHintsSizePerHostInMiB(int value)
    {
        conf.max_hints_size_per_host = new DataStorageSpec.LongBytesBound(value, MEBIBYTES);
    }

    public static int getMaxHintsSizePerHostInMiB()
    {
        // Warnings: this conversion rounds down while converting bytes to mebibytes
        return Ints.saturatedCast(conf.max_hints_size_per_host.unit().toMebibytes(conf.max_hints_size_per_host.quantity()));
    }

    public static long getMaxHintsSizePerHost()
    {
        return conf.max_hints_size_per_host.toBytes();
    }

    public static File getHintsDirectory()
    {
        return new File(conf.hints_directory);
    }

    public static boolean hintWindowPersistentEnabled()
    {
        return conf.hint_window_persistent_enabled;
    }

    public static File getSerializedCachePath(CacheType cacheType, String version, String extension)
    {
        String name = cacheType.toString()
                + (version == null ? "" : '-' + version + '.' + extension);
        return new File(conf.saved_caches_directory, name);
    }

    public static int getDynamicUpdateInterval()
    {
        return conf.dynamic_snitch_update_interval.toMilliseconds();
    }
    public static void setDynamicUpdateInterval(int dynamicUpdateInterval)
    {
        conf.dynamic_snitch_update_interval = new DurationSpec.IntMillisecondsBound(dynamicUpdateInterval);
    }

    public static int getDynamicResetInterval()
    {
        return conf.dynamic_snitch_reset_interval.toMilliseconds();
    }
    public static void setDynamicResetInterval(int dynamicResetInterval)
    {
        conf.dynamic_snitch_reset_interval = new DurationSpec.IntMillisecondsBound(dynamicResetInterval);
    }

    public static double getDynamicBadnessThreshold()
    {
        return conf.dynamic_snitch_badness_threshold;
    }

    public static void setDynamicBadnessThreshold(double dynamicBadnessThreshold)
    {
        conf.dynamic_snitch_badness_threshold = dynamicBadnessThreshold;
    }

    public static EncryptionOptions.ServerEncryptionOptions getInternodeMessagingEncyptionOptions()
    {
        return conf.server_encryption_options;
    }

    public static void setInternodeMessagingEncyptionOptions(EncryptionOptions.ServerEncryptionOptions encryptionOptions)
    {
        conf.server_encryption_options = encryptionOptions;
    }

    public static EncryptionOptions getNativeProtocolEncryptionOptions()
    {
        return conf.client_encryption_options;
    }

    @VisibleForTesting
    public static void updateNativeProtocolEncryptionOptions(Function<EncryptionOptions, EncryptionOptions> update)
    {
        conf.client_encryption_options = update.apply(conf.client_encryption_options);
    }

    public static int getHintedHandoffThrottleInKiB()
    {
        return conf.hinted_handoff_throttle.toKibibytes();
    }

    public static void setHintedHandoffThrottleInKiB(int throttleInKiB)
    {
        conf.hinted_handoff_throttle = new DataStorageSpec.IntKibibytesBound(throttleInKiB);
    }

    public static int getBatchlogReplayThrottleInKiB()
    {
        return conf.batchlog_replay_throttle.toKibibytes();
    }

    public static void setBatchlogReplayThrottleInKiB(int throttleInKiB)
    {
        conf.batchlog_replay_throttle = new DataStorageSpec.IntKibibytesBound(throttleInKiB);
    }

    public static int getMaxHintsDeliveryThreads()
    {
        return conf.max_hints_delivery_threads;
    }

    public static int getHintsFlushPeriodInMS()
    {
        return conf.hints_flush_period.toMilliseconds();
    }

    public static long getMaxHintsFileSize()
    {
        return  conf.max_hints_file_size.toBytesInLong();
    }

    public static ParameterizedClass getHintsCompression()
    {
        return conf.hints_compression;
    }

    public static void setHintsCompression(ParameterizedClass parameterizedClass)
    {
        conf.hints_compression = parameterizedClass;
    }

    public static boolean isAutoHintsCleanupEnabled()
    {
        return conf.auto_hints_cleanup_enabled;
    }

    public static void setAutoHintsCleanupEnabled(boolean value)
    {
        conf.auto_hints_cleanup_enabled = value;
    }

    public static boolean getTransferHintsOnDecommission()
    {
        return conf.transfer_hints_on_decommission;
    }

    public static void setTransferHintsOnDecommission(boolean enabled)
    {
        conf.transfer_hints_on_decommission = enabled;
    }

    public static boolean isIncrementalBackupsEnabled()
    {
        return conf.incremental_backups;
    }

    public static void setIncrementalBackupsEnabled(boolean value)
    {
        conf.incremental_backups = value;
    }

    public static boolean getFileCacheEnabled()
    {
        return conf.file_cache_enabled;
    }

    @VisibleForTesting
    public static void setFileCacheEnabled(boolean enabled)
    {
        conf.file_cache_enabled = enabled;
    }

    public static int getFileCacheSizeInMiB()
    {
        if (conf.file_cache_size == null)
        {
            // In client mode the value is not set.
            assert DatabaseDescriptor.isClientInitialized();
            return 0;
        }

        return conf.file_cache_size.toMebibytes();
    }

    public static int getNetworkingCacheSizeInMiB()
    {
        if (conf.networking_cache_size == null)
        {
            // In client mode the value is not set.
            assert DatabaseDescriptor.isClientInitialized();
            return 0;
        }
        return conf.networking_cache_size.toMebibytes();
    }

    public static boolean getFileCacheRoundUp()
    {
        if (conf.file_cache_round_up == null)
        {
            // In client mode the value is not set.
            assert DatabaseDescriptor.isClientInitialized();
            return false;
        }

        return conf.file_cache_round_up;
    }

    public static DiskOptimizationStrategy getDiskOptimizationStrategy()
    {
        return diskOptimizationStrategy;
    }

    public static double getDiskOptimizationEstimatePercentile()
    {
        return conf.disk_optimization_estimate_percentile;
    }

    public static long getTotalCommitlogSpaceInMiB()
    {
        return conf.commitlog_total_space.toMebibytes();
    }

    public static boolean shouldMigrateKeycacheOnCompaction()
    {
        return conf.key_cache_migrate_during_compaction;
    }

    public static void setMigrateKeycacheOnCompaction(boolean migrateCacheEntry)
    {
        conf.key_cache_migrate_during_compaction = migrateCacheEntry;
    }

    /** This method can return negative number for disabled */
    public static int getSSTablePreemptiveOpenIntervalInMiB()
    {
        if (conf.sstable_preemptive_open_interval == null)
            return -1;
        return conf.sstable_preemptive_open_interval.toMebibytes();
    }

    /** Negative number for disabled */
    public static void setSSTablePreemptiveOpenIntervalInMiB(int mib)
    {
        if (mib < 0)
            conf.sstable_preemptive_open_interval = null;
        else
            conf.sstable_preemptive_open_interval = new DataStorageSpec.IntMebibytesBound(mib);
    }

    public static boolean getTrickleFsync()
    {
        return conf.trickle_fsync;
    }

    public static int getTrickleFsyncIntervalInKiB()
    {
        return conf.trickle_fsync_interval.toKibibytes();
    }

    public static long getKeyCacheSizeInMiB()
    {
        return keyCacheSizeInMiB;
    }

    public static long getIndexSummaryCapacityInMiB()
    {
        return indexSummaryCapacityInMiB;
    }

    public static int getKeyCacheSavePeriod()
    {
        return conf.key_cache_save_period.toSeconds();
    }

    public static void setKeyCacheSavePeriod(int keyCacheSavePeriod)
    {
        conf.key_cache_save_period = new DurationSpec.IntSecondsBound(keyCacheSavePeriod);
    }

    public static int getKeyCacheKeysToSave()
    {
        return conf.key_cache_keys_to_save;
    }

    public static void setKeyCacheKeysToSave(int keyCacheKeysToSave)
    {
        conf.key_cache_keys_to_save = keyCacheKeysToSave;
    }

    public static String getRowCacheClassName()
    {
        return conf.row_cache_class_name;
    }

    public static long getRowCacheSizeInMiB()
    {
        return conf.row_cache_size.toMebibytes();
    }

    @VisibleForTesting
    public static void setRowCacheSizeInMiB(long val)
    {
        conf.row_cache_size = new DataStorageSpec.LongMebibytesBound(val);
    }

    public static int getRowCacheSavePeriod()
    {
        return conf.row_cache_save_period.toSeconds();
    }

    public static void setRowCacheSavePeriod(int rowCacheSavePeriod)
    {
        conf.row_cache_save_period = new DurationSpec.IntSecondsBound(rowCacheSavePeriod);
    }

    public static int getRowCacheKeysToSave()
    {
        return conf.row_cache_keys_to_save;
    }

    public static long getPaxosCacheSizeInMiB()
    {
        return paxosCacheSizeInMiB;
    }

    public static long getCounterCacheSizeInMiB()
    {
        return counterCacheSizeInMiB;
    }

    public static void setRowCacheKeysToSave(int rowCacheKeysToSave)
    {
        conf.row_cache_keys_to_save = rowCacheKeysToSave;
    }

    public static int getCounterCacheSavePeriod()
    {
        return conf.counter_cache_save_period.toSeconds();
    }

    public static void setCounterCacheSavePeriod(int counterCacheSavePeriod)
    {
        conf.counter_cache_save_period = new DurationSpec.IntSecondsBound(counterCacheSavePeriod);
    }

    public static int getCacheLoadTimeout()
    {
        return conf.cache_load_timeout.toSeconds();
    }

    @VisibleForTesting
    public static void setCacheLoadTimeout(int seconds)
    {
        conf.cache_load_timeout = new DurationSpec.IntSecondsBound(seconds);
    }

    public static int getCounterCacheKeysToSave()
    {
        return conf.counter_cache_keys_to_save;
    }

    public static void setCounterCacheKeysToSave(int counterCacheKeysToSave)
    {
        conf.counter_cache_keys_to_save = counterCacheKeysToSave;
    }

    public static int getStreamingKeepAlivePeriod()
    {
        return conf.streaming_keep_alive_period.toSeconds();
    }

    public static int getStreamingConnectionsPerHost()
    {
        return conf.streaming_connections_per_host;
    }

    public static boolean streamEntireSSTables()
    {
        return conf.stream_entire_sstables;
    }

    @VisibleForTesting
    public static boolean setStreamEntireSSTables(boolean value)
    {
        return conf.stream_entire_sstables = value;
    }

    public static DurationSpec.LongMillisecondsBound getStreamTransferTaskTimeout()
    {
        return conf.stream_transfer_task_timeout;
    }

    public static boolean getSkipStreamDiskSpaceCheck()
    {
        return conf.skip_stream_disk_space_check;
    }

    public static void setSkipStreamDiskSpaceCheck(boolean value)
    {
        conf.skip_stream_disk_space_check = value;
    }

    public static String getLocalDataCenter()
    {
        return localDC;
    }

    public static Comparator<Replica> getLocalComparator()
    {
        return localComparator;
    }

    public static Config.InternodeCompression internodeCompression()
    {
        return conf.internode_compression;
    }

    public static void setInternodeCompression(Config.InternodeCompression compression)
    {
        conf.internode_compression = compression;
    }

    public static boolean getInterDCTcpNoDelay()
    {
        return conf.inter_dc_tcp_nodelay;
    }

    public static long getMemtableHeapSpaceInMiB()
    {
        return conf.memtable_heap_space.toMebibytes();
    }

    public static long getMemtableOffheapSpaceInMiB()
    {
        return conf.memtable_offheap_space.toMebibytes();
    }

    public static Config.MemtableAllocationType getMemtableAllocationType()
    {
        return conf.memtable_allocation_type;
    }

    public static int getRepairSessionMaxTreeDepth()
    {
        return conf.repair_session_max_tree_depth;
    }

    public static void setRepairSessionMaxTreeDepth(int depth)
    {
        if (depth < 10)
            throw new ConfigurationException("Cannot set repair_session_max_tree_depth to " + depth +
                                             " which is < 10, doing nothing");
        else if (depth > 20)
            logger.warn("repair_session_max_tree_depth of " + depth + " > 20 could lead to excessive memory usage");

        conf.repair_session_max_tree_depth = depth;
    }

    public static int getRepairSessionSpaceInMiB()
    {
        return conf.repair_session_space.toMebibytes();
    }

    public static void setRepairSessionSpaceInMiB(int sizeInMiB)
    {
        if (sizeInMiB < 1)
            throw new ConfigurationException("Cannot set repair_session_space to " + sizeInMiB +
                                             " < 1 mebibyte");
        else if (sizeInMiB > (int) (Runtime.getRuntime().maxMemory() / (4 * 1048576)))
            logger.warn("A repair_session_space of " + conf.repair_session_space +
                        " is likely to cause heap pressure.");

        conf.repair_session_space = new DataStorageSpec.IntMebibytesBound(sizeInMiB);
    }

    public static int getPaxosRepairParallelism()
    {
        return conf.paxos_repair_parallelism;
    }

    public static void setPaxosRepairParallelism(int v)
    {
        Preconditions.checkArgument(v > 0);
        conf.paxos_repair_parallelism = v;
    }

    public static Float getMemtableCleanupThreshold()
    {
        return conf.memtable_cleanup_threshold;
    }

    public static Map<String, InheritingClass> getMemtableConfigurations()
    {
        if (conf == null || conf.memtable == null)
            return null;
        return conf.memtable.configurations;
    }

    public static int getIndexSummaryResizeIntervalInMinutes()
    {
        if (conf.index_summary_resize_interval == null)
            return -1;

        return conf.index_summary_resize_interval.toMinutes();
    }

    public static void setIndexSummaryResizeIntervalInMinutes(int value)
    {
        if (value == -1)
            conf.index_summary_resize_interval = null;
        else
            conf.index_summary_resize_interval = new DurationSpec.IntMinutesBound(value);
    }

    public static boolean hasLargeAddressSpace()
    {
        // currently we just check if it's a 64bit arch, but any we only really care if the address space is large
        String datamodel = SUN_ARCH_DATA_MODEL.getString();
        if (datamodel != null)
        {
            switch (datamodel)
            {
                case "64": return true;
                case "32": return false;
            }
        }
        String arch = OS_ARCH.getString();
        return arch.contains("64") || arch.contains("sparcv9");
    }

    public static int getTracetypeRepairTTL()
    {
        return conf.trace_type_repair_ttl.toSeconds();
    }

    public static int getTracetypeQueryTTL()
    {
        return conf.trace_type_query_ttl.toSeconds();
    }

    public static long getPreparedStatementsCacheSizeMiB()
    {
        return preparedStatementsCacheSizeInMiB;
    }

    public static boolean enableUserDefinedFunctions()
    {
        return conf.user_defined_functions_enabled;
    }

    public static boolean enableScriptedUserDefinedFunctions()
    {
        return conf.scripted_user_defined_functions_enabled;
    }

    public static boolean enableUserDefinedFunctionsThreads()
    {
        return conf.user_defined_functions_threads_enabled;
    }

    public static long getUserDefinedFunctionWarnTimeout()
    {
        return conf.user_defined_functions_warn_timeout.toMilliseconds();
    }

    public static void setUserDefinedFunctionWarnTimeout(long userDefinedFunctionWarnTimeout)
    {
        conf.user_defined_functions_warn_timeout = new DurationSpec.LongMillisecondsBound(userDefinedFunctionWarnTimeout);
    }

    public static boolean allowInsecureUDFs()
    {
        return conf.allow_insecure_udfs;
    }

    public static boolean allowExtraInsecureUDFs()
    {
        return conf.allow_extra_insecure_udfs;
    }

    public static boolean getMaterializedViewsEnabled()
    {
        return conf.materialized_views_enabled;
    }

    public static void setMaterializedViewsEnabled(boolean enableMaterializedViews)
    {
        conf.materialized_views_enabled = enableMaterializedViews;
    }

    public static boolean getSASIIndexesEnabled()
    {
        return conf.sasi_indexes_enabled;
    }

    public static void setSASIIndexesEnabled(boolean enableSASIIndexes)
    {
        conf.sasi_indexes_enabled = enableSASIIndexes;
    }

    public static String getDefaultSecondaryIndex()
    {
        return conf.default_secondary_index;
    }

    public static void setDefaultSecondaryIndex(String name)
    {
        conf.default_secondary_index = name;
    }

    public static boolean getDefaultSecondaryIndexEnabled()
    {
        return conf.default_secondary_index_enabled;
    }

    public static void setDefaultSecondaryIndexEnabled(boolean enabled)
    {
        conf.default_secondary_index_enabled = enabled;
    }

    public static boolean isTransientReplicationEnabled()
    {
        return conf.transient_replication_enabled;
    }

    public static void setTransientReplicationEnabledUnsafe(boolean enabled)
    {
        conf.transient_replication_enabled = enabled;
    }

    public static boolean enableDropCompactStorage()
    {
        return conf.drop_compact_storage_enabled;
    }

    @VisibleForTesting
    public static void setEnableDropCompactStorage(boolean enableDropCompactStorage)
    {
        conf.drop_compact_storage_enabled = enableDropCompactStorage;
    }

    public static long getUserDefinedFunctionFailTimeout()
    {
        return conf.user_defined_functions_fail_timeout.toMilliseconds();
    }

    public static void setUserDefinedFunctionFailTimeout(long userDefinedFunctionFailTimeout)
    {
        conf.user_defined_functions_fail_timeout = new DurationSpec.LongMillisecondsBound(userDefinedFunctionFailTimeout);
    }

    public static Config.UserFunctionTimeoutPolicy getUserFunctionTimeoutPolicy()
    {
        return conf.user_function_timeout_policy;
    }

    public static void setUserFunctionTimeoutPolicy(Config.UserFunctionTimeoutPolicy userFunctionTimeoutPolicy)
    {
        conf.user_function_timeout_policy = userFunctionTimeoutPolicy;
    }

    public static long getGCLogThreshold()
    {
        return conf.gc_log_threshold.toMilliseconds();
    }

    public static void setGCLogThreshold(int gcLogThreshold)
    {
        conf.gc_log_threshold = new DurationSpec.IntMillisecondsBound(gcLogThreshold);
    }

    public static EncryptionContext getEncryptionContext()
    {
        return encryptionContext;
    }

    public static long getGCWarnThreshold()
    {
        return conf.gc_warn_threshold.toMilliseconds();
    }

    public static void setGCWarnThreshold(int threshold)
    {
        conf.gc_warn_threshold = new DurationSpec.IntMillisecondsBound(threshold);
    }

    public static boolean isCDCEnabled()
    {
        return conf.cdc_enabled;
    }

    @VisibleForTesting
    public static void setCDCEnabled(boolean cdc_enabled)
    {
        conf.cdc_enabled = cdc_enabled;
    }

    public static boolean getCDCBlockWrites()
    {
        return conf.cdc_block_writes;
    }

    public static void setCDCBlockWrites(boolean val)
    {
        conf.cdc_block_writes = val;
    }

    public static boolean isCDCOnRepairEnabled()
    {
        return conf.cdc_on_repair_enabled;
    }

    public static void setCDCOnRepairEnabled(boolean val)
    {
        conf.cdc_on_repair_enabled = val;
    }

    public static String getCDCLogLocation()
    {
        return conf.cdc_raw_directory;
    }

    public static long getCDCTotalSpace()
    {
        return conf.cdc_total_space.toBytesInLong();
    }

    @VisibleForTesting
    public static void setCDCTotalSpaceInMiB(int mibs)
    {
        conf.cdc_total_space = new DataStorageSpec.IntMebibytesBound(mibs);
    }

    public static int getCDCDiskCheckInterval()
    {
        return conf.cdc_free_space_check_interval.toMilliseconds();
    }

    @VisibleForTesting
    public static void setEncryptionContext(EncryptionContext ec)
    {
        encryptionContext = ec;
    }

    public static int searchConcurrencyFactor()
    {
        return searchConcurrencyFactor;
    }

    public static boolean isUnsafeSystem()
    {
        return unsafeSystem;
    }

    public static boolean diagnosticEventsEnabled()
    {
        return conf.diagnostic_events_enabled;
    }

    public static void setDiagnosticEventsEnabled(boolean enabled)
    {
        conf.diagnostic_events_enabled = enabled;
    }

    public static ConsistencyLevel getIdealConsistencyLevel()
    {
        return conf.ideal_consistency_level;
    }

    public static void setIdealConsistencyLevel(ConsistencyLevel cl)
    {
        conf.ideal_consistency_level = cl;
    }

    public static int getRepairCommandPoolSize()
    {
        return conf.repair_command_pool_size;
    }

    public static Config.RepairCommandPoolFullStrategy getRepairCommandPoolFullStrategy()
    {
        return conf.repair_command_pool_full_strategy;
    }

    public static FullQueryLoggerOptions getFullQueryLogOptions()
    {
        return  conf.full_query_logging_options;
    }

    public static void setFullQueryLogOptions(FullQueryLoggerOptions options)
    {
        conf.full_query_logging_options = options;
    }

    public static boolean getBlockForPeersInRemoteDatacenters()
    {
        return conf.block_for_peers_in_remote_dcs;
    }

    public static int getBlockForPeersTimeoutInSeconds()
    {
        return conf.block_for_peers_timeout_in_secs;
    }

    public static boolean automaticSSTableUpgrade()
    {
        return conf.automatic_sstable_upgrade;
    }

    public static void setAutomaticSSTableUpgradeEnabled(boolean enabled)
    {
        if (conf.automatic_sstable_upgrade != enabled)
            logger.debug("Changing automatic_sstable_upgrade to {}", enabled);
        conf.automatic_sstable_upgrade = enabled;
    }

    public static int maxConcurrentAutoUpgradeTasks()
    {
        return conf.max_concurrent_automatic_sstable_upgrades;
    }

    public static void setMaxConcurrentAutoUpgradeTasks(int value)
    {
        if (conf.max_concurrent_automatic_sstable_upgrades != value)
            logger.debug("Changing max_concurrent_automatic_sstable_upgrades to {}", value);
        validateMaxConcurrentAutoUpgradeTasksConf(value);
        conf.max_concurrent_automatic_sstable_upgrades = value;
    }

    private static void validateMaxConcurrentAutoUpgradeTasksConf(int value)
    {
        if (value < 0)
            throw new ConfigurationException("max_concurrent_automatic_sstable_upgrades can't be negative");
        if (value > getConcurrentCompactors())
            logger.warn("max_concurrent_automatic_sstable_upgrades ({}) is larger than concurrent_compactors ({})", value, getConcurrentCompactors());
    }

    public static AuditLogOptions getAuditLoggingOptions()
    {
        return conf.audit_logging_options;
    }

    public static void setAuditLoggingOptions(AuditLogOptions auditLoggingOptions)
    {
        conf.audit_logging_options = new AuditLogOptions.Builder(auditLoggingOptions).build();
    }

    public static Config.CorruptedTombstoneStrategy getCorruptedTombstoneStrategy()
    {
        return conf.corrupted_tombstone_strategy;
    }

    public static void setCorruptedTombstoneStrategy(Config.CorruptedTombstoneStrategy strategy)
    {
        conf.corrupted_tombstone_strategy = strategy;
    }

    public static boolean getRepairedDataTrackingForRangeReadsEnabled()
    {
        return conf.repaired_data_tracking_for_range_reads_enabled;
    }

    public static void setRepairedDataTrackingForRangeReadsEnabled(boolean enabled)
    {
        conf.repaired_data_tracking_for_range_reads_enabled = enabled;
    }

    public static boolean getRepairedDataTrackingForPartitionReadsEnabled()
    {
        return conf.repaired_data_tracking_for_partition_reads_enabled;
    }

    public static void setRepairedDataTrackingForPartitionReadsEnabled(boolean enabled)
    {
        conf.repaired_data_tracking_for_partition_reads_enabled = enabled;
    }

    public static boolean snapshotOnRepairedDataMismatch()
    {
        return conf.snapshot_on_repaired_data_mismatch;
    }

    public static void setSnapshotOnRepairedDataMismatch(boolean enabled)
    {
        conf.snapshot_on_repaired_data_mismatch = enabled;
    }

    public static boolean snapshotOnDuplicateRowDetection()
    {
        return conf.snapshot_on_duplicate_row_detection;
    }

    public static void setSnapshotOnDuplicateRowDetection(boolean enabled)
    {
        conf.snapshot_on_duplicate_row_detection = enabled;
    }

    public static boolean reportUnconfirmedRepairedDataMismatches()
    {
        return conf.report_unconfirmed_repaired_data_mismatches;
    }

    public static void reportUnconfirmedRepairedDataMismatches(boolean enabled)
    {
        conf.report_unconfirmed_repaired_data_mismatches = enabled;
    }

    public static boolean strictRuntimeChecks()
    {
        return strictRuntimeChecks;
    }

    public static boolean useOffheapMerkleTrees()
    {
        return conf.use_offheap_merkle_trees;
    }

    public static void useOffheapMerkleTrees(boolean value)
    {
        logger.info("Setting use_offheap_merkle_trees to {}", value);
        conf.use_offheap_merkle_trees = value;
    }

    public static Function<CommitLog, AbstractCommitLogSegmentManager> getCommitLogSegmentMgrProvider()
    {
        return commitLogSegmentMgrProvider;
    }

    public static void setCommitLogSegmentMgrProvider(Function<CommitLog, AbstractCommitLogSegmentManager> provider)
    {
        commitLogSegmentMgrProvider = provider;
    }

    private static DataStorageSpec.IntKibibytesBound createIntKibibyteBoundAndEnsureItIsValidForByteConversion(int kibibytes, String propertyName)
    {
        DataStorageSpec.IntKibibytesBound intKibibytesBound = new DataStorageSpec.IntKibibytesBound(kibibytes);
        checkValidForByteConversion(intKibibytesBound, propertyName);
        return intKibibytesBound;
    }

    /**
     * Ensures passed in configuration value is positive and will not overflow when converted to Bytes
     */
    private static void checkValidForByteConversion(final DataStorageSpec.IntKibibytesBound value, String name)
    {
        long valueInBytes = value.toBytesInLong();
        if (valueInBytes < 0 || valueInBytes > Integer.MAX_VALUE - 1)
        {
            throw new ConfigurationException(String.format("%s must be positive value <= %dB, but was %dB",
                                                           name,
                                                           Integer.MAX_VALUE - 1,
                                                           valueInBytes),
                                             false);
        }
    }

    public static int getValidationPreviewPurgeHeadStartInSec()
    {
        return conf.validation_preview_purge_head_start.toSeconds();
    }

    public static boolean checkForDuplicateRowsDuringReads()
    {
        return conf.check_for_duplicate_rows_during_reads;
    }

    public static void setCheckForDuplicateRowsDuringReads(boolean enabled)
    {
        conf.check_for_duplicate_rows_during_reads = enabled;
    }

    public static boolean checkForDuplicateRowsDuringCompaction()
    {
        return conf.check_for_duplicate_rows_during_compaction;
    }

    public static void setCheckForDuplicateRowsDuringCompaction(boolean enabled)
    {
        conf.check_for_duplicate_rows_during_compaction = enabled;
    }

    public static int getRepairPendingCompactionRejectThreshold()
    {
        return conf.reject_repair_compaction_threshold;
    }

    public static void setRepairPendingCompactionRejectThreshold(int value)
    {
        conf.reject_repair_compaction_threshold = value;
    }

    public static int getInitialRangeTombstoneListAllocationSize()
    {
        return conf.initial_range_tombstone_list_allocation_size;
    }

    public static void setInitialRangeTombstoneListAllocationSize(int size)
    {
        conf.initial_range_tombstone_list_allocation_size = size;
    }

    public static double getRangeTombstoneListGrowthFactor()
    {
        return conf.range_tombstone_list_growth_factor;
    }

    public static void setRangeTombstoneListGrowthFactor(double resizeFactor)
    {
        conf.range_tombstone_list_growth_factor = resizeFactor;
    }

    public static boolean getAutocompactionOnStartupEnabled()
    {
        return conf.autocompaction_on_startup_enabled;
    }

    public static boolean autoOptimiseIncRepairStreams()
    {
        return conf.auto_optimise_inc_repair_streams;
    }

    public static void setAutoOptimiseIncRepairStreams(boolean enabled)
    {
        if (enabled != conf.auto_optimise_inc_repair_streams)
            logger.info("Changing auto_optimise_inc_repair_streams from {} to {}", conf.auto_optimise_inc_repair_streams, enabled);
        conf.auto_optimise_inc_repair_streams = enabled;
    }

    public static boolean autoOptimiseFullRepairStreams()
    {
        return conf.auto_optimise_full_repair_streams;
    }

    public static void setAutoOptimiseFullRepairStreams(boolean enabled)
    {
        if (enabled != conf.auto_optimise_full_repair_streams)
            logger.info("Changing auto_optimise_full_repair_streams from {} to {}", conf.auto_optimise_full_repair_streams, enabled);
        conf.auto_optimise_full_repair_streams = enabled;
    }

    public static boolean autoOptimisePreviewRepairStreams()
    {
        return conf.auto_optimise_preview_repair_streams;
    }

    public static void setAutoOptimisePreviewRepairStreams(boolean enabled)
    {
        if (enabled != conf.auto_optimise_preview_repair_streams)
            logger.info("Changing auto_optimise_preview_repair_streams from {} to {}", conf.auto_optimise_preview_repair_streams, enabled);
        conf.auto_optimise_preview_repair_streams = enabled;
    }

    @Deprecated // this warning threshold will be replaced by an equivalent guardrail
    public static ConsistencyLevel getAuthWriteConsistencyLevel()
    {
        return ConsistencyLevel.valueOf(conf.auth_write_consistency_level);
    }

    public static ConsistencyLevel getAuthReadConsistencyLevel()
    {
        return ConsistencyLevel.valueOf(conf.auth_read_consistency_level);
    }

    public static void setAuthWriteConsistencyLevel(ConsistencyLevel cl)
    {
        conf.auth_write_consistency_level = cl.toString();
    }

    public static void setAuthReadConsistencyLevel(ConsistencyLevel cl)
    {
        conf.auth_read_consistency_level = cl.toString();
    }

    public static int getConsecutiveMessageErrorsThreshold()
    {
        return conf.consecutive_message_errors_threshold;
    }

    public static void setConsecutiveMessageErrorsThreshold(int value)
    {
        conf.consecutive_message_errors_threshold = value;
    }

    public static boolean getPartitionDenylistEnabled()
    {
        return conf.partition_denylist_enabled;
    }

    public static void setPartitionDenylistEnabled(boolean enabled)
    {
        conf.partition_denylist_enabled = enabled;
    }

    public static boolean getDenylistWritesEnabled()
    {
        return conf.denylist_writes_enabled;
    }

    public static void setDenylistWritesEnabled(boolean enabled)
    {
        conf.denylist_writes_enabled = enabled;
    }

    public static boolean getDenylistReadsEnabled()
    {
        return conf.denylist_reads_enabled;
    }

    public static void setDenylistReadsEnabled(boolean enabled)
    {
        conf.denylist_reads_enabled = enabled;
    }

    public static boolean getDenylistRangeReadsEnabled()
    {
        return conf.denylist_range_reads_enabled;
    }

    public static void setDenylistRangeReadsEnabled(boolean enabled)
    {
        conf.denylist_range_reads_enabled = enabled;
    }

    public static int getDenylistRefreshSeconds()
    {
        return conf.denylist_refresh.toSeconds();
    }

    public static void setDenylistRefreshSeconds(int seconds)
    {
        if (seconds <= 0)
            throw new IllegalArgumentException("denylist_refresh must be a positive integer.");

        conf.denylist_refresh = new DurationSpec.IntSecondsBound(seconds);
    }

    public static int getDenylistInitialLoadRetrySeconds()
    {
        return conf.denylist_initial_load_retry.toSeconds();
    }

    public static void setDenylistInitialLoadRetrySeconds(int seconds)
    {
        if (seconds <= 0)
            throw new IllegalArgumentException("denylist_initial_load_retry must be a positive integer.");

        conf.denylist_initial_load_retry = new DurationSpec.IntSecondsBound(seconds);
    }

    public static ConsistencyLevel getDenylistConsistencyLevel()
    {
        return conf.denylist_consistency_level;
    }

    public static void setDenylistConsistencyLevel(ConsistencyLevel cl)
    {
        conf.denylist_consistency_level = cl;
    }

    public static int getDenylistMaxKeysPerTable()
    {
        return conf.denylist_max_keys_per_table;
    }

    public static void setDenylistMaxKeysPerTable(int value)
    {
        if (value <= 0)
            throw new IllegalArgumentException("denylist_max_keys_per_table must be a positive integer.");
        conf.denylist_max_keys_per_table = value;
    }

    public static int getDenylistMaxKeysTotal()
    {
        return conf.denylist_max_keys_total;
    }

    public static void setDenylistMaxKeysTotal(int value)
    {
        if (value <= 0)
            throw new IllegalArgumentException("denylist_max_keys_total must be a positive integer.");
        conf.denylist_max_keys_total = value;
    }

    public static boolean getAuthCacheWarmingEnabled()
    {
        return conf.auth_cache_warming_enabled;
    }

    public static SubnetGroups getClientErrorReportingExclusions()
    {
        return conf.client_error_reporting_exclusions;
    }

    public static SubnetGroups getInternodeErrorReportingExclusions()
    {
        return conf.internode_error_reporting_exclusions;
    }

    public static boolean getReadThresholdsEnabled()
    {
        return conf.read_thresholds_enabled;
    }

    public static void setReadThresholdsEnabled(boolean value)
    {
        if (conf.read_thresholds_enabled != value)
        {
            conf.read_thresholds_enabled = value;
            logger.info("updated read_thresholds_enabled to {}", value);
        }
    }

    @Nullable
    public static DataStorageSpec.LongBytesBound getCoordinatorReadSizeWarnThreshold()
    {
        return conf.coordinator_read_size_warn_threshold;
    }

    public static void setCoordinatorReadSizeWarnThreshold(@Nullable DataStorageSpec.LongBytesBound value)
    {
        logger.info("updating  coordinator_read_size_warn_threshold to {}", value);
        conf.coordinator_read_size_warn_threshold = value;
    }

    @Nullable
    public static DataStorageSpec.LongBytesBound getCoordinatorReadSizeFailThreshold()
    {
        return conf.coordinator_read_size_fail_threshold;
    }

    public static void setCoordinatorReadSizeFailThreshold(@Nullable DataStorageSpec.LongBytesBound value)
    {
        logger.info("updating  coordinator_read_size_fail_threshold to {}", value);
        conf.coordinator_read_size_fail_threshold = value;
    }

    @Nullable
    public static DataStorageSpec.LongBytesBound getLocalReadSizeWarnThreshold()
    {
        return conf.local_read_size_warn_threshold;
    }

    public static void setLocalReadSizeWarnThreshold(@Nullable DataStorageSpec.LongBytesBound value)
    {
        logger.info("updating  local_read_size_warn_threshold to {}", value);
        conf.local_read_size_warn_threshold = value;
    }

    @Nullable
    public static DataStorageSpec.LongBytesBound getLocalReadSizeFailThreshold()
    {
        return conf.local_read_size_fail_threshold;
    }

    public static void setLocalReadSizeFailThreshold(@Nullable DataStorageSpec.LongBytesBound value)
    {
        logger.info("updating  local_read_size_fail_threshold to {}", value);
        conf.local_read_size_fail_threshold = value;
    }

    @Nullable
    public static DataStorageSpec.LongBytesBound getRowIndexReadSizeWarnThreshold()
    {
        return conf.row_index_read_size_warn_threshold;
    }

    public static void setRowIndexReadSizeWarnThreshold(@Nullable DataStorageSpec.LongBytesBound value)
    {
        logger.info("updating  row_index_size_warn_threshold to {}", value);
        conf.row_index_read_size_warn_threshold = value;
    }

    @Nullable
    public static DataStorageSpec.LongBytesBound getRowIndexReadSizeFailThreshold()
    {
        return conf.row_index_read_size_fail_threshold;
    }

    public static void setRowIndexReadSizeFailThreshold(@Nullable DataStorageSpec.LongBytesBound value)
    {
        logger.info("updating  row_index_read_size_fail_threshold to {}", value);
        conf.row_index_read_size_fail_threshold = value;
    }

    public static int getDefaultKeyspaceRF() { return conf.default_keyspace_rf; }

    public static void setDefaultKeyspaceRF(int value) throws IllegalArgumentException
    {
        if (value < 1)
        {
            throw new IllegalArgumentException("default_keyspace_rf cannot be less than 1");
        }

        if (value < guardrails.getMinimumReplicationFactorFailThreshold())
        {
            throw new IllegalArgumentException(String.format("default_keyspace_rf to be set (%d) cannot be less than minimum_replication_factor_fail_threshold (%d)", value, guardrails.getMinimumReplicationFactorFailThreshold()));
        }

        if (guardrails.getMaximumReplicationFactorFailThreshold() != -1 && value > guardrails.getMaximumReplicationFactorFailThreshold())
        {
            throw new IllegalArgumentException(String.format("default_keyspace_rf to be set (%d) cannot be greater than maximum_replication_factor_fail_threshold (%d)", value, guardrails.getMaximumReplicationFactorFailThreshold()));
        }

        conf.default_keyspace_rf = value;
    }


    public static boolean getUseStatementsEnabled()
    {
        return conf.use_statements_enabled;
    }

    public static void setUseStatementsEnabled(boolean enabled)
    {
        if (enabled != conf.use_statements_enabled)
        {
            logger.info("Setting use_statements_enabled to {}", enabled);
            conf.use_statements_enabled = enabled;
        }
    }

    public static boolean getForceNewPreparedStatementBehaviour()
    {
        return conf.force_new_prepared_statement_behaviour;
    }

    public static void setForceNewPreparedStatementBehaviour(boolean value)
    {
        if (value != conf.force_new_prepared_statement_behaviour)
        {
            logger.info("Setting force_new_prepared_statement_behaviour to {}", value);
            conf.force_new_prepared_statement_behaviour = value;
        }
    }

    public static DurationSpec.LongNanosecondsBound getStreamingStateExpires()
    {
        return conf.streaming_state_expires;
    }

    public static void setStreamingStateExpires(DurationSpec.LongNanosecondsBound duration)
    {
        if (!conf.streaming_state_expires.equals(Objects.requireNonNull(duration, "duration")))
        {
            logger.info("Setting streaming_state_expires to {}", duration);
            conf.streaming_state_expires = duration;
        }
    }

    public static DataStorageSpec.LongBytesBound getStreamingStateSize()
    {
        return conf.streaming_state_size;
    }

    public static void setStreamingStateSize(DataStorageSpec.LongBytesBound duration)
    {
        if (!conf.streaming_state_size.equals(Objects.requireNonNull(duration, "duration")))
        {
            logger.info("Setting streaming_state_size to {}", duration);
            conf.streaming_state_size = duration;
        }
    }

    public static boolean getStreamingStatsEnabled()
    {
        return conf.streaming_stats_enabled;
    }

    public static void setStreamingStatsEnabled(boolean streamingStatsEnabled)
    {
        if (conf.streaming_stats_enabled != streamingStatsEnabled)
        {
            logger.info("Setting streaming_stats_enabled to {}", streamingStatsEnabled);
            conf.streaming_stats_enabled = streamingStatsEnabled;
        }
    }

    public static DurationSpec.IntSecondsBound getStreamingSlowEventsLogTimeout() {
        return conf.streaming_slow_events_log_timeout;
    }

    public static void setStreamingSlowEventsLogTimeout(String value) {
        DurationSpec.IntSecondsBound next = new DurationSpec.IntSecondsBound(value);
        if (!conf.streaming_slow_events_log_timeout.equals(next))
        {
            logger.info("Setting streaming_slow_events_log to " + value);
            conf.streaming_slow_events_log_timeout = next;
        }
    }

    public static boolean isUUIDSSTableIdentifiersEnabled()
    {
        return conf.uuid_sstable_identifiers_enabled;
    }

    public static DurationSpec.LongNanosecondsBound getRepairStateExpires()
    {
        return conf.repair_state_expires;
    }

    public static void setRepairStateExpires(DurationSpec.LongNanosecondsBound duration)
    {
        if (!conf.repair_state_expires.equals(Objects.requireNonNull(duration, "duration")))
        {
            logger.info("Setting repair_state_expires to {}", duration);
            conf.repair_state_expires = duration;
        }
    }

    public static int getRepairStateSize()
    {
        return conf.repair_state_size;
    }

    public static void setRepairStateSize(int size)
    {
        if (conf.repair_state_size != size)
        {
            logger.info("Setting repair_state_size to {}", size);
            conf.repair_state_size = size;
        }
    }

    public static boolean topPartitionsEnabled()
    {
        return conf.top_partitions_enabled;
    }

    public static int getMaxTopSizePartitionCount()
    {
        return conf.max_top_size_partition_count;
    }

    public static void setMaxTopSizePartitionCount(int value)
    {
        conf.max_top_size_partition_count = value;
    }

    public static int getMaxTopTombstonePartitionCount()
    {
        return conf.max_top_tombstone_partition_count;
    }

    public static void setMaxTopTombstonePartitionCount(int value)
    {
        conf.max_top_tombstone_partition_count = value;
    }

    public static DataStorageSpec.LongBytesBound getMinTrackedPartitionSizeInBytes()
    {
        return conf.min_tracked_partition_size;
    }

    public static void setMinTrackedPartitionSizeInBytes(DataStorageSpec.LongBytesBound spec)
    {
        conf.min_tracked_partition_size = spec;
    }

    public static long getMinTrackedPartitionTombstoneCount()
    {
        return conf.min_tracked_partition_tombstone_count;
    }

    public static void setMinTrackedPartitionTombstoneCount(long value)
    {
        conf.min_tracked_partition_tombstone_count = value;
    }

    public static boolean getDumpHeapOnUncaughtException()
    {
        return conf.dump_heap_on_uncaught_exception;
    }

    /**
     * @return Whether the path exists (be it created now or already prior)
     */
    private static boolean maybeCreateHeapDumpPath()
    {
        if (!conf.dump_heap_on_uncaught_exception)
            return false;

        Path heap_dump_path = getHeapDumpPath();
        if (heap_dump_path == null)
        {
            logger.warn("Neither -XX:HeapDumpPath nor cassandra.yaml:heap_dump_path are set; unable to create a directory to hold the output.");
            return false;
        }
        if (PathUtils.exists(File.getPath(conf.heap_dump_path)))
            return true;
        return PathUtils.createDirectoryIfNotExists(File.getPath(conf.heap_dump_path));
    }

    /**
     * As this is at its heart a debug operation (getting a one-shot heapdump from an uncaught exception), we support
     * both the more evolved cassandra.yaml approach but also the -XX param to override it on a one-off basis so you don't
     * have to change the full config of a node or a cluster in order to get a heap dump from a single node that's
     * misbehaving.
     * @return the absolute path of the -XX param if provided, else the heap_dump_path in cassandra.yaml
     */
    public static Path getHeapDumpPath()
    {
        RuntimeMXBean runtimeMxBean = ManagementFactory.getRuntimeMXBean();
        Optional<String> pathArg = runtimeMxBean.getInputArguments().stream().filter(s -> s.startsWith("-XX:HeapDumpPath=")).findFirst();

        if (pathArg.isPresent())
        {
            Pattern HEAP_DUMP_PATH_SPLITTER = Pattern.compile("HeapDumpPath=");
            String fullHeapPathString = HEAP_DUMP_PATH_SPLITTER.split(pathArg.get())[1];
            Path absolutePath = File.getPath(fullHeapPathString).toAbsolutePath();
            Path basePath = fullHeapPathString.endsWith(".hprof") ? absolutePath.subpath(0, absolutePath.getNameCount() - 1) : absolutePath;
            return File.getPath("/").resolve(basePath);
        }
        if (conf.heap_dump_path == null)
            throw new ConfigurationException("Attempted to get heap dump path without -XX:HeapDumpPath or cassandra.yaml:heap_dump_path set.");
        return File.getPath(conf.heap_dump_path);
    }

    public static void setDumpHeapOnUncaughtException(boolean enabled)
    {
        conf.dump_heap_on_uncaught_exception = enabled;
        boolean pathExists = maybeCreateHeapDumpPath();

        if (enabled && !pathExists)
        {
            logger.error("Attempted to enable heap dump but cannot create the requested path. Disabling.");
            conf.dump_heap_on_uncaught_exception = false;
        }
        else
            logger.info("Setting dump_heap_on_uncaught_exception to {}", enabled);
    }

    public static boolean getSStableReadRatePersistenceEnabled()
    {
        return conf.sstable_read_rate_persistence_enabled;
    }

    public static void setSStableReadRatePersistenceEnabled(boolean enabled)
    {
        if (enabled != conf.sstable_read_rate_persistence_enabled)
        {
            logger.info("Setting sstable_read_rate_persistence_enabled to {}", enabled);
            conf.sstable_read_rate_persistence_enabled = enabled;
        }
    }

    public static boolean getClientRequestSizeMetricsEnabled()
    {
        return conf.client_request_size_metrics_enabled;
    }

    public static void setClientRequestSizeMetricsEnabled(boolean enabled)
    {
        conf.client_request_size_metrics_enabled = enabled;
    }

    @VisibleForTesting
    public static void resetSSTableFormats(Iterable<SSTableFormat.Factory> factories, Config.SSTableConfig config)
    {
        sstableFormats = null;
        selectedSSTableFormat = null;
        applySSTableFormats(factories, config);
    }

    public static ImmutableMap<String, SSTableFormat<?, ?>> getSSTableFormats()
    {
        return Objects.requireNonNull(sstableFormats, "Forgot to initialize DatabaseDescriptor?");
    }

    public static SSTableFormat<?, ?> getSelectedSSTableFormat()
    {
        return Objects.requireNonNull(selectedSSTableFormat, "Forgot to initialize DatabaseDescriptor?");
    }

    @VisibleForTesting
    public static void setSelectedSSTableFormat(SSTableFormat<?, ?> format)
    {
        selectedSSTableFormat = Objects.requireNonNull(format);
    }

    public static boolean getDynamicDataMaskingEnabled()
    {
        return conf.dynamic_data_masking_enabled;
    }

    public static void setDynamicDataMaskingEnabled(boolean enabled)
    {
        if (enabled != conf.dynamic_data_masking_enabled)
        {
            logger.info("Setting dynamic_data_masking_enabled to {}", enabled);
            conf.dynamic_data_masking_enabled = enabled;
        }
    }

    public static OptionalDouble getSeverityDuringDecommission()
    {
        return conf.severity_during_decommission > 0 ?
               OptionalDouble.of(conf.severity_during_decommission) :
               OptionalDouble.empty();
    }

    public static StorageCompatibilityMode getStorageCompatibilityMode()
    {
        // Config is null for junits that don't load the config. Get from env var that CI/build.xml sets
        if (conf == null)
            return CassandraRelevantProperties.JUNIT_STORAGE_COMPATIBILITY_MODE.getEnum(StorageCompatibilityMode.CASSANDRA_4);
        else
            return conf.storage_compatibility_mode;
    }

    public static ParameterizedClass getDefaultCompaction()
    {
        return conf != null ? conf.default_compaction : null;
    }

    public static DataStorageSpec.IntMebibytesBound getSAISegmentWriteBufferSpace()
    {
        return conf.sai_options.segment_write_buffer_size;
    }
}<|MERGE_RESOLUTION|>--- conflicted
+++ resolved
@@ -636,35 +636,7 @@
 
         if (conf.native_transport_max_request_data_in_flight_per_ip == null)
         {
-<<<<<<< HEAD
-            int preferredSize = 8192;
-            int minSize = 0;
-            try
-            {
-                // use 1/4 of available space.  See discussion on #10013 and #10199
-                minSize = Ints.saturatedCast((guessFileStore(conf.commitlog_directory).getTotalSpace() / 1048576) / 4);
-            }
-            catch (IOException e)
-            {
-                logger.debug("Error checking disk space", e);
-                throw new ConfigurationException(String.format("Unable to check disk space available to %s. Perhaps the Cassandra user does not have the necessary permissions",
-                                                               conf.commitlog_directory), e);
-            }
-            if (minSize < preferredSize)
-            {
-                logger.warn("Small commitlog volume detected at {}; setting commitlog_total_space_in_mb to {}.  You can override this in cassandra.yaml",
-                            conf.commitlog_directory, minSize);
-                conf.commitlog_total_space_in_mb = minSize;
-                logger.debug("commitlog_total_space_in_mb:{}, minSize:{}", conf.commitlog_total_space_in_mb, minSize);
-            }
-            else
-            {
-                conf.commitlog_total_space_in_mb = preferredSize;
-                logger.debug("commitlog_total_space_in_mb:{}, preferredSize:{}", conf.commitlog_total_space_in_mb, preferredSize);
-            }
-=======
             conf.native_transport_max_request_data_in_flight_per_ip = new DataStorageSpec.LongBytesBound(Runtime.getRuntime().maxMemory() / 40);
->>>>>>> abe09cff
         }
 
         if (conf.native_transport_rate_limiting_enabled)
@@ -1121,10 +1093,12 @@
         {
             logger.warn("Small {} volume detected at '{}'; setting {} to {}.  You can override this in cassandra.yaml",
                         type, path, setting, minSizeInMiB);
+            logger.debug("commitlog_total_space_in_mb:{}, minSize:{}", conf.commitlog_total_space.toMebibytes(), minSizeInMiB);
             return minSizeInMiB;
         }
         else
         {
+            logger.debug("commitlog_total_space_in_mb:{}, preferredSize:{}", conf.commitlog_total_space.toMebibytes(), preferredSizeInMiB);
             return preferredSizeInMiB;
         }
     }
@@ -2304,17 +2278,12 @@
     @VisibleForTesting // only for testing!
     public static void setCompactionThroughputBytesPerSec(int value)
     {
-<<<<<<< HEAD
-        //return disableSTCSInL0;
-        return conf.disable_stcs_inl0;
-=======
         if (BYTES_PER_SECOND.toMebibytesPerSecond(value) >= Integer.MAX_VALUE)
             throw new IllegalArgumentException("compaction_throughput: " + value +
                                                " is too large; it should be less than " +
                                                Integer.MAX_VALUE + " in MiB/s");
 
         conf.compaction_throughput = new DataRateSpec.LongBytesPerSecondBound(value);
->>>>>>> abe09cff
     }
 
     public static void setCompactionThroughputMebibytesPerSec(int value)
@@ -2382,7 +2351,8 @@
 
     public static boolean getDisableSTCSInL0()
     {
-        return disableSTCSInL0;
+        //return disableSTCSInL0;
+        return conf.disable_stcs_inl0;
     }
 
     public static void setDisableSTCSInL0(boolean disabled)
