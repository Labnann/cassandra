--- conflicted
+++ resolved
@@ -201,12 +201,6 @@
         // ...a range (slice) of column names
         if (isColumnRange())
         {
-<<<<<<< HEAD
-=======
-            ByteBuffer start = getRequestedBound(Bound.START, variables);
-            ByteBuffer finish = getRequestedBound(Bound.END, variables);
-
->>>>>>> 6ddcf038
             // Note that we use the total limit for every key. This is
             // potentially inefficient, but then again, IN + LIMIT is not a
             // very sensible choice
@@ -303,8 +297,8 @@
             // But we must preserve backward compatibility too (for mixed version cluster that is).
             int multiplier = cfDef.isCompact ? 1 : (cfDef.metadata.size() + 1);
             int toGroup = cfDef.isCompact ? -1 : cfDef.columns.size();
-            ColumnSlice slice = new ColumnSlice(getRequestedBound(isReversed ? Bound.END : Bound.START, variables),
-                                                getRequestedBound(isReversed ? Bound.START : Bound.END, variables));
+            ColumnSlice slice = new ColumnSlice(getRequestedBound(Bound.START, variables),
+                                                getRequestedBound(Bound.END, variables));
             SliceQueryFilter filter = new SliceQueryFilter(new ColumnSlice[]{slice},
                                                            isReversed,
                                                            getLimit(),
@@ -505,18 +499,9 @@
         }
     }
 
-<<<<<<< HEAD
-    private ByteBuffer buildBound(Bound b, Restriction[] restrictions, ColumnNameBuilder builder, List<ByteBuffer> variables) throws InvalidRequestException
-    {
-        for (Restriction r : restrictions)
-=======
-    private ByteBuffer getRequestedBound(Bound bound, List<ByteBuffer> variables) throws InvalidRequestException
-    {
-        assert isColumnRange();
-
-        ColumnNameBuilder builder = cfDef.getColumnNameBuilder();
+    private ByteBuffer buildBound(Bound bound, Restriction[] restrictions, ColumnNameBuilder builder, List<ByteBuffer> variables) throws InvalidRequestException
+    {
         for (CFDefinition.Name name : cfDef.columns.values())
->>>>>>> 6ddcf038
         {
             // In a restriction, we always have Bound.START < Bound.END for the "base" comparator.
             // So if we're doing a reverse slice, we must inverse the bounds when giving them as start and end of the slice filter.
@@ -547,7 +532,7 @@
             }
         }
         // Means no relation at all or everything was an equal
-        return (b == Bound.END) ? builder.buildAsEndOfRange() : builder.build();
+        return (bound == Bound.END) ? builder.buildAsEndOfRange() : builder.build();
     }
 
     private ByteBuffer getRequestedBound(Bound b, List<ByteBuffer> variables) throws InvalidRequestException
