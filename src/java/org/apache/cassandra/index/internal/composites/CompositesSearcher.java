--- conflicted
+++ resolved
@@ -264,26 +264,32 @@
                 @Override
                 public Row applyToRow(Row row)
                 {
-<<<<<<< HEAD
                     IndexEntry entry = findEntry(row.clustering());
                     if (!index.isStale(row, indexValue, nowInSec))
                         return row;
 
                     staleEntries.add(entry);
                     return null;
-=======
-                    IndexEntry entry = entries.get(entriesIdx++);
-                    Clustering indexedEntryClustering = entry.indexedEntryClustering;
-                    // The entries are in clustering order. So that the requested entry should be the
-                    // next entry, the one at 'entriesIdx'. However, we can have stale entries, entries
-                    // that have no corresponding row in the base table typically because of a range
-                    // tombstone or partition level deletion. Delete such stale entries.
-                    int cmp = comparator.compare(indexedEntryClustering, clustering);
-                    assert cmp <= 0; // this would means entries are not in clustering order, which shouldn't happen
-                    if (cmp == 0)
-                        return entry;
-                    else
-                    {
+                }
+
+                private IndexEntry findEntry(Clustering clustering)
+                {
+                    assert entriesIdx < entries.size();
+                    while (entriesIdx < entries.size())
+                    {
+                        IndexEntry entry = entries.get(entriesIdx++);
+                        Clustering indexedEntryClustering = entry.indexedEntryClustering;
+                        // The entries are in clustering order. So that the requested entry should be the
+                        // next entry, the one at 'entriesIdx'. However, we can have stale entries, entries
+                        // that have no corresponding row in the base table typically because of a range
+                        // tombstone or partition level deletion. Delete such stale entries.
+                        // For static column, we only need to compare the partition key, otherwise we compare
+                        // the whole clustering.
+                        int cmp = comparator.compare(indexedEntryClustering, clustering);
+                        assert cmp <= 0; // this would means entries are not in clustering order, which shouldn't happen
+                        if (cmp == 0)
+                            return entry;
+
                         // COMPACT COMPOSITE tables support null values in there clustering key but
                         // those tables do not support static columns. By consequence if a table
                         // has some static columns and all its clustering key elements are null
@@ -291,51 +297,22 @@
                        if (!dataIter.metadata().hasStaticColumns() || !containsOnlyNullValues(indexedEntryClustering))
                            staleEntries.add(entry);
                     }
->>>>>>> 86e15900
-                }
-
-<<<<<<< HEAD
-                private IndexEntry findEntry(Clustering clustering)
-                {
-                    assert entriesIdx < entries.size();
-                    while (entriesIdx < entries.size())
-                    {
-                        IndexEntry entry = entries.get(entriesIdx++);
-                        // The entries are in clustering order. So that the requested entry should be the
-                        // next entry, the one at 'entriesIdx'. However, we can have stale entries, entries
-                        // that have no corresponding row in the base table typically because of a range
-                        // tombstone or partition level deletion. Delete such stale entries.
-                        // For static column, we only need to compare the partition key, otherwise we compare
-                        // the whole clustering.
-                        int cmp = comparator.compare(entry.indexedEntryClustering, clustering);
-                        assert cmp <= 0; // this would means entries are not in clustering order, which shouldn't happen
-                        if (cmp == 0)
-                            return entry;
-                        else
-                            staleEntries.add(entry);
-                    }
                     // entries correspond to the rows we've queried, so we shouldn't have a row that has no corresponding entry.
                     throw new AssertionError();
                 }
 
+                private boolean containsOnlyNullValues(Clustering indexedEntryClustering)
+                {
+                    int i = 0;
+                    for (; i < indexedEntryClustering.size() && indexedEntryClustering.get(i) == null; i++);
+                    return i == indexedEntryClustering.size();
+                }
+
                 @Override
                 public void onPartitionClose()
                 {
                     deleteAllEntries(staleEntries, writeOp, nowInSec);
                 }
-=======
-            private boolean containsOnlyNullValues(Clustering indexedEntryClustering)
-            {
-                int i = 0;
-                for (; i < indexedEntryClustering.size() && indexedEntryClustering.get(i) == null; i++);
-                return i == indexedEntryClustering.size();
-            }
-
-            @Override
-            public void onPartitionClose()
-            {
-                deleteAllEntries(staleEntries, writeOp, nowInSec);
->>>>>>> 86e15900
             }
             iteratorToReturn = Transformation.apply(dataIter, new Transform());
         }
