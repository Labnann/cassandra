<?xml version="1.0" encoding="UTF-8" standalone="no"?>
<!--
 ~ Licensed to the Apache Software Foundation (ASF) under one
 ~ or more contributor license agreements.  See the NOTICE file
 ~ distributed with this work for additional information
 ~ regarding copyright ownership.  The ASF licenses this file
 ~ to you under the Apache License, Version 2.0 (the
 ~ "License"); you may not use this file except in compliance
 ~ with the License.  You may obtain a copy of the License at
 ~
 ~    https://www.apache.org/licenses/LICENSE-2.0
 ~
 ~ Unless required by applicable law or agreed to in writing,
 ~ software distributed under the License is distributed on an
 ~ "AS IS" BASIS, WITHOUT WARRANTIES OR CONDITIONS OF ANY
 ~ KIND, either express or implied.  See the License for the
 ~ specific language governing permissions and limitations
 ~ under the License.
 -->
<project basedir="." default="jar" name="apache-cassandra"
         xmlns:artifact="antlib:org.apache.maven.artifact.ant">
    <property environment="env"/>
    <property file="build.properties" />
    <property file="build.properties.default" />
    <property name="debuglevel" value="source,lines,vars"/>

    <!-- default version and SCM information -->
    <property name="base.version" value="4.0-beta3"/>
    <property name="scm.connection" value="scm:https://gitbox.apache.org/repos/asf/cassandra.git"/>
    <property name="scm.developerConnection" value="scm:https://gitbox.apache.org/repos/asf/cassandra.git"/>
    <property name="scm.url" value="https://gitbox.apache.org/repos/asf?p=cassandra.git;a=tree"/>

    <!-- directory details -->
    <property name="basedir" value="."/>
    <property name="build.src" value="${basedir}/src"/>
    <property name="build.src.java" value="${basedir}/src/java"/>
    <property name="build.src.antlr" value="${basedir}/src/antlr"/>
    <property name="build.src.resources" value="${basedir}/src/resources"/>
    <property name="build.src.gen-java" value="${basedir}/src/gen-java"/>
    <property name="build.lib" value="${basedir}/lib"/>
    <property name="build.dir" value="${basedir}/build"/>
    <property name="build.dir.lib" value="${basedir}/build/lib"/>
    <property name="build.test.dir" value="${build.dir}/test"/>
    <property name="build.classes" value="${build.dir}/classes"/>
    <property name="build.classes.main" value="${build.classes}/main" />
    <property name="javadoc.dir" value="${build.dir}/javadoc"/>
    <property name="interface.dir" value="${basedir}/interface"/>
    <property name="test.dir" value="${basedir}/test"/>
    <property name="test.resources" value="${test.dir}/resources"/>
    <property name="test.lib" value="${build.dir}/test/lib"/>
    <property name="test.classes" value="${build.dir}/test/classes"/>
    <property name="test.conf" value="${test.dir}/conf"/>
    <property name="test.data" value="${test.dir}/data"/>
    <property name="test.name" value="*Test"/>
    <property name="test.classlistfile" value="testlist.txt"/>
    <property name="test.classlistprefix" value="unit"/>
    <property name="benchmark.name" value=""/>
    <property name="test.methods" value=""/>
    <property name="test.unit.src" value="${test.dir}/unit"/>
    <property name="test.long.src" value="${test.dir}/long"/>
    <property name="test.burn.src" value="${test.dir}/burn"/>
    <property name="test.memory.src" value="${test.dir}/memory"/>
    <property name="test.microbench.src" value="${test.dir}/microbench"/>
    <property name="test.distributed.src" value="${test.dir}/distributed"/>
    <property name="test.compression_algo" value="LZ4"/>
    <property name="test.distributed.listfile" value="ant-jvm-dtest-list"/>
    <property name="test.distributed.upgrade.listfile" value="ant-jvm-dtest-upgrade-list"/>
    <property name="test.distributed.upgrade.package" value="org.apache.cassandra.distributed.upgrade"/>
    <property name="dist.dir" value="${build.dir}/dist"/>
    <property name="tmp.dir" value="${java.io.tmpdir}"/>

    <property name="doc.dir" value="${basedir}/doc"/>

    <condition property="version" value="${base.version}">
      <isset property="release"/>
    </condition>
    <property name="version" value="${base.version}-SNAPSHOT"/>
    <property name="version.properties.dir"
              value="${build.src.resources}/org/apache/cassandra/config/" />
    <property name="final.name" value="${ant.project.name}-${version}"/>

    <!-- details of what version of Maven ANT Tasks to fetch -->
    <property name="maven-ant-tasks.version" value="2.1.3" />
    <property name="maven-ant-tasks.local" value="${user.home}/.m2/repository/org/apache/maven/maven-ant-tasks"/>
    <property name="maven-ant-tasks.url"
              value="https://repo.maven.apache.org/maven2/org/apache/maven/maven-ant-tasks" />
    <!-- details of how and which Maven repository we publish to -->
    <property name="maven.version" value="3.0.3" />
    <condition property="maven-repository-url" value="https://repository.apache.org/service/local/staging/deploy/maven2">
      <isset property="release"/>
    </condition>
    <condition property="maven-repository-id" value="apache.releases.https">
      <isset property="release"/>
    </condition>
    <property name="maven-repository-url" value="https://repository.apache.org/content/repositories/snapshots"/>
    <property name="maven-repository-id" value="apache.snapshots.https"/>

    <property name="test.timeout" value="240000" />
    <property name="test.memory.timeout" value="480000" />
    <property name="test.long.timeout" value="600000" />
    <property name="test.burn.timeout" value="60000000" />
    <property name="test.distributed.timeout" value="360000" />

    <!-- default for cql tests. Can be override by -Dcassandra.test.use_prepared=false -->
    <property name="cassandra.test.use_prepared" value="true" />

    <!-- skip flushing schema tables during tests -->
    <property name="cassandra.test.flush_local_schema_changes" value="false" />

    <!-- https://www.eclemma.org/jacoco/ -->
    <property name="jacoco.export.dir" value="${build.dir}/jacoco/" />
    <property name="jacoco.partials.dir" value="${jacoco.export.dir}/partials" />
    <property name="jacoco.partialexecfile" value="${jacoco.partials.dir}/partial.exec" />
    <property name="jacoco.finalexecfile" value="${jacoco.export.dir}/jacoco.exec" />
    <property name="jacoco.version" value="0.7.5.201505241946"/>

    <property name="byteman.version" value="4.0.6"/>
    <property name="jamm.version" value="0.3.2"/>
    <property name="ecj.version" value="4.6.1"/>
    <property name="ohc.version" value="0.5.1"/>
    <property name="asm.version" value="7.1"/>
    <property name="allocation-instrumenter.version" value="3.1.0"/>
    <property name="bytebuddy.version" value="1.10.10"/>

    <!-- https://mvnrepository.com/artifact/net.openhft/chronicle-bom/1.16.23 -->
    <property name="chronicle-queue.version" value="4.16.3" />
    <property name="chronicle-core.version" value="1.16.4" />
    <property name="chronicle-bytes.version" value="1.16.3" />
    <property name="chronicle-wire.version" value="1.16.1" />
    <property name="chronicle-threads.version" value="1.16.0" />

    <condition property="maven-ant-tasks.jar.exists">
      <available file="${build.dir}/maven-ant-tasks-${maven-ant-tasks.version}.jar" />
    </condition>

    <condition property="maven-ant-tasks.jar.local">
      <available file="${maven-ant-tasks.local}/${maven-ant-tasks.version}/maven-ant-tasks-${maven-ant-tasks.version}.jar" />
    </condition>

    <condition property="is.source.artifact">
      <available file="${build.src.java}" type="dir" />
    </condition>

    <!-- Check if all tests are being run or just one. If it's all tests don't spam the console with test output.
         If it's an individual test print the output from the test under the assumption someone is debugging the test
         and wants to know what is going on without having to context switch to the log file that is generated.
         Debug level output still needs to be retrieved from the log file.  -->
    <script language="javascript">
        if (project.getProperty("cassandra.keepBriefBrief") == null)
        {
            if (project.getProperty("test.name").equals("*Test"))
                project.setProperty("cassandra.keepBriefBrief", "true");
            else
                project.setProperty("cassandra.keepBriefBrief", "false");
        }
    </script>

    <condition property="java.version.8">
        <equals arg1="${ant.java.version}" arg2="1.8"/>
    </condition>
    <condition property="java.version.11">
        <not><isset property="java.version.8"/></not>
    </condition>
    <fail><condition><not><or>
        <isset property="java.version.8"/>
        <isset property="java.version.11"/>
    </or></not></condition></fail>

    <resources id="_jvm11_arg_items">
        <string>-Djdk.attach.allowAttachSelf=true</string>

        <string>-XX:+UseConcMarkSweepGC</string>
        <string>-XX:+CMSParallelRemarkEnabled</string>
        <string>-XX:SurvivorRatio=8</string>
        <string>-XX:MaxTenuringThreshold=1</string>
        <string>-XX:CMSInitiatingOccupancyFraction=75</string>
        <string>-XX:+UseCMSInitiatingOccupancyOnly</string>
        <string>-XX:CMSWaitDuration=10000</string>
        <string>-XX:+CMSParallelInitialMarkEnabled</string>
        <string>-XX:+CMSEdenChunksRecordAlways</string>

        <string>--add-exports java.base/jdk.internal.misc=ALL-UNNAMED</string>
        <string>--add-exports java.base/jdk.internal.ref=ALL-UNNAMED</string>
        <string>--add-exports java.base/sun.nio.ch=ALL-UNNAMED</string>
        <string>--add-exports java.management.rmi/com.sun.jmx.remote.internal.rmi=ALL-UNNAMED</string>
        <string>--add-exports java.rmi/sun.rmi.registry=ALL-UNNAMED</string>
        <string>--add-exports java.rmi/sun.rmi.server=ALL-UNNAMED</string>
        <string>--add-exports java.sql/java.sql=ALL-UNNAMED</string>

        <string>--add-opens java.base/java.lang.module=ALL-UNNAMED</string>
        <string>--add-opens java.base/java.net=ALL-UNNAMED</string>
        <string>--add-opens java.base/jdk.internal.loader=ALL-UNNAMED</string>
        <string>--add-opens java.base/jdk.internal.ref=ALL-UNNAMED</string>
        <string>--add-opens java.base/jdk.internal.reflect=ALL-UNNAMED</string>
        <string>--add-opens java.base/jdk.internal.math=ALL-UNNAMED</string>
        <string>--add-opens java.base/jdk.internal.module=ALL-UNNAMED</string>
        <string>--add-opens java.base/jdk.internal.util.jar=ALL-UNNAMED</string>
        <string>--add-opens jdk.management/com.sun.management.internal=ALL-UNNAMED</string>
    </resources>
    <pathconvert property="_jvm_args_concat" refid="_jvm11_arg_items" pathsep=" "/>
    <condition property="java11-jvmargs" value="${_jvm_args_concat}" else="">
        <not>
            <equals arg1="${ant.java.version}" arg2="1.8"/>
        </not>
    </condition>

    <!--
      JVM arguments for tests.

      There is a race condition bug in java 11 (see CASSANDRA-15981) which causes a crash of the 
      JVM; this race is between CMS and class unloading.  In java 8 we can cap the metaspace to 
      make tests stable on low resource environments, but in java 11 we need to make it unlimited 
      (don't define MaxMetaspaceSize) and disable class unloading in CMS outside of a 
      stop-the-world pause.
    -->
    <resources id="_jvm8_test_arg_items">
        <string>-XX:MaxMetaspaceExpansion=64M</string>
        <string>-XX:MaxMetaspaceSize=512M</string>
        <string>-XX:MetaspaceSize=128M</string>
    </resources>
    <pathconvert property="_jvm8_test_arg_items_concat" refid="_jvm8_test_arg_items" pathsep=" "/>
    <resources id="_jvm11_test_arg_items">
        <string>-XX:-CMSClassUnloadingEnabled</string>
    </resources>
    <pathconvert property="_jvm11_test_arg_items_concat" refid="_jvm11_test_arg_items" pathsep=" "/>
    <condition property="test-jvmargs" value="${_jvm11_test_arg_items_concat}" else="${_jvm8_test_arg_items_concat}">
        <not>
            <equals arg1="${ant.java.version}" arg2="1.8"/>
        </not>
    </condition>

    <!-- needed to compile org.apache.cassandra.utils.JMXServerUtils -->
    <condition property="jdk11-javac-exports" value="--add-exports java.rmi/sun.rmi.registry=ALL-UNNAMED" else="">
        <not>
            <equals arg1="${ant.java.version}" arg2="1.8"/>
        </not>
    </condition>
    <condition property="jdk11-javadoc-exports" value="${jdk11-javac-exports} --frames" else="">
        <not>
            <equals arg1="${ant.java.version}" arg2="1.8"/>
        </not>
    </condition>

    <condition property="build.java.11">
        <istrue value="${use.jdk11}"/>
    </condition>

    <condition property="source.version" value="8" else="11">
        <equals arg1="${java.version.8}" arg2="true"/>
    </condition>
    <condition property="target.version" value="8" else="11">
        <equals arg1="${java.version.8}" arg2="true"/>
    </condition>

    <!--
         Add all the dependencies.
    -->
    <path id="maven-ant-tasks.classpath" path="${build.dir}/maven-ant-tasks-${maven-ant-tasks.version}.jar" />
    <path id="cassandra.classpath">
        <pathelement location="${build.classes.main}" />
        <fileset dir="${build.lib}">
            <include name="**/*.jar" />
            <exclude name="**/*-sources.jar"/>
            <exclude name="**/ant-*.jar"/>
        </fileset>
        <fileset dir="${build.dir.lib}">
            <include name="**/*.jar" />
            <exclude name="**/*-sources.jar"/>
            <exclude name="**/ant-*.jar"/>
        </fileset>
    </path>
    <path id="cassandra.classpath.test">
        <file file="${build.dir}/${final.name}.jar"/> <!-- we need the jar for tests and benchmarks (multi-version jar) -->
        <fileset dir="${build.lib}">
            <include name="**/*.jar" />
            <exclude name="**/*-sources.jar"/>
            <exclude name="**/ant-*.jar"/>
        </fileset>
        <fileset dir="${build.dir.lib}">
            <include name="**/*.jar" />
            <exclude name="**/*-sources.jar"/>
            <exclude name="**/ant-*.jar"/>
        </fileset>
    </path>

  <macrodef name="create-javadoc">
    <attribute name="destdir"/>
    <element name="filesets"/>
    <sequential>
      <javadoc destdir="@{destdir}" author="true" version="true" use="true"
        windowtitle="${ant.project.name} API" classpathref="cassandra.classpath"
        bottom="Copyright &amp;copy; 2009-2020 The Apache Software Foundation"
        useexternalfile="yes" encoding="UTF-8" failonerror="false"
        maxmemory="256m" additionalparam="${jdk11-javadoc-exports}">
        <filesets/>
      </javadoc>
      <fail message="javadoc failed">
        <condition>
            <not>
                <available file="@{destdir}/index-all.html" />
            </not>
        </condition>
      </fail>
    </sequential>
  </macrodef>

    <target name="validate-build-conf">
        <condition property="use-jdk11">
            <or>
                <isset property="build.java.11"/>
                <istrue value="${env.CASSANDRA_USE_JDK11}"/>
            </or>
        </condition>
        <fail message="Inconsistent JDK11 options set">
            <condition>
                    <and>
                        <istrue value="${env.CASSANDRA_USE_JDK11}"/>
                        <isset property="use.jdk11"/>
                        <not>
                            <istrue value="${use.jdk11}"/>
                        </not>
                    </and>
            </condition>
                </fail>
        <fail message="Inconsistent JDK11 options set">
            <condition>
                    <and>
                        <isset property="env.CASSANDRA_USE_JDK11"/>
                        <not>
                            <istrue value="${env.CASSANDRA_USE_JDK11}"/>
                        </not>
                        <istrue value="${use.jdk11}"/>
                    </and>
            </condition>
        </fail>
        <fail message="-Duse.jdk11=true or $CASSANDRA_USE_JDK11=true cannot be set when building from java 8">
            <condition>
                <not><or>
                    <not><isset property="java.version.8"/></not>
                    <not><isset property="use-jdk11"/></not>
                </or></not>
            </condition>
        </fail>
        <fail message="-Duse.jdk11=true or $CASSANDRA_USE_JDK11=true must be set when building from java 11">
            <condition>
                <not><or>
                    <isset property="java.version.8"/>
                    <isset property="use-jdk11"/>
                </or></not>
            </condition>
        </fail>
    </target>

    <!--
        Setup the output directories.
    -->
    <target name="init" depends="validate-build-conf">
        <fail unless="is.source.artifact"
            message="Not a source artifact, stopping here." />
        <mkdir dir="${build.classes.main}"/>
        <mkdir dir="${test.lib}"/>
        <mkdir dir="${test.classes}"/>
        <mkdir dir="${stress.test.classes}"/>
        <mkdir dir="${fqltool.test.classes}"/>
        <mkdir dir="${build.src.gen-java}"/>
        <mkdir dir="${build.dir.lib}"/>
        <mkdir dir="${jacoco.export.dir}"/>
        <mkdir dir="${jacoco.partials.dir}"/>
    </target>

    <target name="clean" description="Remove all locally created artifacts">
        <delete dir="${build.test.dir}" />
        <delete dir="${build.classes}" />
        <delete dir="${build.src.gen-java}" />
        <delete dir="${version.properties.dir}" />
        <delete dir="${jacoco.export.dir}" />
        <delete dir="${jacoco.partials.dir}"/>
    </target>
    <target depends="clean" name="cleanall"/>

    <target name="realclean" depends="clean" description="Remove the entire build directory and all downloaded artifacts">
        <delete dir="${build.dir}" />
        <delete dir="${doc.dir}/build" />
        <delete dir="${doc.dir}/source/tools/nodetool" />
    </target>

    <!--
       This generates the CQL grammar files from Cql.g
    -->
    <target name="check-gen-cql3-grammar">
        <uptodate property="cql3current"
                targetfile="${build.src.gen-java}/org/apache/cassandra/cql3/Cql.tokens">
            <srcfiles dir="${build.src.antlr}">
                <include name="*.g"/>
            </srcfiles>
        </uptodate>
    </target>

    <target name="gen-cql3-grammar" depends="check-gen-cql3-grammar" unless="cql3current">
      <echo>Building Grammar ${build.src.antlr}/Cql.g  ...</echo>
      <java classname="org.antlr.Tool"
            classpath="${build.dir.lib}/jars/antlr-3.5.2.jar;${build.lib}/antlr-runtime-3.5.2.jar;${build.lib}/ST4-4.0.8.jar"
            fork="true"
            failonerror="true">
         <jvmarg value="-Xmx512M" />
         <arg value="-Xconversiontimeout" />
         <arg value="10000" />
         <arg value="${build.src.antlr}/Cql.g" />
         <arg value="-fo" />
         <arg value="${build.src.gen-java}/org/apache/cassandra/cql3/" />
         <arg value="-Xmaxinlinedfastates"/>
         <arg value="10"/> <!-- default is 60 -->
      </java>
    </target>

    <target name="generate-cql-html" depends="maven-ant-tasks-init" description="Generate HTML from textile source">
        <artifact:dependencies pathId="wikitext.classpath">
            <dependency groupId="com.datastax.wikitext" artifactId="wikitext-core-ant" version="1.3"/>
            <dependency groupId="org.fusesource.wikitext" artifactId="textile-core" version="1.3"/>
            <remoteRepository refid="central"/>
            <remoteRepository refid="apache"/>
        </artifact:dependencies>
        <taskdef classpathref="wikitext.classpath" resource="wikitexttasks.properties" />
        <wikitext-to-html markupLanguage="Textile">
            <fileset dir="${basedir}">
                <include name="doc/cql3/*.textile"/>
            </fileset>
        </wikitext-to-html>
    </target>

    <target name="gen-doc" depends="maven-ant-tasks-init" description="Generate documentation" unless="ant.gen-doc.skip">
        <exec executable="make" osfamily="unix" dir="${doc.dir}">
            <arg value="html"/>
        </exec>
        <exec executable="cmd" osfamily="dos" dir="${doc.dir}">
            <arg value="/c"/>
            <arg value="make.bat"/>
            <arg value="html"/>
        </exec>
    </target>

    <!--
        Generates Java sources for tokenization support from jflex
        grammar files
    -->
    <target name="generate-jflex-java" description="Generate Java from jflex grammar">
        <taskdef classname="jflex.anttask.JFlexTask" classpath="${build.lib}/jflex-1.6.0.jar" name="jflex" />
        <jflex file="${build.src.java}/org/apache/cassandra/index/sasi/analyzer/StandardTokenizerImpl.jflex" destdir="${build.src.gen-java}/" />
    </target>

    <!--
       Fetch Maven Ant Tasks and Cassandra's dependencies
       These targets are intentionally free of dependencies so that they
       can be run stand-alone from a binary release artifact.
    -->
    <target name="maven-ant-tasks-localrepo" unless="maven-ant-tasks.jar.exists" if="maven-ant-tasks.jar.local"
            depends="init" description="Fetch Maven ANT Tasks from Maven Local Repository">
      <copy file="${maven-ant-tasks.local}/${maven-ant-tasks.version}/maven-ant-tasks-${maven-ant-tasks.version}.jar"
           tofile="${build.dir}/maven-ant-tasks-${maven-ant-tasks.version}.jar"/>
      <property name="maven-ant-tasks.jar.exists" value="true"/>
    </target>

    <target name="maven-ant-tasks-download" depends="init,maven-ant-tasks-localrepo" unless="maven-ant-tasks.jar.exists"
            description="Fetch Maven ANT Tasks from Maven Central Repositroy">
      <echo>Downloading Maven ANT Tasks...</echo>
      <get src="${maven-ant-tasks.url}/${maven-ant-tasks.version}/maven-ant-tasks-${maven-ant-tasks.version}.jar"
           dest="${build.dir}/maven-ant-tasks-${maven-ant-tasks.version}.jar" usetimestamp="true" />
      <copy file="${build.dir}/maven-ant-tasks-${maven-ant-tasks.version}.jar"
            tofile="${maven-ant-tasks.local}/${maven-ant-tasks.version}/maven-ant-tasks-${maven-ant-tasks.version}.jar"/>
    </target>

    <target name="maven-ant-tasks-init" depends="init,maven-ant-tasks-download" unless="maven-ant-tasks.initialized"
            description="Initialize Maven ANT Tasks">
      <typedef uri="antlib:org.apache.maven.artifact.ant" classpathref="maven-ant-tasks.classpath" />

      <!-- define the remote repositories we use -->
      <artifact:remoteRepository id="central"   url="${artifact.remoteRepository.central}"/>
      <artifact:remoteRepository id="apache"    url="${artifact.remoteRepository.apache}"/>

      <macrodef name="install">
        <attribute name="pomFile"/>
        <attribute name="file"/>
        <attribute name="classifier" default=""/>
        <attribute name="packaging" default="jar"/>
        <sequential>
          <artifact:mvn mavenVersion="${maven.version}" fork="true" failonerror="true">
            <arg value="org.apache.maven.plugins:maven-install-plugin:2.3.1:install-file" />
            <arg value="-DpomFile=@{pomFile}" />
            <arg value="-Dfile=@{file}" />
            <arg value="-Dclassifier=@{classifier}" />
            <arg value="-Dpackaging=@{packaging}" />
          </artifact:mvn>
        </sequential>
      </macrodef>

      <macrodef name="deploy">
        <attribute name="pomFile"/>
        <attribute name="file"/>
        <attribute name="classifier" default=""/>
        <attribute name="packaging" default="jar"/>
        <sequential>
          <artifact:mvn mavenVersion="${maven.version}" fork="true" failonerror="true">
            <jvmarg value="-Xmx512m"/>
            <arg value="org.apache.maven.plugins:maven-gpg-plugin:1.6:sign-and-deploy-file" />
            <arg value="-DretryFailedDeploymentCount=5" />
            <arg value="-Durl=${maven-repository-url}" />
            <arg value="-DrepositoryId=${maven-repository-id}" />
            <arg value="-DpomFile=@{pomFile}" />
            <arg value="-Dfile=@{file}" />
            <arg value="-Dclassifier=@{classifier}" />
            <arg value="-Dpackaging=@{packaging}" />
          </artifact:mvn>
        </sequential>
      </macrodef>

      <macrodef name="sign-dist">
        <attribute name="file"/>
        <sequential>
          <echo message="gpg signing @{file}" />
          <artifact:mvn mavenVersion="${maven.version}" fork="true" failonerror="true">
            <jvmarg value="-Xmx512m"/>
            <arg value="-q" />
            <arg value="org.apache.maven.plugins:maven-gpg-plugin:1.6:sign-and-deploy-file" />
            <arg value="-Dfile=@{file}" />
            <arg value="-DgroupId=org.apache.cassandra" />
            <arg value="-DartifactId=cassandra-parent" />
            <arg value="-Dversion=${version}" />
            <!-- intentionally dummy out the deploy step -->
            <arg value="-Durl=file:///tmp/" />
            <arg value="-DrepositoryId=tmp" />
          </artifact:mvn>
        </sequential>
      </macrodef>

      <property name="maven-ant-tasks.initialized" value="true"/>
    </target>

    <!-- this task defines the dependencies that will be fetched by Maven ANT Tasks
         the dependencies are re-used for publishing artifacts to Maven Central
         in order to keep everything consistent -->
    <target name="maven-declare-dependencies" depends="maven-ant-tasks-init"
            description="Define dependencies and dependency versions">
      <!-- The parent pom defines the versions of all dependencies -->
      <artifact:pom id="parent-pom"
                    groupId="org.apache.cassandra"
                    artifactId="cassandra-parent"
                    packaging="pom"
                    version="${version}"
                    url="https://cassandra.apache.org"
                    name="Apache Cassandra"
                    inceptionYear="2009"
                    description="The Apache Cassandra Project develops a highly scalable second-generation distributed database, bringing together Dynamo's fully distributed design and Bigtable's ColumnFamily-based data model.">

        <!-- Inherit from the ASF template pom file, ref http://maven.apache.org/pom/asf/ -->
        <parent groupId="org.apache" artifactId="apache" version="22"/>
        <license name="The Apache Software License, Version 2.0" url="https://www.apache.org/licenses/LICENSE-2.0.txt"/>
        <scm connection="${scm.connection}" developerConnection="${scm.developerConnection}" url="${scm.url}"/>
        <dependencyManagement>
          <dependency groupId="org.xerial.snappy" artifactId="snappy-java" version="1.1.2.6"/>
          <dependency groupId="org.lz4" artifactId="lz4-java" version="1.7.1"/>
          <dependency groupId="com.ning" artifactId="compress-lzf" version="0.8.4"/>
          <dependency groupId="com.github.luben" artifactId="zstd-jni" version="1.3.8-5"/>
          <dependency groupId="com.google.guava" artifactId="guava" version="27.0-jre"/>
          <dependency groupId="org.hdrhistogram" artifactId="HdrHistogram" version="2.1.9"/>
          <dependency groupId="commons-cli" artifactId="commons-cli" version="1.1"/>
          <dependency groupId="commons-codec" artifactId="commons-codec" version="1.9"/>
          <dependency groupId="org.apache.commons" artifactId="commons-lang3" version="3.11"/>
          <dependency groupId="org.apache.commons" artifactId="commons-math3" version="3.2"/>
          <dependency groupId="org.antlr" artifactId="antlr" version="3.5.2">
            <exclusion groupId="org.antlr" artifactId="stringtemplate"/>
          </dependency>
          <dependency groupId="org.antlr" artifactId="antlr-runtime" version="3.5.2">
            <exclusion groupId="org.antlr" artifactId="stringtemplate"/>
          </dependency>
          <dependency groupId="org.slf4j" artifactId="slf4j-api" version="1.7.25"/>
          <dependency groupId="org.slf4j" artifactId="log4j-over-slf4j" version="1.7.25"/>
          <dependency groupId="org.slf4j" artifactId="jcl-over-slf4j" version="1.7.25" />
          <dependency groupId="ch.qos.logback" artifactId="logback-core" version="1.2.3"/>
          <dependency groupId="ch.qos.logback" artifactId="logback-classic" version="1.2.3"/>
          <dependency groupId="com.fasterxml.jackson.core" artifactId="jackson-core" version="2.9.10"/>
          <dependency groupId="com.fasterxml.jackson.core" artifactId="jackson-databind" version="2.9.10.4"/>
          <dependency groupId="com.fasterxml.jackson.core" artifactId="jackson-annotations" version="2.9.10"/>
          <dependency groupId="com.googlecode.json-simple" artifactId="json-simple" version="1.1"/>
          <dependency groupId="com.boundary" artifactId="high-scale-lib" version="1.0.6"/>
          <dependency groupId="com.github.jbellis" artifactId="jamm" version="${jamm.version}"/>

          <dependency groupId="org.yaml" artifactId="snakeyaml" version="1.23"/>
          <dependency groupId="junit" artifactId="junit" version="4.12" />
          <dependency groupId="org.mockito" artifactId="mockito-core" version="3.2.4" />
<<<<<<< HEAD
          <dependency groupId="org.quicktheories" artifactId="quicktheories" version="0.25" />
          <dependency groupId="com.google.code.java-allocation-instrumenter" artifactId="java-allocation-instrumenter" version="${allocation-instrumenter.version}" />
          <dependency groupId="org.apache.cassandra" artifactId="dtest-api" version="0.0.4" />
=======
          <dependency groupId="org.apache.cassandra" artifactId="dtest-api" version="0.0.5" />
>>>>>>> b1efb8e4
          <dependency groupId="org.apache.rat" artifactId="apache-rat" version="0.10">
             <exclusion groupId="commons-lang" artifactId="commons-lang"/>
          </dependency>
          <dependency groupId="org.apache.hadoop" artifactId="hadoop-core" version="1.0.3">
            <exclusion groupId="org.mortbay.jetty" artifactId="servlet-api"/>
            <exclusion groupId="commons-logging" artifactId="commons-logging"/>
            <exclusion groupId="org.eclipse.jdt" artifactId="core"/>
            <exclusion groupId="ant" artifactId="ant"/>
            <exclusion groupId="junit" artifactId="junit"/>
            <exclusion groupId="org.slf4j" artifactId="slf4j-api"/>
          </dependency>
          <dependency groupId="org.apache.hadoop" artifactId="hadoop-minicluster" version="1.0.3">
            <exclusion groupId="asm" artifactId="asm"/> <!-- this is the outdated version 3.1 -->
            <exclusion groupId="org.slf4j" artifactId="slf4j-api"/>
          </dependency>
          <dependency groupId="net.java.dev.jna" artifactId="jna" version="4.2.2"/>

          <dependency groupId="org.jacoco" artifactId="org.jacoco.agent" version="${jacoco.version}"/>
          <dependency groupId="org.jacoco" artifactId="org.jacoco.ant" version="${jacoco.version}"/>

          <dependency groupId="org.jboss.byteman" artifactId="byteman-install" version="${byteman.version}"/>
          <dependency groupId="org.jboss.byteman" artifactId="byteman" version="${byteman.version}"/>
          <dependency groupId="org.jboss.byteman" artifactId="byteman-submit" version="${byteman.version}"/>
          <dependency groupId="org.jboss.byteman" artifactId="byteman-bmunit" version="${byteman.version}"/>

          <dependency groupId="net.bytebuddy" artifactId="byte-buddy" version="${bytebuddy.version}" />
          <dependency groupId="net.bytebuddy" artifactId="byte-buddy-agent" version="${bytebuddy.version}" />

          <dependency groupId="org.openjdk.jmh" artifactId="jmh-core" version="1.21"/>
          <dependency groupId="org.openjdk.jmh" artifactId="jmh-generator-annprocess" version="1.21"/>

          <dependency groupId="org.apache.cassandra" artifactId="cassandra-all" version="${version}" />
          <dependency groupId="io.dropwizard.metrics" artifactId="metrics-core" version="3.1.5" />
          <dependency groupId="io.dropwizard.metrics" artifactId="metrics-jvm" version="3.1.5" />
          <dependency groupId="com.addthis.metrics" artifactId="reporter-config3" version="3.0.3" />
          <dependency groupId="org.mindrot" artifactId="jbcrypt" version="0.3m" />
          <dependency groupId="io.airlift" artifactId="airline" version="0.8" />
          <dependency groupId="io.netty" artifactId="netty-all" version="4.1.50.Final" />
          <dependency groupId="io.netty" artifactId="netty-tcnative-boringssl-static" version="2.0.31.Final" />
          <dependency groupId="net.openhft" artifactId="chronicle-queue" version="${chronicle-queue.version}"/>
          <dependency groupId="net.openhft" artifactId="chronicle-core" version="${chronicle-core.version}"/>
          <dependency groupId="net.openhft" artifactId="chronicle-bytes" version="${chronicle-bytes.version}"/>
          <dependency groupId="net.openhft" artifactId="chronicle-wire" version="${chronicle-wire.version}"/>
	  <dependency groupId="net.openhft" artifactId="chronicle-threads" version="${chronicle-threads.version}">
		  <!-- Exclude JNA here, as we want to avoid breaking consumers of the cassandra-all jar -->
		  <exclusion groupId="net.java.dev.jna" artifactId="jna" />
		  <exclusion groupId="net.java.dev.jna" artifactId="jna-platform" />
	  </dependency>
          <dependency groupId="com.google.code.findbugs" artifactId="jsr305" version="2.0.2" />
          <dependency groupId="com.clearspring.analytics" artifactId="stream" version="2.5.2" />
          <dependency groupId="com.datastax.cassandra" artifactId="cassandra-driver-core" version="3.9.0" classifier="shaded">
            <exclusion groupId="io.netty" artifactId="netty-buffer"/>
            <exclusion groupId="io.netty" artifactId="netty-codec"/>
            <exclusion groupId="io.netty" artifactId="netty-handler"/>
            <exclusion groupId="io.netty" artifactId="netty-transport"/>
            <exclusion groupId="org.slf4j" artifactId="slf4j-api"/>
          </dependency>
          <dependency groupId="org.eclipse.jdt.core.compiler" artifactId="ecj" version="${ecj.version}" />
          <dependency groupId="org.caffinitas.ohc" artifactId="ohc-core" version="${ohc.version}">
            <exclusion groupId="org.slf4j" artifactId="slf4j-api"/>
          </dependency>
          <dependency groupId="org.caffinitas.ohc" artifactId="ohc-core-j8" version="${ohc.version}" />
          <dependency groupId="net.ju-n.compile-command-annotations" artifactId="compile-command-annotations" version="1.2.0" />
          <dependency groupId="org.fusesource" artifactId="sigar" version="1.6.4">
            <exclusion groupId="log4j" artifactId="log4j"/>
          </dependency>
          <dependency groupId="com.carrotsearch" artifactId="hppc" version="0.8.1" />
          <dependency groupId="de.jflex" artifactId="jflex" version="1.6.0" />
          <dependency groupId="com.github.rholder" artifactId="snowball-stemmer" version="1.3.0.581.1" />
          <dependency groupId="com.googlecode.concurrent-trees" artifactId="concurrent-trees" version="2.4.0" />
          <dependency groupId="com.github.ben-manes.caffeine" artifactId="caffeine" version="2.3.5" />
          <dependency groupId="org.jctools" artifactId="jctools-core" version="1.2.1"/>
          <dependency groupId="org.ow2.asm" artifactId="asm" version="${asm.version}" />
          <dependency groupId="org.ow2.asm" artifactId="asm-tree" version="${asm.version}" />
          <dependency groupId="org.ow2.asm" artifactId="asm-commons" version="${asm.version}" />
          <dependency groupId="org.gridkit.jvmtool" artifactId="sjk-cli" version="0.14"/>
          <dependency groupId="org.gridkit.jvmtool" artifactId="sjk-core" version="0.14"/>
          <dependency groupId="org.gridkit.jvmtool" artifactId="sjk-stacktrace" version="0.14"/>
          <dependency groupId="org.gridkit.jvmtool" artifactId="mxdump" version="0.14"/>
          <dependency groupId="org.gridkit.lab" artifactId="jvm-attach-api" version="1.5"/>
          <dependency groupId="org.gridkit.jvmtool" artifactId="sjk-json" version="0.14"/>
          <dependency groupId="com.beust" artifactId="jcommander" version="1.30"/>
          <!-- when updating assertj, make sure to also update the corresponding junit-bom dependency -->
          <dependency groupId="org.assertj" artifactId="assertj-core" version="3.15.0"/>
          <dependency groupId="org.awaitility" artifactId="awaitility" version="4.0.3" />

        </dependencyManagement>
        <developer id="adelapena" name="Andres de la Peña"/>
        <developer id="alakshman" name="Avinash Lakshman"/>
        <developer id="aleksey" name="Aleksey Yeschenko"/>
        <developer id="amorton" name="Aaron Morton"/>
        <developer id="aweisberg" name="Ariel Weisberg"/>
        <developer id="bdeggleston" name="Blake Eggleston"/>
        <developer id="benedict" name="Benedict Elliott Smith"/>
        <developer id="benjamin" name="Benjamin Lerer"/>
        <developer id="blambov" name="Branimir Lambov"/>
        <developer id="brandonwilliams" name="Brandon Williams"/>
        <developer id="carl" name="Carl Yeksigian"/>
        <developer id="dbrosius" name="David Brosiusd"/>
        <developer id="dikang" name="Dikang Gu"/>
        <developer id="eevans" name="Eric Evans"/>
        <developer id="gdusbabek" name="Gary Dusbabek"/>
        <developer id="goffinet" name="Chris Goffinet"/>
        <developer id="ifesdjeen" name="Alex Petrov"/>
        <developer id="jaakko" name="Laine Jaakko Olavi"/>
        <developer id="jake" name="T Jake Luciani"/>
        <developer id="jasonbrown" name="Jason Brown"/>
        <developer id="jbellis" name="Jonathan Ellis"/>
        <developer id="jfarrell" name="Jake Farrell"/>
        <developer id="jjirsa" name="Jeff Jirsa"/>
        <developer id="jkni" name="Joel Knighton"/>
        <developer id="jmckenzie" name="Josh McKenzie"/>
        <developer id="johan" name="Johan Oskarsson"/>
        <developer id="junrao" name="Jun Rao"/>
        <developer id="jzhuang" name="Jay Zhuang"/>
        <developer id="kohlisankalp" name="Sankalp Kohli"/>
        <developer id="marcuse" name="Marcus Eriksson"/>
        <developer id="mck" name="Michael Semb Wever"/>
        <developer id="mishail" name="Mikhail Stepura"/>
        <developer id="mshuler" name="Michael Shuler"/>
        <developer id="paulo" name="Paulo Motta"/>
        <developer id="pmalik" name="Prashant Malik"/>
        <developer id="rstupp" name="Robert Stupp"/>
        <developer id="scode" name="Peter Schuller"/>
        <developer id="beobal" name="Sam Tunnicliffe"/>
        <developer id="slebresne" name="Sylvain Lebresne"/>
        <developer id="stefania" name="Stefania Alborghetti"/>
        <developer id="tylerhobbs" name="Tyler Hobbs"/>
        <developer id="vijay" name="Vijay Parthasarathy"/>
        <developer id="xedin" name="Pavel Yaskevich"/>
        <developer id="yukim" name="Yuki Morishita"/>
        <developer id="zznate" name="Nate McCall"/>
      </artifact:pom>

      <!-- each dependency set then defines the subset of the dependencies for that dependency set -->
      <artifact:pom id="build-deps-pom"
                    artifactId="cassandra-build-deps">
        <parent groupId="org.apache.cassandra"
                artifactId="cassandra-parent"
                version="${version}"/>
        <dependency groupId="junit" artifactId="junit"/>
        <dependency groupId="org.mockito" artifactId="mockito-core" />
        <dependency groupId="org.quicktheories" artifactId="quicktheories" />
        <dependency groupId="com.google.code.java-allocation-instrumenter" artifactId="java-allocation-instrumenter" version="${allocation-instrumenter.version}" />
        <dependency groupId="org.apache.cassandra" artifactId="dtest-api" />
        <dependency groupId="org.psjava" artifactId="psjava" version="0.1.19" />
        <dependency groupId="org.apache.rat" artifactId="apache-rat"/>
        <dependency groupId="org.apache.hadoop" artifactId="hadoop-core"/>
        <dependency groupId="org.apache.hadoop" artifactId="hadoop-minicluster"/>
        <dependency groupId="com.google.code.findbugs" artifactId="jsr305"/>
        <dependency groupId="org.antlr" artifactId="antlr"/>
        <dependency groupId="com.datastax.cassandra" artifactId="cassandra-driver-core" classifier="shaded"/>
        <dependency groupId="org.eclipse.jdt.core.compiler" artifactId="ecj"/>
        <dependency groupId="org.caffinitas.ohc" artifactId="ohc-core"/>
        <dependency groupId="org.caffinitas.ohc" artifactId="ohc-core-j8"/>
        <dependency groupId="org.openjdk.jmh" artifactId="jmh-core"/>
        <dependency groupId="org.openjdk.jmh" artifactId="jmh-generator-annprocess"/>
        <dependency groupId="net.ju-n.compile-command-annotations" artifactId="compile-command-annotations"/>
        <dependency groupId="org.apache.ant" artifactId="ant-junit" version="1.9.7" />
        <dependency groupId="org.gridkit.jvmtool" artifactId="sjk-cli" />
        <dependency groupId="org.gridkit.jvmtool" artifactId="sjk-core" />
        <dependency groupId="org.gridkit.jvmtool" artifactId="sjk-stacktrace" />
        <dependency groupId="org.gridkit.jvmtool" artifactId="mxdump" />
        <dependency groupId="org.gridkit.lab" artifactId="jvm-attach-api" />
        <dependency groupId="com.beust" artifactId="jcommander" />
        <dependency groupId="org.gridkit.jvmtool" artifactId="sjk-json"/>
        <!-- adding this dependency is necessary for assertj. When updating assertj, need to also update the version of
             this that the new assertj's `assertj-parent-pom` depends on. -->
        <dependency groupId="org.junit" artifactId="junit-bom" version="5.6.0" type="pom"/>
        <dependency groupId="org.assertj" artifactId="assertj-core"/>
        <dependency groupId="org.awaitility" artifactId="awaitility"/>
      </artifact:pom>
      <!-- this build-deps-pom-sources "artifact" is the same as build-deps-pom but only with those
           artifacts that have "-source.jar" files -->
      <artifact:pom id="build-deps-pom-sources"
                    artifactId="cassandra-build-deps">
        <parent groupId="org.apache.cassandra"
                artifactId="cassandra-parent"
                version="${version}"/>
        <dependency groupId="junit" artifactId="junit"/>
        <dependency groupId="org.mockito" artifactId="mockito-core" />
        <dependency groupId="com.datastax.cassandra" artifactId="cassandra-driver-core" classifier="shaded"/>
        <dependency groupId="io.netty" artifactId="netty-all"/>
        <dependency groupId="org.eclipse.jdt.core.compiler" artifactId="ecj"/>
        <dependency groupId="org.caffinitas.ohc" artifactId="ohc-core"/>
        <dependency groupId="org.openjdk.jmh" artifactId="jmh-core"/>
        <dependency groupId="org.openjdk.jmh" artifactId="jmh-generator-annprocess"/>
        <dependency groupId="net.ju-n.compile-command-annotations" artifactId="compile-command-annotations"/>
        <dependency groupId="org.apache.ant" artifactId="ant-junit" version="1.9.7" />
        <dependency groupId="org.assertj" artifactId="assertj-core"/>
        <dependency groupId="org.awaitility" artifactId="awaitility"/>
      </artifact:pom>

      <artifact:pom id="coverage-deps-pom"
                    artifactId="cassandra-coverage-deps">
        <parent groupId="org.apache.cassandra"
                artifactId="cassandra-parent"
                version="${version}"/>
        <dependency groupId="org.jacoco" artifactId="org.jacoco.agent"/>
        <dependency groupId="org.jacoco" artifactId="org.jacoco.ant" />
        <dependency groupId="org.jboss.byteman" artifactId="byteman-install"/>
        <dependency groupId="org.jboss.byteman" artifactId="byteman"/>
        <dependency groupId="org.jboss.byteman" artifactId="byteman-submit"/>
        <dependency groupId="org.jboss.byteman" artifactId="byteman-bmunit"/>
      </artifact:pom>

      <artifact:pom id="test-deps-pom"
                    artifactId="cassandra-test-deps">
        <parent groupId="org.apache.cassandra"
                artifactId="cassandra-parent"
                version="${version}"/>
      </artifact:pom>

      <!-- now the pom's for artifacts being deployed to Maven Central -->

      <artifact:pom id="all-pom"
                    artifactId="cassandra-all"
                    url="https://cassandra.apache.org"
                    name="Apache Cassandra">
        <parent groupId="org.apache.cassandra"
                artifactId="cassandra-parent"
                version="${version}"/>
        <scm connection="${scm.connection}" developerConnection="${scm.developerConnection}" url="${scm.url}"/>
        <dependency groupId="org.xerial.snappy" artifactId="snappy-java"/>
        <dependency groupId="org.lz4" artifactId="lz4-java"/>
        <dependency groupId="com.ning" artifactId="compress-lzf"/>
        <dependency groupId="com.google.guava" artifactId="guava"/>
        <dependency groupId="commons-cli" artifactId="commons-cli"/>
        <dependency groupId="commons-codec" artifactId="commons-codec"/>
        <dependency groupId="org.apache.commons" artifactId="commons-lang3"/>
        <dependency groupId="org.apache.commons" artifactId="commons-math3"/>
        <dependency groupId="org.antlr" artifactId="antlr"/>
        <dependency groupId="org.antlr" artifactId="antlr-runtime"/>
        <dependency groupId="org.slf4j" artifactId="slf4j-api"/>
        <dependency groupId="org.slf4j" artifactId="log4j-over-slf4j"/>
        <dependency groupId="org.slf4j" artifactId="jcl-over-slf4j"/>
        <dependency groupId="com.fasterxml.jackson.core" artifactId="jackson-core"/>
        <dependency groupId="com.fasterxml.jackson.core" artifactId="jackson-databind"/>
        <dependency groupId="com.fasterxml.jackson.core" artifactId="jackson-annotations"/>
        <dependency groupId="com.googlecode.json-simple" artifactId="json-simple"/>
        <dependency groupId="com.boundary" artifactId="high-scale-lib"/>
        <dependency groupId="org.yaml" artifactId="snakeyaml"/>
        <dependency groupId="org.mindrot" artifactId="jbcrypt"/>
        <dependency groupId="io.airlift" artifactId="airline"/>
        <dependency groupId="io.dropwizard.metrics" artifactId="metrics-core"/>
        <dependency groupId="io.dropwizard.metrics" artifactId="metrics-jvm"/>
        <dependency groupId="com.addthis.metrics" artifactId="reporter-config3"/>
        <dependency groupId="com.clearspring.analytics" artifactId="stream"/>

        <dependency groupId="ch.qos.logback" artifactId="logback-core"/>
        <dependency groupId="ch.qos.logback" artifactId="logback-classic"/>

        <!-- don't need hadoop classes to run, but if you use the hadoop stuff -->
        <dependency groupId="org.apache.hadoop" artifactId="hadoop-core" optional="true"/>
        <dependency groupId="org.apache.hadoop" artifactId="hadoop-minicluster" optional="true"/>

        <!-- don't need the Java Driver to run, but if you use the hadoop stuff or UDFs -->
        <dependency groupId="com.datastax.cassandra" artifactId="cassandra-driver-core" classifier="shaded" optional="true">
          <exclusion groupId="io.netty" artifactId="netty-buffer"/>
          <exclusion groupId="io.netty" artifactId="netty-codec"/>
          <exclusion groupId="io.netty" artifactId="netty-handler"/>
          <exclusion groupId="io.netty" artifactId="netty-transport"/>
        </dependency>

        <!-- don't need jna to run, but nice to have -->
        <dependency groupId="net.java.dev.jna" artifactId="jna"/>

        <!-- don't need jamm unless running a server in which case it needs to be a -javagent to be used anyway -->
        <dependency groupId="com.github.jbellis" artifactId="jamm"/>

        <dependency groupId="io.netty" artifactId="netty-all"/>
        <dependency groupId="net.openhft" artifactId="chronicle-queue" version="${chronicle-queue.version}"/>
        <dependency groupId="net.openhft" artifactId="chronicle-core" version="${chronicle-core.version}"/>
        <dependency groupId="net.openhft" artifactId="chronicle-bytes" version="${chronicle-bytes.version}"/>
        <dependency groupId="net.openhft" artifactId="chronicle-wire" version="${chronicle-wire.version}"/>
        <dependency groupId="net.openhft" artifactId="chronicle-threads" version="${chronicle-threads.version}"/>
        <dependency groupId="org.fusesource" artifactId="sigar"/>
        <dependency groupId="org.eclipse.jdt.core.compiler" artifactId="ecj"/>
        <dependency groupId="org.caffinitas.ohc" artifactId="ohc-core"/>
        <dependency groupId="org.caffinitas.ohc" artifactId="ohc-core-j8"/>
        <dependency groupId="com.github.ben-manes.caffeine" artifactId="caffeine" />
        <dependency groupId="org.jctools" artifactId="jctools-core"/>
        <dependency groupId="org.ow2.asm" artifactId="asm" />
        <dependency groupId="com.carrotsearch" artifactId="hppc" />
        <dependency groupId="org.gridkit.jvmtool" artifactId="sjk-cli" />
        <dependency groupId="org.gridkit.jvmtool" artifactId="sjk-core" />
        <dependency groupId="org.gridkit.jvmtool" artifactId="sjk-stacktrace" />
        <dependency groupId="org.gridkit.jvmtool" artifactId="mxdump" />
        <dependency groupId="org.gridkit.lab" artifactId="jvm-attach-api" />
        <dependency groupId="com.beust" artifactId="jcommander" />
        <dependency groupId="org.gridkit.jvmtool" artifactId="sjk-json"/>
      </artifact:pom>
    </target>

    <target name="maven-ant-tasks-retrieve-build" depends="maven-declare-dependencies" unless="without.maven">
      <!-- retrieve artifacts -->
      <artifact:dependencies pomRefId="build-deps-pom"
                             filesetId="build-dependency-jars"
                             cacheDependencyRefs="true"
                             dependencyRefsBuildFile="${build.dir}/build-dependencies.xml">
          <remoteRepository refid="central"/>
          <remoteRepository refid="apache"/>
      </artifact:dependencies>
      <!-- retrieve -source.jar artifacts using the reference-pom with the artifacts that have these -->
      <artifact:dependencies pomRefId="build-deps-pom-sources"
                             sourcesFilesetId="build-dependency-sources"
                             cacheDependencyRefs="true"
                             dependencyRefsBuildFile="${build.dir}/build-dependencies-sources.xml">
          <remoteRepository refid="central"/>
          <remoteRepository refid="apache"/>
      </artifact:dependencies>
      <copy todir="${build.dir.lib}/jars">
          <fileset refid="build-dependency-jars"/>
          <mapper type="flatten"/>
      </copy>
      <copy todir="${build.dir.lib}/sources">
          <fileset refid="build-dependency-sources"/>
          <mapper type="flatten"/>
      </copy>
      <!-- code coverage tools -->
      <artifact:dependencies pomRefId="coverage-deps-pom"
                             filesetId="coverage-dependency-jars">
          <remoteRepository refid="central"/>
      </artifact:dependencies>
      <copy todir="${build.dir.lib}/jars">
          <fileset refid="coverage-dependency-jars"/>
          <mapper type="flatten"/>
      </copy>
      <!-- jacoco agent jar comes wrapped in a jar -->
      <unzip src="${build.dir.lib}/jars/org.jacoco.agent-${jacoco.version}.jar" dest="${build.dir.lib}/jars">
        <patternset>
            <include name="*.jar"/>
        </patternset>
        <mapper type="flatten"/>
      </unzip>

      <!-- Need to delete some dependencies from build/lib/jars as non-matching versions may get in there
      due to transitive dependencies -->
      <delete>
          <fileset dir="${build.dir.lib}/jars">
              <include name="asm-*" />
          </fileset>
      </delete>
    </target>

    <target name="maven-ant-tasks-retrieve-test" depends="maven-ant-tasks-init">
      <artifact:dependencies pomRefId="test-deps-pom"
                             filesetId="test-dependency-jars"
                             sourcesFilesetId="test-dependency-sources"
                             cacheDependencyRefs="true"
                             dependencyRefsBuildFile="${build.dir}/test-dependencies.xml">
        <remoteRepository refid="apache"/>
        <remoteRepository refid="central"/>
      </artifact:dependencies>
      <copy todir="${test.lib}/jars">
        <fileset refid="test-dependency-jars"/>
        <mapper type="flatten"/>
      </copy>
      <copy todir="${test.lib}/sources">
        <fileset refid="test-dependency-sources"/>
        <mapper type="flatten"/>
      </copy>
    </target>

    <target name="echo-base-version">
        <echo message="${base.version}" />
    </target>

    <!-- create properties file with C version -->
    <target name="createVersionPropFile">
      <taskdef name="propertyfile" classname="org.apache.tools.ant.taskdefs.optional.PropertyFile"/>
      <mkdir dir="${version.properties.dir}"/>
      <propertyfile file="${version.properties.dir}/version.properties">
        <entry key="CassandraVersion" value="${version}"/>
      </propertyfile>
    </target>

    <target name="test-run" depends="jar"
            description="Run in test mode.  Not for production use!">
      <java classname="org.apache.cassandra.service.CassandraDaemon" fork="true">
        <classpath>
          <path refid="cassandra.classpath.test"/>
          <pathelement location="${test.conf}"/>
        </classpath>
        <jvmarg value="-Dstorage-config=${test.conf}"/>
        <jvmarg value="-javaagent:${basedir}/lib/jamm-${jamm.version}.jar" />
        <jvmarg value="-ea"/>
        <jvmarg line="${java11-jvmargs}"/>
      </java>
    </target>

    <!--
        The build target builds all the .class files
    -->
    <target name="build"
        depends="maven-ant-tasks-retrieve-build,build-project" description="Compile Cassandra classes"/>
    <target name="codecoverage" depends="jacoco-run,jacoco-report" description="Create code coverage report"/>

    <target name="_build_java">
        <!-- Note: we cannot use javac's 'release' option, as that does not allow accessing sun.misc.Unsafe nor
        Nashorn's ClassFilter class as any javac modules option is invalid for relase 8. -->
        <echo message="Compiling for Java ${target.version}..."/>
        <javac fork="true"
               debug="true" debuglevel="${debuglevel}" encoding="utf-8"
               destdir="${build.classes.main}" includeantruntime="false" source="${source.version}" target="${target.version}"
               memorymaximumsize="512M">
            <src path="${build.src.java}"/>
            <src path="${build.src.gen-java}"/>
            <compilerarg value="-XDignore.symbol.file"/>
            <compilerarg line="${jdk11-javac-exports}"/>
            <classpath>
                <path refid="cassandra.classpath"/>
            </classpath>
        </javac>
    </target>

    <target depends="init,gen-cql3-grammar,generate-cql-html,generate-jflex-java"
            name="build-project">
        <echo message="${ant.project.name}: ${ant.file}"/>
        <!-- Order matters! -->
        <antcall target="_build_java"/>
        <antcall target="createVersionPropFile"/>
        <copy todir="${build.classes.main}">
            <fileset dir="${build.src.resources}" />
        </copy>
        <copy todir="${basedir}/conf" file="${build.classes.main}/META-INF/hotspot_compiler"/>
    </target>

    <!-- Stress build file -->
    <property name="stress.build.src" value="${basedir}/tools/stress/src" />
    <property name="stress.test.src" value="${basedir}/tools/stress/test/unit" />
    <property name="stress.build.classes" value="${build.classes}/stress" />
    <property name="stress.test.classes" value="${build.dir}/test/stress-classes" />
	<property name="stress.manifest" value="${stress.build.classes}/MANIFEST.MF" />
    <path id="cassandra.classes">
        <pathelement location="${basedir}/build/classes/main" />
    </path>

    <target name="stress-build-test" depends="stress-build" description="Compile stress tests">
        <javac debug="true" debuglevel="${debuglevel}" destdir="${stress.test.classes}"
               source="${source.version}" target="${target.version}"
               includeantruntime="false" encoding="utf-8">
            <classpath>
                <path refid="cassandra.classpath"/>
                <pathelement location="${stress.build.classes}" />
            </classpath>
            <src path="${stress.test.src}"/>
        </javac>
    </target>

    <target name="stress-build" depends="build" description="build stress tool">
    	<mkdir dir="${stress.build.classes}" />
        <javac compiler="modern" debug="true" debuglevel="${debuglevel}"
               source="${source.version}" target="${target.version}"
               encoding="utf-8" destdir="${stress.build.classes}" includeantruntime="true">
            <src path="${stress.build.src}" />
            <classpath>
                <path refid="cassandra.classes" />
                <path>
                    <fileset dir="${build.lib}">
                        <include name="**/*.jar" />
                    </fileset>
                </path>
            </classpath>
        </javac>
        <copy todir="${stress.build.classes}">
            <fileset dir="${stress.build.src}/resources" />
        </copy>
    </target>

    <target name="stress-test" depends="stress-build-test, build-test" description="Runs stress tests">
        <testmacro inputdir="${stress.test.src}"
                       timeout="${test.timeout}">
        </testmacro>
    </target>

    <!--
        fqltool build file
        -->
    <property name="fqltool.build.src" value="${basedir}/tools/fqltool/src" />
    <property name="fqltool.test.src" value="${basedir}/tools/fqltool/test/unit" />
    <property name="fqltool.build.classes" value="${build.classes}/fqltool" />
    <property name="fqltool.test.classes" value="${build.dir}/test/fqltool-classes" />
    <property name="fqltool.manifest" value="${fqltool.build.classes}/MANIFEST.MF" />

    <target name="fqltool-build-test" depends="fqltool-build" description="Compile fqltool tests">
        <javac debug="true" debuglevel="${debuglevel}" destdir="${fqltool.test.classes}"
               source="${source.version}" target="${target.version}"
               includeantruntime="false" encoding="utf-8">
            <classpath>
                <path refid="cassandra.classpath"/>
                <pathelement location="${fqltool.build.classes}" />
            </classpath>
            <src path="${fqltool.test.src}"/>
        </javac>
    </target>

    <target name="fqltool-build" depends="build" description="build fqltool">
    	<mkdir dir="${fqltool.build.classes}" />
        <javac compiler="modern" debug="true" debuglevel="${debuglevel}"
               source="${source.version}" target="${target.version}"
               encoding="utf-8" destdir="${fqltool.build.classes}" includeantruntime="true">
            <src path="${fqltool.build.src}" />
            <classpath>
                <path refid="cassandra.classes" />
                <path>
                    <fileset dir="${build.lib}">
                        <include name="**/*.jar" />
                    </fileset>
                </path>
            </classpath>
        </javac>
    </target>

    <target name="fqltool-test" depends="fqltool-build-test, build-test" description="Runs fqltool tests">
        <testmacro inputdir="${fqltool.test.src}"
                       timeout="${test.timeout}">
        </testmacro>
    </target>

	<target name="_write-poms" depends="maven-declare-dependencies">
	    <artifact:writepom pomRefId="parent-pom" file="${build.dir}/${final.name}-parent.pom"/>
	    <artifact:writepom pomRefId="all-pom" file="${build.dir}/${final.name}.pom"/>
	</target>

	<target name="write-poms" unless="without.maven">
	    <antcall target="_write-poms" />
	</target>

    <!--
        The jar target makes cassandra.jar output.
    -->
    <target name="_main-jar"
            depends="build"
            description="Assemble Cassandra JAR files">
      <mkdir dir="${build.classes.main}/META-INF" />
      <copy file="LICENSE.txt"
            tofile="${build.classes.main}/META-INF/LICENSE.txt"/>
      <copy file="NOTICE.txt"
            tofile="${build.classes.main}/META-INF/NOTICE.txt"/>

      <!-- Main Jar -->
      <jar jarfile="${build.dir}/${final.name}.jar">
        <fileset dir="${build.classes.main}">
        </fileset>
        <manifest>
        <!-- <section name="org/apache/cassandra/infrastructure"> -->
          <attribute name="Multi-Release" value="true"/>
          <attribute name="Implementation-Title" value="Cassandra"/>
          <attribute name="Implementation-Version" value="${version}"/>
          <attribute name="Implementation-Vendor" value="Apache"/>
        <!-- </section> -->
        </manifest>
      </jar>
    </target>
    <target name="jar"
            depends="_main-jar, build-test, stress-build, fqltool-build, write-poms"
            description="Assemble Cassandra JAR files">
      <!-- Stress jar -->
      <manifest file="${stress.manifest}">
        <attribute name="Built-By" value="Pavel Yaskevich"/>
        <attribute name="Main-Class" value="org.apache.cassandra.stress.Stress"/>
      </manifest>
      <mkdir dir="${stress.build.classes}/META-INF" />
      <mkdir dir="${build.dir}/tools/lib/" />
      <jar destfile="${build.dir}/tools/lib/stress.jar" manifest="${stress.manifest}">
        <fileset dir="${stress.build.classes}"/>
      </jar>
      <!-- fqltool jar -->
      <manifest file="${fqltool.manifest}">
        <attribute name="Built-By" value="Marcus Eriksson"/>
        <attribute name="Main-Class" value="org.apache.cassandra.fqltool.FullQueryLogTool"/>
      </manifest>
      <mkdir dir="${fqltool.build.classes}/META-INF" />
      <mkdir dir="${build.dir}/tools/lib/" />
      <jar destfile="${build.dir}/tools/lib/fqltool.jar" manifest="${stress.manifest}">
        <fileset dir="${fqltool.build.classes}"/>
      </jar>
    </target>

    <!--
        The javadoc-jar target makes cassandra-javadoc.jar output required for publishing to Maven central repository.
    -->
    <target name="javadoc-jar" depends="javadoc" description="Assemble Cassandra JavaDoc JAR file">
      <jar jarfile="${build.dir}/${final.name}-javadoc.jar" basedir="${javadoc.dir}"/>
      <!-- javadoc task always rebuilds so might as well remove the generated docs to prevent
           being pulled into the distribution by accident -->
      <delete quiet="true" dir="${javadoc.dir}"/>
    </target>

    <!--
        The sources-jar target makes cassandra-sources.jar output required for publishing to Maven central repository.
    -->
    <target name="sources-jar" depends="init" description="Assemble Cassandra Sources JAR file">
      <jar jarfile="${build.dir}/${final.name}-sources.jar">
        <fileset dir="${build.src.java}" defaultexcludes="yes">
          <include name="org/apache/**/*.java"/>
        </fileset>
        <fileset dir="${build.src.gen-java}" defaultexcludes="yes">
          <include name="org/apache/**/*.java"/>
        </fileset>
      </jar>
    </target>

    <target name="_artifacts-init" depends="jar,javadoc,gen-doc">
      <mkdir dir="${dist.dir}"/>
      <!-- fix the control linefeed so that builds on windows works on linux -->
      <fixcrlf srcdir="bin" includes="**/*" excludes="**/*.bat, **/*.ps1" eol="lf" eof="remove" />
      <fixcrlf srcdir="conf" includes="**/*" excludes="**/*.bat, **/*.ps1" eol="lf" eof="remove" />
      <fixcrlf srcdir="tools/bin" includes="**/*" excludes="**/*.bat, **/*.ps1" eol="lf" eof="remove" />
      <copy todir="${dist.dir}/lib">
        <fileset dir="${build.lib}"/>
        <fileset dir="${build.dir}">
          <include name="${final.name}.jar" />
        </fileset>
      </copy>
      <copy todir="${dist.dir}/javadoc" failonerror="false">
        <fileset dir="${javadoc.dir}"/>
      </copy>
      <copy todir="${dist.dir}/doc" failonerror="false">
        <fileset dir="doc">
          <include name="cql3/CQL.html" />
          <include name="cql3/CQL.css" />
          <include name="SASI.md" />
        </fileset>
      </copy>
      <copy todir="${dist.dir}/doc/html" failonerror="false">
        <fileset dir="doc" />
        <globmapper from="build/html/*" to="*"/>
      </copy>
      <copy todir="${dist.dir}/bin">
        <fileset dir="bin"/>
      </copy>
      <copy todir="${dist.dir}/conf">
        <fileset dir="conf"/>
      </copy>
      <copy todir="${dist.dir}/pylib">
        <fileset dir="pylib">
          <include name="**" />
          <exclude name="**/*.pyc" />
        </fileset>
      </copy>
      <copy todir="${dist.dir}/">
        <fileset dir="${basedir}">
          <include name="*.txt" />
        </fileset>
      </copy>
      <copy todir="${dist.dir}/tools/bin">
        <fileset dir="${basedir}/tools/bin"/>
      </copy>
      <copy todir="${dist.dir}/tools/">
        <fileset dir="${basedir}/tools/">
            <include name="*.yaml"/>
	</fileset>
      </copy>
      <copy todir="${dist.dir}/tools/lib">
        <fileset dir="${build.dir}/tools/lib/">
            <include name="*.jar" />
        </fileset>
      </copy>
    </target>

    <!-- creates release tarballs -->
    <target name="artifacts" depends="_artifacts-init"
            description="Create Cassandra release artifacts">
      <tar compression="gzip" longfile="gnu"
        destfile="${build.dir}/${final.name}-bin.tar.gz">

        <!-- Everything but bin/ (default mode) -->
        <tarfileset dir="${dist.dir}" prefix="${final.name}">
          <include name="**"/>
          <exclude name="bin/*" />
          <exclude name="tools/bin/*"/>
        </tarfileset>
        <!-- Shell includes in bin/ (default mode) -->
        <tarfileset dir="${dist.dir}" prefix="${final.name}">
          <include name="bin/*.in.sh" />
        </tarfileset>
        <!-- Executable scripts in bin/ -->
        <tarfileset dir="${dist.dir}" prefix="${final.name}" mode="755">
          <include name="bin/*"/>
          <include name="tools/bin/*"/>
          <not>
                <filename name="bin/*.in.sh" />
          </not>
        </tarfileset>
      </tar>

      <tar compression="gzip" longfile="gnu"
           destfile="${build.dir}/${final.name}-src.tar.gz">

        <tarfileset dir="${basedir}"
                    prefix="${final.name}-src">
          <include name="**"/>
          <exclude name="build/**" />
          <exclude name="src/gen-java/**" />
          <exclude name=".git/**" />
          <exclude name="venv/**" />
          <exclude name="src/resources/org/apache/cassandra/config/version.properties" />
          <exclude name="conf/hotspot_compiler" />
          <exclude name="doc/cql3/CQL.html" />
          <exclude name="bin/*" /> <!-- handled separately below -->
          <!-- exclude Eclipse files -->
          <exclude name=".project" />
          <exclude name=".classpath" />
          <exclude name=".settings/**" />
          <exclude name=".externalToolBuilders/**" />
        </tarfileset>

        <!-- Shell includes and batch files in bin/ -->
        <tarfileset dir="${basedir}" prefix="${final.name}-src">
          <include name="bin/*.in.sh" />
          <include name="bin/*.bat" />
        </tarfileset>
        <!-- Everything else (assumed to be scripts), is executable -->
        <tarfileset dir="${basedir}" prefix="${final.name}-src" mode="755">
          <include name="bin/*"/>
          <exclude name="bin/*.in.sh" />
          <exclude name="bin/*.bat" />
        </tarfileset>
      </tar>

      <checksum forceOverwrite="yes" todir="${build.dir}" fileext=".sha256" algorithm="SHA-256">
        <fileset dir="${build.dir}">
          <include name="${final.name}-bin.tar.gz" />
          <include name="${final.name}-src.tar.gz" />
        </fileset>
      </checksum>
      <checksum forceOverwrite="yes" todir="${build.dir}" fileext=".sha512" algorithm="SHA-512">
        <fileset dir="${build.dir}">
          <include name="${final.name}-bin.tar.gz" />
          <include name="${final.name}-src.tar.gz" />
        </fileset>
      </checksum>
    </target>

    <target name="rat" depends="rat-init" description="License checks on artifacts">
      <rat:report xmlns:rat="antlib:org.apache.rat.anttasks"
                  reportFile="${build.dir}/${final.name}-bin.rat.txt">
        <tarfileset>
          <gzipresource>
            <file file="${build.dir}/${final.name}-bin.tar.gz" />
          </gzipresource>
        </tarfileset>
      </rat:report>
      <rat:report xmlns:rat="antlib:org.apache.rat.anttasks"
                  reportFile="${build.dir}/${final.name}-src.rat.txt">
        <tarfileset>
          <gzipresource>
            <file file="${build.dir}/${final.name}-src.tar.gz" />
          </gzipresource>
        </tarfileset>
      </rat:report>
    </target>

  <target name="build-jmh" depends="build-test, jar" description="Create JMH uber jar">
      <jar jarfile="${build.test.dir}/deps.jar">
          <zipgroupfileset dir="${build.dir.lib}/jars">
              <include name="*jmh*.jar"/>
              <include name="jopt*.jar"/>
              <include name="commons*.jar"/>
          </zipgroupfileset>
          <zipgroupfileset dir="${build.lib}" includes="*.jar"/>
      </jar>
      <jar jarfile="${build.test.dir}/benchmarks.jar">
          <manifest>
              <attribute name="Main-Class" value="org.openjdk.jmh.Main"/>
          </manifest>
          <zipfileset src="${build.test.dir}/deps.jar" excludes="META-INF/*.SF" />
          <fileset dir="${build.classes.main}"/>
          <fileset dir="${test.classes}"/>
          <fileset dir="${test.conf}" />
      </jar>
  </target>

  <target name="build-test" depends="_main-jar, stress-build, fqltool-build, write-poms" description="Compile test classes">
    <antcall target="_build-test"/>
  </target>

  <target name="_build-test">
    <javac
     fork="true"
     compiler="modern"
     debug="true"
     debuglevel="${debuglevel}"
     destdir="${test.classes}"
     includeantruntime="true"
     source="${source.version}"
     target="${target.version}"
     encoding="utf-8">
     <classpath>
        <path refid="cassandra.classpath"/>
        <pathelement location="${fqltool.build.classes}"/>
     </classpath>
     <compilerarg value="-XDignore.symbol.file"/>
     <src path="${test.unit.src}"/>
     <src path="${test.long.src}"/>
     <src path="${test.burn.src}"/>
     <src path="${test.memory.src}"/>
     <src path="${test.microbench.src}"/>
     <src path="${test.distributed.src}"/>
    </javac>

    <!-- Non-java resources needed by the test suite -->
    <copy todir="${test.classes}">
      <fileset dir="${test.resources}"/>
    </copy>
  </target>

  <!-- Defines how to run a set of tests. If you change the defaults for attributes
       you should also update them in testmacro.,
       The two are split because the helper doesn't generate
       a junit report or fail on errors, since this is called in parallel to run tests
       when we choose to run tests in parallel -->
  <macrodef name="testmacrohelper">
    <attribute name="inputdir" />
    <attribute name="timeout" default="${test.timeout}" />
    <attribute name="forkmode" default="perTest"/>
    <element name="optjvmargs" implicit="true" optional="true" />
    <attribute name="filter" default="**/${test.name}.java"/>
    <attribute name="exclude" default="" />
    <attribute name="filelist" default="" />
    <attribute name="poffset" default="0"/>
    <attribute name="testtag" default=""/>
    <attribute name="usejacoco" default="no"/>
    <attribute name="showoutput" default="false"/>

    <sequential>
      <condition property="additionalagent"
                 value="-javaagent:${build.dir.lib}/jars/jacocoagent.jar=destfile=${jacoco.partialexecfile}"
                 else="">
        <istrue value="${usejacoco}"/>
      </condition>
      <!-- use https://github.com/krummas/jstackjunit to get thread dumps when unit tests time out -->
      <taskdef name="junit-timeout" classname="org.krummas.junit.JStackJUnitTask" classpath="lib/jstackjunit-0.0.1.jar"/>
      <mkdir dir="${build.test.dir}/cassandra"/>
      <mkdir dir="${build.test.dir}/output"/>
      <mkdir dir="${build.test.dir}/output/@{testtag}"/>
      <junit-timeout fork="on" forkmode="@{forkmode}" failureproperty="testfailed" maxmemory="1024m" timeout="@{timeout}" showoutput="@{showoutput}">
        <formatter classname="org.apache.cassandra.CassandraXMLJUnitResultFormatter" extension=".xml" usefile="true"/>
        <formatter classname="org.apache.cassandra.CassandraBriefJUnitResultFormatter" usefile="false"/>
        <jvmarg value="-Dstorage-config=${test.conf}"/>
        <jvmarg value="-Djava.awt.headless=true"/>
        <!-- Cassandra 3.0+ needs <jvmarg line="... ${additionalagent}" /> here! (not value=) -->
        <jvmarg line="-javaagent:${basedir}/lib/jamm-${jamm.version}.jar ${additionalagent}" />
        <jvmarg value="-ea"/>
        <jvmarg value="-Djava.io.tmpdir=${tmp.dir}"/>
        <jvmarg value="-Dcassandra.debugrefcount=true"/>
        <jvmarg value="-Xss256k"/>
        <!-- When we do classloader manipulation SoftReferences can cause memory leaks
             that can OOM our test runs. The next two settings informs our GC
             algorithm to limit the metaspace size and clean up SoftReferences
             more aggressively rather than waiting. See CASSANDRA-14922 for more details.
        -->
        <jvmarg value="-XX:SoftRefLRUPolicyMSPerMB=0" />
        <jvmarg value="-Dcassandra.memtable_row_overhead_computation_step=100"/>
        <jvmarg value="-Dcassandra.test.use_prepared=${cassandra.test.use_prepared}"/>
        <jvmarg value="-Dcassandra.test.offsetseed=@{poffset}"/>
        <jvmarg value="-Dcassandra.test.sstableformatdevelopment=true"/>
        <!-- The first time SecureRandom initializes can be slow if it blocks on /dev/random -->
        <jvmarg value="-Djava.security.egd=file:/dev/urandom" />
        <jvmarg value="-Dcassandra.testtag=@{testtag}"/>
        <jvmarg value="-Dcassandra.keepBriefBrief=${cassandra.keepBriefBrief}" />
        <jvmarg value="-Dcassandra.strict.runtime.checks=true" />
        <jvmarg line="${java11-jvmargs}"/>
        <!-- disable shrinks in quicktheories CASSANDRA-15554 -->
        <jvmarg value="-DQT_SHRINKS=0"/>
        <jvmarg line="${test-jvmargs}" />
        <optjvmargs/>
        <!-- Uncomment to debug unittest, attach debugger to port 1416 -->
        <!--
        <jvmarg line="-agentlib:jdwp=transport=dt_socket,address=localhost:1416,server=y,suspend=y" />
        -->
        <classpath>
          <pathelement path="${java.class.path}"/>
          <pathelement location="${stress.build.classes}"/>
          <pathelement location="${fqltool.build.classes}"/>
          <path refid="cassandra.classpath.test" />
          <pathelement location="${test.classes}"/>
          <pathelement location="${stress.test.classes}"/>
          <pathelement location="${fqltool.test.classes}"/>
          <pathelement location="${test.conf}"/>
          <fileset dir="${test.lib}">
            <include name="**/*.jar" />
          </fileset>
        </classpath>
        <batchtest todir="${build.test.dir}/output/@{testtag}">
            <fileset dir="@{inputdir}" includes="@{filter}" excludes="@{exclude}"/>
            <filelist dir="@{inputdir}" files="@{filelist}"/>
        </batchtest>
      </junit-timeout>

      <condition property="fileSep" value=";">
        <os family="windows"/>
      </condition>
      <condition property="fileSep" else=":">
        <isset property="fileSep"/>
      </condition>
      <fail unless="fileSep">Failed to set File Separator. This shouldn't happen.</fail>

      <delete quiet="true" failonerror="false" dir="${build.test.dir}/cassandra/commitlog${fileSep}@{poffset}"/>
      <delete quiet="true" failonerror="false" dir="${build.test.dir}/cassandra/cdc_raw${fileSep}@{poffset}"/>
      <delete quiet="true" failonerror="false" dir="${build.test.dir}/cassandra/data${fileSep}@{poffset}"/>
      <delete quiet="true" failonerror="false" dir="${build.test.dir}/cassandra/saved_caches${fileSep}@{poffset}"/>
      <delete quiet="true" failonerror="false" dir="${build.test.dir}/cassandra/hints${fileSep}@{poffset}"/>
    </sequential>
  </macrodef>

    <target name="testold" depends="build-test" description="Execute unit tests">
    <testmacro inputdir="${test.unit.src}" timeout="${test.timeout}">
      <jvmarg value="-Dlegacy-sstable-root=${test.data}/legacy-sstables"/>
      <jvmarg value="-Dinvalid-legacy-sstable-root=${test.data}/invalid-legacy-sstables"/>
      <jvmarg value="-Dcassandra.ring_delay_ms=1000"/>
      <jvmarg value="-Dcassandra.tolerate_sstable_size=true"/>
      <jvmarg value="-Dcassandra.skip_sync=true" />
    </testmacro>
    <fileset dir="${test.unit.src}" />
  </target>

  <!-- Will not generate a junit report or fail on error since it is called in parallel for test-compression
       That is taken care of by testparallel -->
  <macrodef name="testlist">
    <attribute name="test.file.list"/>
    <attribute name="testlist.offset"/>
    <sequential>
      <testmacrohelper inputdir="${test.dir}/${test.classlistprefix}" filelist="@{test.file.list}" poffset="@{testlist.offset}" exclude="**/*.java" timeout="${test.timeout}">
        <jvmarg value="-Dlegacy-sstable-root=${test.data}/legacy-sstables"/>
        <jvmarg value="-Dinvalid-legacy-sstable-root=${test.data}/invalid-legacy-sstables"/>
        <jvmarg value="-Dcassandra.ring_delay_ms=1000"/>
        <jvmarg value="-Dcassandra.tolerate_sstable_size=true"/>
        <jvmarg value="-Dcassandra.config.loader=org.apache.cassandra.OffsetAwareConfigurationLoader"/>
        <jvmarg value="-Dcassandra.skip_sync=true" />
      </testmacrohelper>
    </sequential>
  </macrodef>

  <!-- Will not generate a junit report or fail on error since it is called in parallel for test-compression
       That is taken care of by testparallel -->
  <macrodef name="testlist-compression">
    <attribute name="test.file.list" />
    <attribute name="testlist.offset" />
    <sequential>
      <property name="compressed_yaml" value="${build.test.dir}/cassandra.compressed.yaml"/>
      <concat destfile="${compressed_yaml}">
          <fileset file="${test.conf}/cassandra.yaml"/>
          <fileset file="${test.conf}/commitlog_compression.yaml"/>
      </concat>
      <testmacrohelper inputdir="${test.unit.src}" filelist="@{test.file.list}" poffset="@{testlist.offset}"
                       exclude="**/*.java" timeout="${test.timeout}" testtag="compression">
        <jvmarg value="-Dlegacy-sstable-root=${test.data}/legacy-sstables"/>
        <jvmarg value="-Dinvalid-legacy-sstable-root=${test.data}/invalid-legacy-sstables"/>
        <jvmarg value="-Dcassandra.test.compression=true"/>
        <jvmarg value="-Dcassandra.ring_delay_ms=1000"/>
        <jvmarg value="-Dcassandra.tolerate_sstable_size=true"/>
        <jvmarg value="-Dcassandra.config=file:///${compressed_yaml}"/>
        <jvmarg value="-Dcassandra.skip_sync=true" />
        <jvmarg value="-Dcassandra.config.loader=org.apache.cassandra.OffsetAwareConfigurationLoader"/>
      </testmacrohelper>
    </sequential>
  </macrodef>

  <macrodef name="testlist-cdc">
    <attribute name="test.file.list" />
    <attribute name="testlist.offset" />
    <sequential>
      <property name="cdc_yaml" value="${build.test.dir}/cassandra.cdc.yaml"/>
      <concat destfile="${cdc_yaml}">
        <fileset file="${test.conf}/cassandra.yaml"/>
        <fileset file="${test.conf}/cdc.yaml"/>
      </concat>
      <testmacrohelper inputdir="${test.unit.src}" filelist="@{test.file.list}" poffset="@{testlist.offset}"
                       exclude="**/*.java" timeout="${test.timeout}" testtag="cdc">
        <jvmarg value="-Dlegacy-sstable-root=${test.data}/legacy-sstables"/>
        <jvmarg value="-Dinvalid-legacy-sstable-root=${test.data}/invalid-legacy-sstables"/>
        <jvmarg value="-Dcassandra.ring_delay_ms=1000"/>
        <jvmarg value="-Dcassandra.tolerate_sstable_size=true"/>
        <jvmarg value="-Dcassandra.config=file:///${cdc_yaml}"/>
        <jvmarg value="-Dcassandra.skip_sync=true" />
        <jvmarg value="-Dcassandra.config.loader=org.apache.cassandra.OffsetAwareConfigurationLoader"/>
      </testmacrohelper>
    </sequential>
  </macrodef>

  <!--
    Run named ant task with jacoco, such as "ant jacoco-run -Dtaskname=test"
    the target run must enable the jacoco agent if usejacoco is 'yes' -->
  <target name="jacoco-run" description="run named task with jacoco instrumentation">
    <condition property="runtask" value="${taskname}" else="test">
      <isset property="taskname"/>
    </condition>
    <antcall target="${runtask}">
      <param name="usejacoco" value="yes"/>
    </antcall>
  </target>

  <!-- Use this with an FQDN for test class, and a csv list of methods like this:
    ant testsome -Dtest.name=org.apache.cassandra.service.StorageServiceServerTest -Dtest.methods=testRegularMode,testGetAllRangesEmpty
  -->
  <target name="testsome" depends="build-test" description="Execute specific unit tests" >
    <testmacro inputdir="${test.unit.src}" timeout="${test.timeout}">
      <test name="${test.name}" methods="${test.methods}" outfile="build/test/output/TEST-${test.name}-${test.methods}"/>
      <jvmarg value="-Dlegacy-sstable-root=${test.data}/legacy-sstables"/>
      <jvmarg value="-Dinvalid-legacy-sstable-root=${test.data}/invalid-legacy-sstables"/>
      <jvmarg value="-Dcassandra.ring_delay_ms=1000"/>
      <jvmarg value="-Dcassandra.tolerate_sstable_size=true"/>
      <jvmarg value="-Dcassandra.skip_sync=true" />
    </testmacro>
  </target>

  <!-- Use this with an FQDN for test class, and a csv list of methods like this:
    ant long-testsome -Dtest.name=org.apache.cassandra.cql3.ViewLongTest -Dtest.methods=testConflictResolution
  -->
  <target name="long-testsome" depends="build-test" description="Execute specific long unit tests" >
    <testmacro inputdir="${test.long.src}" timeout="${test.long.timeout}">
      <test name="${test.name}" methods="${test.methods}"/>
      <jvmarg value="-Dcassandra.ring_delay_ms=1000"/>
      <jvmarg value="-Dcassandra.tolerate_sstable_size=true"/>
    </testmacro>
  </target>

  <!-- Use this with an FQDN for test class, and a csv list of methods like this:
    ant burn-testsome -Dtest.name=org.apache.cassandra.utils.memory.LongBufferPoolTest -Dtest.methods=testAllocate
  -->
  <target name="burn-testsome" depends="build-test" description="Execute specific burn unit tests" >
    <testmacro inputdir="${test.burn.src}" timeout="${test.burn.timeout}">
      <test name="${test.name}" methods="${test.methods}"/>
      <jvmarg value="-Dlogback.configurationFile=test/conf/logback-burntest.xml"/>
    </testmacro>
  </target>

  <target name="test-compression" depends="build-test,stress-build" description="Execute unit tests with sstable compression enabled">
    <path id="all-test-classes-path">
      <fileset dir="${test.unit.src}" includes="**/${test.name}.java" />
      <fileset dir="${test.distributed.src}" includes="**/${test.name}.java" />
    </path>
    <property name="all-test-classes" refid="all-test-classes-path"/>
    <testparallel testdelegate="testlist-compression" />
  </target>

  <target name="test-cdc" depends="build-test" description="Execute unit tests with change-data-capture enabled">
    <path id="all-test-classes-path">
      <fileset dir="${test.unit.src}" includes="**/${test.name}.java" />
    </path>
    <property name="all-test-classes" refid="all-test-classes-path"/>
    <testparallel testdelegate="testlist-cdc" />
  </target>

  <target name="msg-ser-gen-test" depends="build-test" description="Generates message serializations">
    <testmacro inputdir="${test.unit.src}"
        timeout="${test.timeout}" filter="**/SerializationsTest.java">
      <jvmarg value="-Dcassandra.test-serialization-writes=True"/>
    </testmacro>
  </target>

  <target name="msg-ser-test" depends="build-test" description="Tests message serializations">
      <testmacro inputdir="${test.unit.src}" timeout="${test.timeout}"
               filter="**/SerializationsTest.java"/>
  </target>

  <target name="msg-ser-test-7" depends="build-test" description="Generates message serializations">
    <testmacro inputdir="${test.unit.src}"
        timeout="${test.timeout}" filter="**/SerializationsTest.java">
      <jvmarg value="-Dcassandra.version=0.7"/>
    </testmacro>
  </target>

  <target name="msg-ser-test-10" depends="build-test" description="Tests message serializations on 1.0 messages">
    <testmacro inputdir="${test.unit.src}"
        timeout="${test.timeout}" filter="**/SerializationsTest.java">
      <jvmarg value="-Dcassandra.version=1.0"/>
    </testmacro>
  </target>

  <target name="test-burn" depends="build-test" description="Execute functional tests">
    <testmacro inputdir="${test.burn.src}"
               timeout="${test.burn.timeout}">
    </testmacro>
  </target>

  <target name="long-test" depends="build-test" description="Execute functional tests">
    <testmacro inputdir="${test.long.src}"
               timeout="${test.long.timeout}">
      <jvmarg value="-Dcassandra.ring_delay_ms=1000"/>
      <jvmarg value="-Dcassandra.tolerate_sstable_size=true"/>
    </testmacro>
  </target>

  <target name="test-memory" depends="build-test" description="Execute functional tests">
      <testmacro inputdir="${test.memory.src}"
                 timeout="${test.memory.timeout}">
          <jvmarg value="-javaagent:${build.dir}/lib/jars/java-allocation-instrumenter-${allocation-instrumenter.version}.jar"/>
      </testmacro>
  </target>

  <target name="cql-test" depends="build-test" description="Execute CQL tests">
    <sequential>
      <echo message="running CQL tests"/>
      <mkdir dir="${build.test.dir}/cassandra"/>
      <mkdir dir="${build.test.dir}/output"/>
      <junit fork="on" forkmode="once" failureproperty="testfailed" maxmemory="1024m" timeout="${test.timeout}">
        <formatter type="brief" usefile="false"/>
        <jvmarg value="-Dstorage-config=${test.conf}"/>
        <jvmarg value="-Djava.awt.headless=true"/>
        <jvmarg value="-javaagent:${basedir}/lib/jamm-${jamm.version}.jar" />
        <jvmarg value="-ea"/>
        <jvmarg value="-Xss256k"/>
        <jvmarg value="-Dcassandra.memtable_row_overhead_computation_step=100"/>
        <jvmarg value="-Dcassandra.test.use_prepared=${cassandra.test.use_prepared}"/>
        <jvmarg value="-Dcassandra.skip_sync=true" />
        <classpath>
          <path refid="cassandra.classpath.test" />
          <pathelement location="${test.classes}"/>
          <pathelement location="${test.conf}"/>
          <fileset dir="${test.lib}">
            <include name="**/*.jar" />
          </fileset>
        </classpath>
        <batchtest todir="${build.test.dir}/output">
            <fileset dir="${test.unit.src}" includes="**/cql3/*Test.java">
                <contains text="CQLTester" casesensitive="yes"/>
            </fileset>
        </batchtest>
      </junit>
      <fail message="Some CQL test(s) failed.">
        <condition>
            <and>
            <isset property="testfailed"/>
            <not>
              <isset property="ant.test.failure.ignore"/>
            </not>
          </and>
        </condition>
      </fail>
    </sequential>
  </target>

  <target name="cql-test-some" depends="build-test" description="Execute specific CQL tests" >
    <sequential>
      <echo message="running ${test.methods} tests from ${test.name}"/>
      <mkdir dir="${build.test.dir}/cassandra"/>
      <mkdir dir="${build.test.dir}/output"/>
      <junit fork="on" forkmode="once" failureproperty="testfailed" maxmemory="1024m" timeout="${test.timeout}">
        <formatter type="brief" usefile="false"/>
        <jvmarg value="-Dstorage-config=${test.conf}"/>
        <jvmarg value="-Djava.awt.headless=true"/>
        <jvmarg value="-javaagent:${basedir}/lib/jamm-${jamm.version}.jar" />
        <jvmarg value="-ea"/>
        <jvmarg value="-Xss256k"/>
        <jvmarg value="-Dcassandra.test.use_prepared=${cassandra.test.use_prepared}"/>
        <jvmarg value="-Dcassandra.memtable_row_overhead_computation_step=100"/>
        <jvmarg value="-Dcassandra.skip_sync=true" />
        <classpath>
          <path refid="cassandra.classpath.test" />
          <pathelement location="${test.classes}"/>
          <pathelement location="${test.conf}"/>
          <fileset dir="${test.lib}">
            <include name="**/*.jar" />
          </fileset>
        </classpath>
        <test name="org.apache.cassandra.cql3.${test.name}" methods="${test.methods}" todir="${build.test.dir}/output"/>
      </junit>
    </sequential>
  </target>

  <!-- Use JaCoCo ant extension without needing externally saved lib -->
  <target name="jacoco-init" depends="maven-ant-tasks-init">
    <artifact:dependencies pathId="jacocoant.classpath">
      <dependency groupId="org.jacoco" artifactId="org.jacoco.ant" version="${jacoco.version}" />
    </artifact:dependencies>
    <typedef uri="antlib:org.jacoco.ant" classpathref="jacocoant.classpath"/>
  </target>

  <target name="jacoco-merge" depends="jacoco-init">
    <jacoco:merge destfile="${jacoco.finalexecfile}" xmlns:jacoco="antlib:org.jacoco.ant">
        <fileset dir="${jacoco.export.dir}" includes="*.exec,**/*.exec"/>
    </jacoco:merge>
  </target>

  <target name="jacoco-report" depends="jacoco-merge">
    <jacoco:report xmlns:jacoco="antlib:org.jacoco.ant">
      <executiondata>
        <file file="${jacoco.finalexecfile}" />
      </executiondata>
      <structure name="JaCoCo Cassandara Coverage Report">
        <classfiles>
          <fileset dir="${build.classes.main}">
            <include name="**/*.class"/>
          </fileset>
        </classfiles>
        <sourcefiles encoding="UTF-8">
          <dirset dir="${build.src}">
            <include name="java"/>
            <include name="gen-java"/>
          </dirset>
        </sourcefiles>
      </structure>
      <!-- to produce reports in different formats. -->
      <html destdir="${jacoco.export.dir}" />
      <csv destfile="${jacoco.export.dir}/report.csv" />
      <xml destfile="${jacoco.export.dir}/report.xml" />
    </jacoco:report>
  </target>

  <target name="jacoco-cleanup" description="Destroy JaCoCo exec data and reports">
    <delete file="${jacoco.partialexecfile}"/>
    <delete dir="${jacoco.export.dir}"/>
  </target>

  <!--
    License audit tool
  -->
  <target name="rat-init" depends="maven-ant-tasks-init">
    <artifact:dependencies pathId="rat.classpath">
      <dependency groupId="org.apache.rat" artifactId="apache-rat-tasks" version="0.6" />
    </artifact:dependencies>
    <typedef uri="antlib:org.apache.rat.anttasks" classpathref="rat.classpath"/>
  </target>

  <target name="rat-check" depends="rat-init">
    <rat:report xmlns:rat="antlib:org.apache.rat.anttasks"
                reportFile="${build.dir}/rat-report.log">
      <fileset dir="."  excludesfile=".rat-excludes" />
    </rat:report>
    <condition property="rat.passed">
      <isfileselected file="${build.dir}/rat-report.log">
        <containsregexp expression="^0 Unknown Licenses"/>
      </isfileselected>
    </condition>
    <fail unless="rat.passed">Unknown licenses: See build/rat-report.log.</fail>
  </target>

  <target name="rat-write" depends="rat-init">
    <echo>RAT: invoking addLicense to write missing headers</echo>
    <java classname="org.apache.rat.Report" fork="true"
          output="${build.dir}/rat-report.log">
      <classpath refid="rat.classpath" />
      <arg value="-a" />
      <arg value="--force" />
      <arg value="." />
    </java>
  </target>

  <target name="javadoc" depends="build" description="Create javadoc" unless="no-javadoc">
    <create-javadoc destdir="${javadoc.dir}">
      <filesets>
        <fileset dir="${build.src.java}" defaultexcludes="yes">
          <include name="org/apache/**/*.java"/>
        </fileset>
      </filesets>
    </create-javadoc>
   </target>

  <!-- Run tests not in parallel and reports errors and generates a junit report after -->
  <macrodef name="testmacro">
    <attribute name="inputdir" />
    <attribute name="timeout" default="${test.timeout}" />
    <attribute name="forkmode" default="perTest"/>
    <attribute name="showoutput" default="true"/>
    <element name="optjvmargs" implicit="true" optional="true" />
    <attribute name="filter" default="**/${test.name}.java"/>
    <attribute name="exclude" default="" />
    <attribute name="filelist" default="" />
    <attribute name="poffset" default="0"/>
    <attribute name="testtag" default=""/>

    <sequential>
      <testmacrohelper inputdir="@{inputdir}" timeout="@{timeout}"
                       forkmode="@{forkmode}" filter="@{filter}"
                       exclude="@{exclude}" filelist="@{filelist}" poffset="@{poffset}"
                       testtag="@{testtag}" showoutput="false" >
          <optjvmargs/>
      </testmacrohelper>
      <fail message="Some test(s) failed.">
        <condition>
            <and>
            <isset property="testfailed"/>
            <not>
              <isset property="ant.test.failure.ignore"/>
            </not>
          </and>
        </condition>
      </fail>
    </sequential>
  </macrodef>

  <!-- Run tests in parallel and report errors after and generate a junit report -->
  <macrodef name="testparallel">
    <attribute name="testdelegate"/>
    <sequential>
      <testparallelhelper testdelegate="@{testdelegate}"/>
      <fail message="Some test(s) failed.">
        <condition>
            <and>
            <isset property="testfailed"/>
            <not>
              <isset property="ant.test.failure.ignore"/>
            </not>
          </and>
        </condition>
      </fail>
    </sequential>
  </macrodef>

  <!-- Run multiple junit tasks in parallel, but don't track errors or generate a report after
       If a test fails the testfailed property will be set. All the tests are run using te testdelegate
       macro that is specified as an attribute and they will be run concurrently in this ant process -->
  <scriptdef name="testparallelhelper" language="javascript">
    <attribute name="testdelegate"/>
    <![CDATA[
        sep = project.getProperty("path.separator");
        all = project.getProperty("all-test-classes").split(sep);
        runners = project.getProperty("test.runners")
        cores = project.getProperty("cores.count")
        mem = project.getProperty("mem.size")

        numRunners = 1
        if (runners != null) // there's test.runners override
            numRunners = parseInt(runners) || 1;
        else if (cores != null && mem != null) // only if cores and memory size is set
            numRunners = Math.min(Math.floor(Math.sqrt(parseInt(cores) || 1)),
                                  Math.floor((parseInt(mem) || 1)/(4*1024*1024*1024)));

        if (numRunners < 1)
            numRunners = 1

        var echo = project.createTask("echo");
        echo.setMessage("Number of test runners: " + numRunners);
        echo.perform();

        var p = project.createTask('parallel');
        p.setThreadCount(numRunners);

        for (i = 0; i < all.length; i++) {

            if (all[i] == undefined) continue;

            task = project.createTask( attributes.get("testdelegate") );

            task.setDynamicAttribute( "test.file.list", "" + all[i]);

            task.setDynamicAttribute( "testlist.offset", "" + i );

            p.addTask(task);
        }

        p.perform();
    ]]>
  </scriptdef>

  <target name="get-cores">
    <property environment="env"/>
    <!-- support for Windows -->
    <condition property="cores.count" value="${env.NUMBER_OF_PROCESSORS}">
      <os family="windows" />
    </condition>
    <!-- support for Linux and Solaris (package SUNWgnu-coreutils is required) -->
    <exec executable="nproc" outputproperty="cores.count" os="Linux,SunOS,Solaris" failifexecutionfails="false">
      <arg value="--all"/>
    </exec>
    <!-- support for Mac OS X -->
    <exec executable="sysctl" outputproperty="cores.count" os="Mac,Mac OS X,Darwin" failifexecutionfails="false">
      <arg value="-n"/>
      <arg value="hw.ncpu"/>
    </exec>
    <echo message="Number of cores: ${cores.count}"/>
  </target>

  <target name="get-mem">
    <condition property="mem.size" value="unknown">
      <os family="windows" />
    </condition>
    <!-- support for Linux and Solaris (package SUNWgnu-coreutils is required) -->
    <exec executable="bash" outputproperty="mem.size" os="Linux,SunOS,Solaris" failifexecutionfails="false">
      <arg value="-c"/>
      <arg value="free -b | grep Mem: | awk '{print $2}'"/>
    </exec>
    <!-- support for Mac OS X -->
    <exec executable="sysctl" outputproperty="mem.size" os="Mac,Mac OS X,Darwin" failifexecutionfails="false">
      <arg value="-n"/>
      <arg value="hw.memsize"/>
    </exec>
    <echo message="Mem size : ${mem.size}"/>
  </target>

  <target name="test" depends="eclipse-warnings,build-test,get-cores,get-mem" description="Parallel Test Runner">
    <path id="all-test-classes-path">
      <fileset dir="${test.unit.src}" includes="**/${test.name}.java" excludes="**/distributed/test/UpgradeTest*.java" />
    </path>
    <property name="all-test-classes" refid="all-test-classes-path"/>
    <testparallel testdelegate="testlist"/>
  </target>

  <target name="generate-test-report" description="Generates JUnit's HTML report from results already in build/output">
      <junitreport todir="${build.test.dir}">
        <fileset dir="${build.test.dir}/output">
          <include name="**/TEST-*.xml"/>
        </fileset>
        <report format="frames" todir="${build.test.dir}/junitreport"/>
      </junitreport>
  </target>

  <!-- run a list of tests as provided in -Dtest.classlistfile (or default of 'testnames.txt')
  The class list file should be one test class per line, with the path starting after test/unit
  e.g. org/apache/cassandra/hints/HintMessageTest.java -->
  <target name="testclasslist" depends="build-test" description="Parallel-run tests given in file -Dtest.classlistfile (one-class-per-line, e.g. org/apache/cassandra/db/SomeTest.java)">
    <path id="all-test-classes-path">
      <fileset dir="${test.dir}/${test.classlistprefix}" includesfile="${test.classlistfile}"/>
    </path>
    <property name="all-test-classes" refid="all-test-classes-path"/>
    <testparallel testdelegate="testlist"/>
  </target>
  <target name="testclasslist-compression" depends="build-test" description="Parallel-run tests given in file -Dtest.classlistfile (one-class-per-line, e.g. org/apache/cassandra/db/SomeTest.java)">
      <path id="all-test-classes-path">
          <fileset dir="${test.dir}/${test.classlistprefix}" includesfile="${test.classlistfile}"/>
      </path>
      <property name="all-test-classes" refid="all-test-classes-path"/>
      <testparallel testdelegate="testlist-compression"/>
  </target>
  <target name="testclasslist-cdc" depends="build-test" description="Parallel-run tests given in file -Dtest.classlistfile (one-class-per-line, e.g. org/apache/cassandra/db/SomeTest.java)">
      <path id="all-test-classes-path">
          <fileset dir="${test.dir}/${test.classlistprefix}" includesfile="${test.classlistfile}"/>
      </path>
      <property name="all-test-classes" refid="all-test-classes-path"/>
      <testparallel testdelegate="testlist-cdc"/>
  </target>

  <!-- In-JVM dtest targets -->
  <target name="list-jvm-dtests" depends="build-test">
    <java classname="org.apache.cassandra.distributed.test.TestLocator" fork="no">
          <classpath>
              <path refid="cassandra.classpath.test" />
              <pathelement location="${test.classes}"/>
              <pathelement location="${test.conf}"/>
              <fileset dir="${test.lib}">
                  <include name="**/*.jar" />
              </fileset>
          </classpath>
        <arg value="${test.distributed.listfile}"/>
    </java>
  </target>

  <target name="test-jvm-dtest-forking" depends="list-jvm-dtests" description="Execute In-JVM 'distributed' tests" >
    <chmod file="${test.distributed.listfile}" perm="+x"/>
    <exec executable="./${test.distributed.listfile}" failonerror="true"/>
    <delete file="${test.distributed.listfile}"/>
  </target>

  <!-- Build a self-contained jar for e.g. remote execution; not currently used for running burn tests with this build script -->
  <target name="burn-test-jar" depends="build-test, build" description="Create dtest-compatible jar, including all dependencies">
      <jar jarfile="${build.dir}/burntest.jar">
          <zipgroupfileset dir="${build.lib}" includes="*.jar" excludes="META-INF/*.SF"/>
          <fileset dir="${build.classes.main}"/>
          <fileset dir="${test.classes}"/>
          <fileset dir="${test.conf}" excludes="logback*.xml"/>
          <fileset dir="${basedir}/conf" includes="logback*.xml"/>
          <zipgroupfileset dir="${build.dir.lib}/jars">
              <include name="junit*.jar"/>
          </zipgroupfileset>
      </jar>
  </target>

  <target name="dtest-jar" depends="build-test, build" description="Create dtest-compatible jar, including all dependencies">
      <jar jarfile="${build.dir}/dtest-${base.version}.jar">
          <zipgroupfileset dir="${build.lib}" includes="*.jar" excludes="META-INF/*.SF"/>
          <fileset dir="${build.classes.main}"/>
          <fileset dir="${test.classes}"/>
          <fileset dir="${test.conf}" />
      </jar>
  </target>

  <target name="test-jvm-dtest" depends="build-test" description="Execute in-jvm dtests">
    <testmacro inputdir="${test.distributed.src}" timeout="${test.distributed.timeout}" forkmode="once" showoutput="true" filter="**/test/*Test.java">
      <jvmarg value="-Dlogback.configurationFile=test/conf/logback-dtest.xml"/>
      <jvmarg value="-Dcassandra.ring_delay_ms=10000"/>
      <jvmarg value="-Dcassandra.tolerate_sstable_size=true"/>
      <jvmarg value="-Dcassandra.skip_sync=true" />
    </testmacro>
  </target>

  <!-- In-JVM upgrade dtests -->
  <target name="list-jvm-upgrade-dtests" depends="build-test">
    <java classname="org.apache.cassandra.distributed.test.TestLocator" fork="no">
          <classpath>
              <path refid="cassandra.classpath" />
              <pathelement location="${test.classes}"/>
              <pathelement location="${test.conf}"/>
              <fileset dir="${test.lib}">
                  <include name="**/*.jar" />
              </fileset>
          </classpath>
          <arg value="${test.distributed.upgrade.listfile}"/>
          <arg value="${test.distributed.upgrade.package}"/>
    </java>
  </target>

  <target name="test-jvm-upgrade-dtest-forking" depends="list-jvm-upgrade-dtests" description="Execute In-JVM 'distributed' upgrade tests" >
    <chmod file="${test.distributed.upgrade.listfile}" perm="+x"/>
    <exec executable="./${test.distributed.upgrade.listfile}" failonerror="true"/>
    <delete file="${test.distributed.upgrade.listfile}"/>
  </target>

  <target name="test-jvm-upgrade-dtest" depends="build-test" description="Execute in-jvm dtests">
    <testmacro inputdir="${test.distributed.src}" timeout="${test.distributed.timeout}" forkmode="once" showoutput="true" filter="**/upgrade/*Test.java">
      <jvmarg value="-Dlogback.configurationFile=test/conf/logback-dtest.xml"/>
      <jvmarg value="-Dcassandra.ring_delay_ms=10000"/>
      <jvmarg value="-Dcassandra.tolerate_sstable_size=true"/>
      <jvmarg value="-Dcassandra.skip_sync=true" />
    </testmacro>
  </target>

  <!-- Use this with an FQDN for test class, and a csv list of methods like this:
      ant test-jvm-dtest-some -Dtest.name=org.apache.cassandra.distributed.test.ResourceLeakTest -Dtest.methods=looperTest
    -->
  <target name="test-jvm-dtest-some" depends="build-test" description="Execute some in-jvm dtests">
    <testmacro inputdir="${test.distributed.src}" timeout="${test.distributed.timeout}" forkmode="once" showoutput="true">
      <test name="${test.name}" methods="${test.methods}" outfile="build/test/output/TEST-${test.name}-${test.methods}"/>
      <jvmarg value="-Dlogback.configurationFile=test/conf/logback-dtest.xml"/>
      <jvmarg value="-Dcassandra.ring_delay_ms=10000"/>
      <jvmarg value="-Dcassandra.tolerate_sstable_size=true"/>
      <jvmarg value="-Dcassandra.skip_sync=true" />
    </testmacro>
  </target>

  <!-- run microbenchmarks suite -->
  <target name="microbench" depends="build-jmh">
      <java classname="org.openjdk.jmh.Main"
            fork="true"
            failonerror="true">
          <classpath>
              <path refid="cassandra.classpath.test" />
              <pathelement location="${test.classes}"/>
              <pathelement location="${test.conf}"/>
              <fileset dir="${test.lib}">
                  <include name="**/*.jar" />
              </fileset>
          </classpath>
          <arg value=".*microbench.*${benchmark.name}"/>
      </java>
  </target>

  <!-- run arbitrary mains in tests, for example to run the long running memory tests with lots of memory pressure
      ant run-main -Dmainclass=org.apache.cassandra.utils.memory.LongBufferPoolTest -Dvmargs="-Xmx30m -XX:-UseGCOverheadLimit"
  -->
  <target name="run-main" depends="build-test">
      <property name="mainclass" value="" />
      <property name="vmargs" value="" />
      <property name="args" value="" />
      <java classname="${mainclass}"
            fork="true"
            failonerror="true">
          <jvmarg value="-server" />
          <jvmarg value="-ea" />
          <jvmarg line="${vmargs}" />
          <arg line="${args}" />
          <classpath>
              <path refid="cassandra.classpath" />
              <pathelement location="${test.classes}"/>
              <pathelement location="${test.conf}"/>
              <fileset dir="${test.lib}">
                  <include name="**/*.jar" />
              </fileset>
          </classpath>
      </java>
  </target>

  <target name="_maybe_update_idea_to_java11" if="java.version.11">
    <replace file="${eclipse.project.name}.iml" token="JDK_1_8" value="JDK_11"/>
    <replace file=".idea/misc.xml" token="JDK_1_8" value="JDK_11"/>
    <replace file=".idea/misc.xml" token="1.8" value="11"/>
    <replaceregexp file=".idea/workspace.xml"
                   match="name=&quot;VM_PARAMETERS&quot; value=&quot;(.*)&quot;"
                   replace="name=&quot;VM_PARAMETERS&quot; value=&quot;\1 ${java11-jvmargs}&quot;"
                   byline="true"/>

      <echo file=".idea/compiler.xml"><![CDATA[<?xml version="1.0" encoding="UTF-8"?>
<project version="4">
  <component name="JavacSettings">
    <option name="ADDITIONAL_OPTIONS_STRING" value="--add-exports java.rmi/sun.rmi.registry=ALL-UNNAMED" />
  </component>
</project>]]></echo>
  </target>

  <!-- Generate IDEA project description files -->
  <target name="generate-idea-files" depends="build-test" description="Generate IDEA files">
    <mkdir dir=".idea"/>
    <mkdir dir=".idea/libraries"/>
    <copy todir=".idea" overwrite="true">
        <fileset dir="ide/idea"/>
    </copy>
    <replace file=".idea/workspace.xml" token="trunk" value="${eclipse.project.name}"/>
    <copy tofile="${eclipse.project.name}.iml" file="ide/idea-iml-file.xml"/>
    <echo file=".idea/.name">Apache Cassandra ${eclipse.project.name}</echo>
    <echo file=".idea/modules.xml"><![CDATA[<?xml version="1.0" encoding="UTF-8"?>
<project version="4">
  <component name="ProjectModuleManager">
    <modules>
      <module fileurl="file://$PROJECT_DIR$/]]>${eclipse.project.name}<![CDATA[.iml" filepath="$PROJECT_DIR$/]]>${eclipse.project.name}<![CDATA[.iml" />
    </modules>
  </component>
</project>]]></echo>
      <antcall target="_maybe_update_idea_to_java11"/>
  </target>

  <!-- Generate Eclipse project description files -->
  <target name="generate-eclipse-files" depends="build-test" description="Generate eclipse files">
    <echo file=".project"><![CDATA[<?xml version="1.0" encoding="UTF-8"?>
<projectDescription>
  <name>${eclipse.project.name}</name>
  <comment></comment>
  <projects>
  </projects>
  <buildSpec>
    <buildCommand>
      <name>org.eclipse.jdt.core.javabuilder</name>
    </buildCommand>
  </buildSpec>
  <natures>
    <nature>org.eclipse.jdt.core.javanature</nature>
  </natures>
</projectDescription>]]>
    </echo>
	<echo file=".classpath"><![CDATA[<?xml version="1.0" encoding="UTF-8"?>
<classpath>
  <classpathentry kind="src" path="src/java"/>
  <classpathentry kind="src" path="src/resources"/>
  <classpathentry kind="src" path="src/gen-java"/>
  <classpathentry kind="src" path="conf" including="hotspot_compiler"/>
  <classpathentry kind="src" output="build/test/classes" path="test/unit"/>
  <classpathentry kind="src" output="build/test/classes" path="test/long"/>
  <classpathentry kind="src" output="build/test/classes" path="test/distributed"/>
  <classpathentry kind="src" output="build/test/classes" path="test/resources" />
  <classpathentry kind="src" path="tools/stress/src"/>
  <classpathentry kind="src" path="tools/fqltool/src"/>
  <classpathentry kind="src" output="build/test/stress-classes" path="tools/stress/test/unit" />
  <classpathentry kind="src" output="build/test/fqltool-classes" path="tools/fqltool/test/unit" />
  <classpathentry kind="con" path="org.eclipse.jdt.launching.JRE_CONTAINER"/>
  <classpathentry kind="output" path="build/classes/eclipse"/>
  <classpathentry kind="lib" path="test/conf"/>
  <classpathentry kind="lib" path="${java.home}/../lib/tools.jar"/>
]]>
	</echo>
  	<path id="eclipse-project-libs-path">
  	 <fileset dir="lib">
  	    <include name="**/*.jar" />
     </fileset>
 	 <fileset dir="build/lib/jars">
  	    <include name="**/*.jar" />
  	 </fileset>
  	</path>
  	<property name="eclipse-project-libs" refid="eclipse-project-libs-path"/>
  	<script language="javascript" classpathref="cassandra.classpath"> <![CDATA[
  		var File = java.io.File;
  		var FilenameUtils = Packages.org.apache.commons.io.FilenameUtils;
  		jars = project.getProperty("eclipse-project-libs").split(project.getProperty("path.separator"));

  		cp = "";
  	    for (i=0; i< jars.length; i++) {
  	       srcjar = FilenameUtils.getBaseName(jars[i]) + '-sources.jar';
  		   srcdir = FilenameUtils.concat(project.getProperty("build.dir.lib"), 'sources');
  		   srcfile = new File(FilenameUtils.concat(srcdir, srcjar));

  		   cp += ' <classpathentry kind="lib" path="' + jars[i] + '"';
  		   if (srcfile.exists()) {
  		      cp += ' sourcepath="' + srcfile.getAbsolutePath() + '"';
  		   }
  		   cp += '/>\n';
  		}

  		cp += '</classpath>';

  		echo = project.createTask("echo");
  	    echo.setMessage(cp);
  		echo.setFile(new File(".classpath"));
  		echo.setAppend(true);
  	    echo.perform();
  	]]> </script>
    <mkdir dir=".settings" />
  </target>

  <pathconvert property="eclipse.project.name">
    <path path="${basedir}" />
    <regexpmapper from="^.*/([^/]+)$$" to="\1" handledirsep="yes" />
  </pathconvert>

  <!-- Clean Eclipse project description files -->
  <target name="clean-eclipse-files">
    <delete file=".project" />
    <delete file=".classpath" />
    <delete dir=".settings" />
  	<delete dir=".externalToolBuilders" />
  	<delete dir="build/eclipse-classes" />
  </target>


  <!-- ECJ 4.6.1 in standalone mode does not work with JPMS, so we skip this target for Java 11 -->
  <target name="eclipse-warnings" depends="build" description="Run eclipse compiler code analysis" if="java.version.8">
        <property name="ecj.log.dir" value="${build.dir}/ecj" />
        <property name="ecj.warnings.file" value="${ecj.log.dir}/eclipse_compiler_checks.txt"/>
        <mkdir  dir="${ecj.log.dir}" />

        <property name="ecj.properties" value="${basedir}/eclipse_compiler.properties" />

        <echo message="Running Eclipse Code Analysis.  Output logged to ${ecj.warnings.file}" />

	<java
	    jar="${build.dir.lib}/jars/ecj-${ecj.version}.jar"
            fork="true"
	    failonerror="true"
            maxmemory="512m">
            <arg value="-source"/>
	    <arg value="${source.version}" />
	    <arg value="-target"/>
	    <arg value="${target.version}" />
	    <arg value="-d" />
            <arg value="none" />
	    <arg value="-proc:none" />
            <arg value="-log" />
            <arg value="${ecj.warnings.file}" />
            <arg value="-properties" />
            <arg value="${ecj.properties}" />
            <arg value="-cp" />
            <arg value="${toString:cassandra.classpath}" />
            <arg value="${build.src.java}" />
        </java>
  </target>


  <!-- Installs artifacts to local Maven repository -->
  <target name="mvn-install"
          depends="maven-declare-dependencies,jar,sources-jar,javadoc-jar"
          description="Installs the artifacts in the Maven Local Repository">

    <!-- the parent -->
    <install pomFile="${build.dir}/${final.name}-parent.pom"
             file="${build.dir}/${final.name}-parent.pom"
             packaging="pom"/>

    <!-- the cassandra-all jar -->
    <install pomFile="${build.dir}/${final.name}.pom"
             file="${build.dir}/${final.name}.jar"/>
    <install pomFile="${build.dir}/${final.name}.pom"
             file="${build.dir}/${final.name}-sources.jar"
             classifier="sources"/>
    <install pomFile="${build.dir}/${final.name}.pom"
             file="${build.dir}/${final.name}-javadoc.jar"
             classifier="javadoc"/>
  </target>

  <!-- Publish artifacts to remote Maven repository -->
  <target name="publish"
          depends="mvn-install,artifacts"
          description="Publishes the artifacts to the Maven repository">

    <!-- the parent -->
    <deploy pomFile="${build.dir}/${final.name}-parent.pom"
            file="${build.dir}/${final.name}-parent.pom"
            packaging="pom"/>

    <!-- the cassandra-all jar -->
    <deploy pomFile="${build.dir}/${final.name}.pom"
            file="${build.dir}/${final.name}.jar"/>
    <deploy pomFile="${build.dir}/${final.name}.pom"
            file="${build.dir}/${final.name}-sources.jar"
            classifier="sources"/>
    <deploy pomFile="${build.dir}/${final.name}.pom"
            file="${build.dir}/${final.name}-javadoc.jar"
            classifier="javadoc"/>

    <!-- the distribution -->
    <sign-dist file="${build.dir}/${final.name}-bin.tar.gz" />
    <sign-dist file="${build.dir}/${final.name}-src.tar.gz" />

  </target>

</project><|MERGE_RESOLUTION|>--- conflicted
+++ resolved
@@ -587,13 +587,9 @@
           <dependency groupId="org.yaml" artifactId="snakeyaml" version="1.23"/>
           <dependency groupId="junit" artifactId="junit" version="4.12" />
           <dependency groupId="org.mockito" artifactId="mockito-core" version="3.2.4" />
-<<<<<<< HEAD
           <dependency groupId="org.quicktheories" artifactId="quicktheories" version="0.25" />
           <dependency groupId="com.google.code.java-allocation-instrumenter" artifactId="java-allocation-instrumenter" version="${allocation-instrumenter.version}" />
-          <dependency groupId="org.apache.cassandra" artifactId="dtest-api" version="0.0.4" />
-=======
           <dependency groupId="org.apache.cassandra" artifactId="dtest-api" version="0.0.5" />
->>>>>>> b1efb8e4
           <dependency groupId="org.apache.rat" artifactId="apache-rat" version="0.10">
              <exclusion groupId="commons-lang" artifactId="commons-lang"/>
           </dependency>
