<!--
  Licensed to the Apache Software Foundation (ASF) under one or more
  contributor license agreements.  See the NOTICE file distributed with
  this work for additional information regarding copyright ownership.
  The ASF licenses this file to You under the Apache License, Version 2.0
  (the "License"); you may not use this file except in compliance with
  the License.  You may obtain a copy of the License at

      http://www.apache.org/licenses/LICENSE-2.0

  Unless required by applicable law or agreed to in writing, software
  distributed under the License is distributed on an "AS IS" BASIS,
  WITHOUT WARRANTIES OR CONDITIONS OF ANY KIND, either express or implied.
  See the License for the specific language governing permissions and
  limitations under the License.
-->
<project basedir="." default="jar" name="apache-cassandra"
         xmlns:artifact="antlib:org.apache.maven.artifact.ant"
         xmlns:if="ant:if"
         xmlns:unless="ant:unless">
    <property environment="env"/>
    <property file="build.properties" />
    <property file="build.properties.default" />
    <property name="debuglevel" value="source,lines,vars"/>

    <!-- default version and SCM information -->
    <property name="base.version" value="4.1"/>
    <property name="scm.connection" value="scm:https://gitbox.apache.org/repos/asf/cassandra.git"/>
    <property name="scm.developerConnection" value="scm:https://gitbox.apache.org/repos/asf/cassandra.git"/>
    <property name="scm.url" value="https://gitbox.apache.org/repos/asf?p=cassandra.git;a=tree"/>

    <!-- directory details -->
    <property name="basedir" value="."/>
    <property name="build.src" value="${basedir}/src"/>
    <property name="build.src.java" value="${basedir}/src/java"/>
    <property name="build.src.antlr" value="${basedir}/src/antlr"/>
    <property name="build.src.resources" value="${basedir}/src/resources"/>
    <property name="build.src.gen-java" value="${basedir}/src/gen-java"/>
    <property name="build.lib" value="${basedir}/lib"/>
    <property name="build.dir" value="${basedir}/build"/>
    <property name="build.dir.lib" value="${basedir}/build/lib"/>
    <property name="build.test.dir" value="${build.dir}/test"/>
    <property name="build.classes" value="${build.dir}/classes"/>
    <property name="build.classes.main" value="${build.classes}/main" />
    <property name="javadoc.dir" value="${build.dir}/javadoc"/>
    <property name="interface.dir" value="${basedir}/interface"/>
    <property name="test.dir" value="${basedir}/test"/>
    <property name="test.resources" value="${test.dir}/resources"/>
    <property name="test.lib" value="${build.dir}/test/lib"/>
    <property name="test.classes" value="${build.dir}/test/classes"/>
    <property name="test.conf" value="${test.dir}/conf"/>
    <property name="test.data" value="${test.dir}/data"/>
    <property name="test.name" value="*Test"/>
    <property name="test.classlistfile" value="testlist.txt"/>
    <property name="test.classlistprefix" value="unit"/>
    <property name="benchmark.name" value=""/>
    <property name="test.methods" value=""/>
    <property name="test.unit.src" value="${test.dir}/unit"/>
    <property name="test.long.src" value="${test.dir}/long"/>
    <property name="test.burn.src" value="${test.dir}/burn"/>
    <property name="test.memory.src" value="${test.dir}/memory"/>
    <property name="test.microbench.src" value="${test.dir}/microbench"/>
    <property name="test.distributed.src" value="${test.dir}/distributed"/>
    <property name="test.compression.algo" value="LZ4"/>
    <property name="test.driver.connection_timeout_ms" value="5000"/>
    <property name="test.driver.read_timeout_ms" value="12000"/>
    <property name="dist.dir" value="${build.dir}/dist"/>
    <property name="tmp.dir" value="${java.io.tmpdir}"/>

    <property name="doc.dir" value="${basedir}/doc"/>

    <condition property="version" value="${base.version}">
      <isset property="release"/>
    </condition>
    <property name="version" value="${base.version}-SNAPSHOT"/>
    <property name="version.properties.dir"
              value="${build.src.resources}/org/apache/cassandra/config/" />
    <property name="final.name" value="${ant.project.name}-${version}"/>

    <!-- details of what version of Maven ANT Tasks to fetch -->
    <property name="maven-ant-tasks.version" value="2.1.3" />
    <property name="maven-ant-tasks.local" value="${user.home}/.m2/repository/org/apache/maven/maven-ant-tasks"/>
    <property name="maven-ant-tasks.url"
              value="https://repo.maven.apache.org/maven2/org/apache/maven/maven-ant-tasks" />
    <!-- details of how and which Maven repository we publish to -->
    <property name="maven.version" value="3.0.3" />
    <condition property="maven-repository-url" value="https://repository.apache.org/service/local/staging/deploy/maven2">
      <isset property="release"/>
    </condition>
    <condition property="maven-repository-id" value="apache.releases.https">
      <isset property="release"/>
    </condition>
    <property name="maven-repository-url" value="https://repository.apache.org/content/repositories/snapshots"/>
    <property name="maven-repository-id" value="apache.snapshots.https"/>

    <property name="test.timeout" value="240000" />
    <property name="test.memory.timeout" value="480000" />
    <property name="test.long.timeout" value="600000" />
    <property name="test.burn.timeout" value="60000000" />
    <property name="test.distributed.timeout" value="900000" />

    <!-- default for cql tests. Can be override by -Dcassandra.test.use_prepared=false -->
    <property name="cassandra.test.use_prepared" value="true" />

    <!-- skip flushing schema tables during tests -->
    <property name="cassandra.test.flush_local_schema_changes" value="false" />

    <!-- https://www.eclemma.org/jacoco/ -->
    <property name="jacoco.export.dir" value="${build.dir}/jacoco/" />
    <property name="jacoco.partials.dir" value="${jacoco.export.dir}/partials" />
    <property name="jacoco.partialexecfile" value="${jacoco.partials.dir}/partial.exec" />
    <property name="jacoco.finalexecfile" value="${jacoco.export.dir}/jacoco.exec" />
    <property name="jacoco.version" value="0.8.6"/>

    <property name="byteman.version" value="4.0.6"/>
    <property name="jamm.version" value="0.3.2"/>
    <property name="ecj.version" value="4.6.1"/>
    <property name="ohc.version" value="0.5.1"/>
    <property name="asm.version" value="7.1"/>
    <property name="allocation-instrumenter.version" value="3.1.0"/>
    <property name="bytebuddy.version" value="1.10.10"/>
    <property name="jflex.version" value="1.8.2"/>

    <!-- https://mvnrepository.com/artifact/net.openhft/chronicle-bom/1.16.23 -->
    <property name="chronicle-queue.version" value="5.20.123" />
    <property name="chronicle-core.version" value="2.20.126" />
    <property name="chronicle-bytes.version" value="2.20.111" />
    <property name="chronicle-wire.version" value="2.20.117" />
    <property name="chronicle-threads.version" value="2.20.111" />

    <condition property="maven-ant-tasks.jar.exists">
      <available file="${build.dir}/maven-ant-tasks-${maven-ant-tasks.version}.jar" />
    </condition>

    <condition property="maven-ant-tasks.jar.local">
      <available file="${maven-ant-tasks.local}/${maven-ant-tasks.version}/maven-ant-tasks-${maven-ant-tasks.version}.jar" />
    </condition>

    <condition property="is.source.artifact">
      <available file="${build.src.java}" type="dir" />
    </condition>

    <!-- Check if all tests are being run or just one. If it's all tests don't spam the console with test output.
         If it's an individual test print the output from the test under the assumption someone is debugging the test
         and wants to know what is going on without having to context switch to the log file that is generated.
         Debug level output still needs to be retrieved from the log file.  -->
    <script language="javascript">
        if (project.getProperty("cassandra.keepBriefBrief") == null)
        {
            if (project.getProperty("test.name").equals("*Test"))
                project.setProperty("cassandra.keepBriefBrief", "true");
            else
                project.setProperty("cassandra.keepBriefBrief", "false");
        }
    </script>

    <condition property="java.version.8">
        <equals arg1="${ant.java.version}" arg2="1.8"/>
    </condition>
    <condition property="java.version.11">
        <not><isset property="java.version.8"/></not>
    </condition>
    <fail><condition><not><or>
        <isset property="java.version.8"/>
        <isset property="java.version.11"/>
    </or></not></condition></fail>

    <resources id="_jvm11_arg_items">
        <string>-Djdk.attach.allowAttachSelf=true</string>

        <string>-XX:+UseConcMarkSweepGC</string>
        <string>-XX:+CMSParallelRemarkEnabled</string>
        <string>-XX:SurvivorRatio=8</string>
        <string>-XX:MaxTenuringThreshold=1</string>
        <string>-XX:CMSInitiatingOccupancyFraction=75</string>
        <string>-XX:+UseCMSInitiatingOccupancyOnly</string>
        <string>-XX:CMSWaitDuration=10000</string>
        <string>-XX:+CMSParallelInitialMarkEnabled</string>
        <string>-XX:+CMSEdenChunksRecordAlways</string>

        <string>--add-exports java.base/jdk.internal.misc=ALL-UNNAMED</string>
        <string>--add-exports java.base/jdk.internal.ref=ALL-UNNAMED</string>
        <string>--add-exports java.base/sun.nio.ch=ALL-UNNAMED</string>
        <string>--add-exports java.management.rmi/com.sun.jmx.remote.internal.rmi=ALL-UNNAMED</string>
        <string>--add-exports java.rmi/sun.rmi.registry=ALL-UNNAMED</string>
        <string>--add-exports java.rmi/sun.rmi.server=ALL-UNNAMED</string>
        <string>--add-exports java.sql/java.sql=ALL-UNNAMED</string>

        <string>--add-opens java.base/java.lang.module=ALL-UNNAMED</string>
        <string>--add-opens java.base/java.net=ALL-UNNAMED</string>
        <string>--add-opens java.base/jdk.internal.loader=ALL-UNNAMED</string>
        <string>--add-opens java.base/jdk.internal.ref=ALL-UNNAMED</string>
        <string>--add-opens java.base/jdk.internal.reflect=ALL-UNNAMED</string>
        <string>--add-opens java.base/jdk.internal.math=ALL-UNNAMED</string>
        <string>--add-opens java.base/jdk.internal.module=ALL-UNNAMED</string>
        <string>--add-opens java.base/jdk.internal.util.jar=ALL-UNNAMED</string>
        <string>--add-opens jdk.management/com.sun.management.internal=ALL-UNNAMED</string>
    </resources>
    <pathconvert property="_jvm_args_concat" refid="_jvm11_arg_items" pathsep=" "/>
    <condition property="java11-jvmargs" value="${_jvm_args_concat}" else="">
        <not>
            <equals arg1="${ant.java.version}" arg2="1.8"/>
        </not>
    </condition>

    <!--
      JVM arguments for tests.

      There is a race condition bug in java 11 (see CASSANDRA-15981) which causes a crash of the
      JVM; this race is between CMS and class unloading.  In java 8 we can cap the metaspace to
      make tests stable on low resource environments, but in java 11 we need to make it unlimited
      (don't define MaxMetaspaceSize) and disable class unloading in CMS outside of a
      stop-the-world pause.

      In java 11 we also need to set a system property to enable netty to use Unsafe direct byte
      buffer construction (see CASSANDRA-16493)
    -->
    <resources id="_jvm8_test_arg_items">
      <!-- TODO see CASSANDRA-16212 - we seem to OOM non stop now after CASSANDRA-16212, so to have clean CI while this gets looked into, disabling limiting metaspace
        <string>-XX:MaxMetaspaceExpansion=64M</string>
        <string>-XX:MaxMetaspaceSize=512M</string>
        <string>-XX:MetaspaceSize=128M</string>
      -->
    </resources>
    <pathconvert property="_jvm8_test_arg_items_concat" refid="_jvm8_test_arg_items" pathsep=" "/>
    <resources id="_jvm11_test_arg_items">
        <string>-XX:-CMSClassUnloadingEnabled</string>
        <string>-Dio.netty.tryReflectionSetAccessible=true</string>
    </resources>
    <pathconvert property="_jvm11_test_arg_items_concat" refid="_jvm11_test_arg_items" pathsep=" "/>
    <condition property="test-jvmargs" value="${_jvm11_test_arg_items_concat}" else="${_jvm8_test_arg_items_concat}">
        <not>
            <equals arg1="${ant.java.version}" arg2="1.8"/>
        </not>
    </condition>

    <!-- needed to compile org.apache.cassandra.utils.JMXServerUtils -->
    <condition property="jdk11-javac-exports" value="--add-exports java.rmi/sun.rmi.registry=ALL-UNNAMED" else="">
        <not>
            <equals arg1="${ant.java.version}" arg2="1.8"/>
        </not>
    </condition>
    <condition property="jdk11-javadoc-exports" value="${jdk11-javac-exports} --frames" else="">
        <not>
            <equals arg1="${ant.java.version}" arg2="1.8"/>
        </not>
    </condition>

    <condition property="build.java.11">
        <istrue value="${use.jdk11}"/>
    </condition>

    <condition property="source.version" value="8" else="11">
        <equals arg1="${java.version.8}" arg2="true"/>
    </condition>
    <condition property="target.version" value="8" else="11">
        <equals arg1="${java.version.8}" arg2="true"/>
    </condition>

    <!--
         Add all the dependencies.
    -->
    <path id="maven-ant-tasks.classpath" path="${build.dir}/maven-ant-tasks-${maven-ant-tasks.version}.jar" />
    <path id="cassandra.classpath">
        <pathelement location="${build.classes.main}" />
        <fileset dir="${build.dir.lib}">
            <include name="**/*.jar" />
        </fileset>
    </path>
    <path id="cassandra.classpath.test">
        <file file="${build.dir}/${final.name}.jar"/> <!-- we need the jar for tests and benchmarks (multi-version jar) -->
        <fileset dir="${build.dir.lib}">
            <include name="**/*.jar" />
        </fileset>
        <fileset dir="${test.lib}/jars">
            <include name="**/*.jar" />
            <exclude name="**/ant-*.jar"/>
        </fileset>
    </path>

  <macrodef name="create-javadoc">
    <attribute name="destdir"/>
    <element name="filesets"/>
    <sequential>
      <javadoc destdir="@{destdir}" author="true" version="true" use="true"
        windowtitle="${ant.project.name} API" classpathref="cassandra.classpath"
        bottom="Copyright &amp;copy; 2009-2021 The Apache Software Foundation"
        useexternalfile="yes" encoding="UTF-8" failonerror="false"
        maxmemory="256m" additionalparam="${jdk11-javadoc-exports}">
        <filesets/>
      </javadoc>
      <fail message="javadoc failed">
        <condition>
            <not>
                <available file="@{destdir}/index-all.html" />
            </not>
        </condition>
      </fail>
    </sequential>
  </macrodef>

    <target name="validate-build-conf">
        <condition property="use-jdk11">
            <or>
                <isset property="build.java.11"/>
                <istrue value="${env.CASSANDRA_USE_JDK11}"/>
            </or>
        </condition>
        <fail message="Inconsistent JDK11 options set">
            <condition>
                    <and>
                        <istrue value="${env.CASSANDRA_USE_JDK11}"/>
                        <isset property="use.jdk11"/>
                        <not>
                            <istrue value="${use.jdk11}"/>
                        </not>
                    </and>
            </condition>
                </fail>
        <fail message="Inconsistent JDK11 options set">
            <condition>
                    <and>
                        <isset property="env.CASSANDRA_USE_JDK11"/>
                        <not>
                            <istrue value="${env.CASSANDRA_USE_JDK11}"/>
                        </not>
                        <istrue value="${use.jdk11}"/>
                    </and>
            </condition>
        </fail>
        <fail message="-Duse.jdk11=true or $CASSANDRA_USE_JDK11=true cannot be set when building from java 8">
            <condition>
                <not><or>
                    <not><isset property="java.version.8"/></not>
                    <not><isset property="use-jdk11"/></not>
                </or></not>
            </condition>
        </fail>
        <fail message="-Duse.jdk11=true or $CASSANDRA_USE_JDK11=true must be set when building from java 11">
            <condition>
                <not><or>
                    <isset property="java.version.8"/>
                    <isset property="use-jdk11"/>
                </or></not>
            </condition>
        </fail>
    </target>

    <!--
        Setup the output directories.
    -->
    <target name="init" depends="validate-build-conf">
        <fail unless="is.source.artifact"
            message="Not a source artifact, stopping here." />
        <mkdir dir="${build.classes.main}"/>
        <mkdir dir="${test.lib}"/>
        <mkdir dir="${test.classes}"/>
        <mkdir dir="${stress.test.classes}"/>
        <mkdir dir="${fqltool.test.classes}"/>
        <mkdir dir="${build.src.gen-java}"/>
        <mkdir dir="${build.dir.lib}"/>
        <mkdir dir="${jacoco.export.dir}"/>
        <mkdir dir="${jacoco.partials.dir}"/>
    </target>

    <target name="clean" description="Remove all locally created artifacts">
        <delete dir="${build.test.dir}" />
        <delete dir="${build.classes}" />
        <delete dir="${build.src.gen-java}" />
        <delete dir="${version.properties.dir}" />
        <delete dir="${jacoco.export.dir}" />
        <delete dir="${jacoco.partials.dir}"/>
    </target>
    <target depends="clean" name="cleanall"/>

    <target name="realclean" depends="clean" description="Remove the entire build directory and all downloaded artifacts">
        <delete>
          <fileset dir="${build.lib}" excludes="cassandra-driver-internal-only-*"/>
        </delete>
        <delete dir="${build.dir}" />
        <delete dir="${doc.dir}/build" />
        <delete dir="${doc.dir}/source/tools/nodetool" />
    </target>

    <!--
       This generates the CQL grammar files from Cql.g
    -->
    <target name="check-gen-cql3-grammar">
        <uptodate property="cql3current"
                targetfile="${build.src.gen-java}/org/apache/cassandra/cql3/Cql.tokens">
            <srcfiles dir="${build.src.antlr}">
                <include name="*.g"/>
            </srcfiles>
        </uptodate>
    </target>

    <target name="gen-cql3-grammar" depends="check-gen-cql3-grammar" unless="cql3current">
      <echo>Building Grammar ${build.src.antlr}/Cql.g  ...</echo>
      <java classname="org.antlr.Tool"
            classpathref="cql3-grammar.classpath"
            failonerror="true">
         <arg value="-Xconversiontimeout" />
         <arg value="10000" />
         <arg value="${build.src.antlr}/Cql.g" />
         <arg value="-fo" />
         <arg value="${build.src.gen-java}/org/apache/cassandra/cql3/" />
         <arg value="-Xmaxinlinedfastates"/>
         <arg value="10"/> <!-- default is 60 -->
      </java>
    </target>

    <target name="generate-cql-html" depends="resolver-init" description="Generate HTML from textile source">
        <taskdef classpathref="wikitext.classpath" resource="wikitexttasks.properties" />
        <wikitext-to-html markupLanguage="Textile">
            <fileset dir="${basedir}">
                <include name="doc/cql3/*.textile"/>
            </fileset>
        </wikitext-to-html>
    </target>

    <target name="gen-doc" description="Generate documentation" depends="jar" unless="ant.gen-doc.skip">
        <exec executable="make" osfamily="unix" dir="${doc.dir}">
            <arg value="html"/>
        </exec>
        <exec executable="cmd" osfamily="dos" dir="${doc.dir}">
            <arg value="/c"/>
            <arg value="make.bat"/>
            <arg value="html"/>
        </exec>
    </target>

    <!--
        Generates Java sources for tokenization support from jflex
        grammar files
    -->
    <target name="generate-jflex-java" description="Generate Java from jflex grammar">
        <taskdef classname="jflex.anttask.JFlexTask" classpathref="jflex.classpath" name="jflex" />
        <jflex file="${build.src.java}/org/apache/cassandra/index/sasi/analyzer/StandardTokenizerImpl.jflex" destdir="${build.src.gen-java}/" />
    </target>

    <!--
       Fetch Maven Ant Tasks and Cassandra's dependencies
       These targets are intentionally free of dependencies so that they
       can be run stand-alone from a binary release artifact.
    -->
    <target name="maven-ant-tasks-localrepo" unless="maven-ant-tasks.jar.exists" if="maven-ant-tasks.jar.local"
            depends="init" description="Fetch Maven ANT Tasks from Maven Local Repository">
      <copy file="${maven-ant-tasks.local}/${maven-ant-tasks.version}/maven-ant-tasks-${maven-ant-tasks.version}.jar"
           tofile="${build.dir}/maven-ant-tasks-${maven-ant-tasks.version}.jar"/>
      <property name="maven-ant-tasks.jar.exists" value="true"/>
    </target>

    <target name="maven-ant-tasks-download" depends="init,maven-ant-tasks-localrepo" unless="maven-ant-tasks.jar.exists"
            description="Fetch Maven ANT Tasks from Maven Central Repositroy">
      <echo>Downloading Maven ANT Tasks...</echo>
      <get src="${maven-ant-tasks.url}/${maven-ant-tasks.version}/maven-ant-tasks-${maven-ant-tasks.version}.jar"
           dest="${build.dir}/maven-ant-tasks-${maven-ant-tasks.version}.jar" usetimestamp="true" />
      <copy file="${build.dir}/maven-ant-tasks-${maven-ant-tasks.version}.jar"
            tofile="${maven-ant-tasks.local}/${maven-ant-tasks.version}/maven-ant-tasks-${maven-ant-tasks.version}.jar"/>
    </target>

    <target name="maven-ant-tasks-init" depends="maven-ant-tasks-download,resolver-init" unless="maven-ant-tasks.initialized"
            description="Initialize Maven ANT Tasks">
      <typedef uri="antlib:org.apache.maven.artifact.ant" classpathref="maven-ant-tasks.classpath" />
      <property name="maven-ant-tasks.initialized" value="true"/>
    </target>

    <!-- this task defines the dependencies that will be fetched by Maven ANT Tasks
         the dependencies are re-used for publishing artifacts to Maven Central
         in order to keep everything consistent -->
    <target name="maven-declare-dependencies" depends="maven-ant-tasks-init"
            description="Define dependencies and dependency versions">
      <!-- The parent pom defines the versions of all dependencies -->
      <artifact:pom id="parent-pom"
                    groupId="org.apache.cassandra"
                    artifactId="cassandra-parent"
                    packaging="pom"
                    version="${version}"
                    url="https://cassandra.apache.org"
                    name="Apache Cassandra"
                    inceptionYear="2009"
                    description="The Apache Cassandra Project develops a highly scalable second-generation distributed database, bringing together Dynamo's fully distributed design and Bigtable's ColumnFamily-based data model.">

        <!-- Inherit from the ASF template pom file, ref http://maven.apache.org/pom/asf/ -->
        <parent groupId="org.apache" artifactId="apache" version="22"/>
        <license name="The Apache Software License, Version 2.0" url="https://www.apache.org/licenses/LICENSE-2.0.txt"/>
        <scm connection="${scm.connection}" developerConnection="${scm.developerConnection}" url="${scm.url}"/>
        <dependencyManagement>
          <dependency groupId="org.xerial.snappy" artifactId="snappy-java" version="1.1.2.6"/>
          <dependency groupId="org.lz4" artifactId="lz4-java" version="1.8.0"/>
          <dependency groupId="com.ning" artifactId="compress-lzf" version="0.8.4" scope="provided"/>
          <dependency groupId="com.github.luben" artifactId="zstd-jni" version="1.5.0-4"/>
          <dependency groupId="com.google.guava" artifactId="guava" version="27.0-jre">
            <exclusion groupId="com.google.code.findbugs" artifactId="jsr305" />
            <exclusion groupId="org.codehaus.mojo" artifactId="animal-sniffer-annotations" />
            <exclusion groupId="com.google.guava" artifactId="listenablefuture" />
            <exclusion groupId="com.google.guava" artifactId="failureaccess" />
            <exclusion groupId="org.checkerframework" artifactId="checker-qual" />
            <exclusion groupId="com.google.errorprone" artifactId="error_prone_annotations" />
          </dependency>
          <dependency groupId="org.hdrhistogram" artifactId="HdrHistogram" version="2.1.9"/>
          <dependency groupId="commons-cli" artifactId="commons-cli" version="1.1"/>
          <dependency groupId="commons-codec" artifactId="commons-codec" version="1.9"/>
          <dependency groupId="commons-io" artifactId="commons-io" version="2.6" scope="test"/>
          <dependency groupId="org.apache.commons" artifactId="commons-lang3" version="3.11"/>
          <dependency groupId="org.apache.commons" artifactId="commons-math3" version="3.2"/>
          <dependency groupId="org.antlr" artifactId="antlr" version="3.5.2" scope="provided">
            <exclusion groupId="org.antlr" artifactId="stringtemplate"/>
          </dependency>
          <dependency groupId="org.antlr" artifactId="ST4" version="4.0.8"/>
          <dependency groupId="org.antlr" artifactId="antlr-runtime" version="3.5.2">
            <exclusion groupId="org.antlr" artifactId="stringtemplate"/>
          </dependency>
          <dependency groupId="org.slf4j" artifactId="slf4j-api" version="1.7.25"/>
          <dependency groupId="org.slf4j" artifactId="log4j-over-slf4j" version="1.7.25"/>
          <dependency groupId="org.slf4j" artifactId="jcl-over-slf4j" version="1.7.25" />
          <dependency groupId="ch.qos.logback" artifactId="logback-core" version="1.2.3"/>
          <dependency groupId="ch.qos.logback" artifactId="logback-classic" version="1.2.3"/>
<<<<<<< HEAD
          <dependency groupId="com.fasterxml.jackson.core" artifactId="jackson-core" version="2.9.10"/>
          <dependency groupId="com.fasterxml.jackson.core" artifactId="jackson-databind" version="2.9.10.8"/>
          <dependency groupId="com.fasterxml.jackson.core" artifactId="jackson-annotations" version="2.9.10"/>
          <dependency groupId="com.fasterxml.jackson.datatype" artifactId="jackson-datatype-jsr310" version="2.9.10"/>
=======
          <dependency groupId="com.fasterxml.jackson.core" artifactId="jackson-core" version="2.12.5"/>
          <dependency groupId="com.fasterxml.jackson.core" artifactId="jackson-databind" version="2.12.5"/>
          <dependency groupId="com.fasterxml.jackson.core" artifactId="jackson-annotations" version="2.12.5"/>
>>>>>>> 14af149e
          <dependency groupId="com.googlecode.json-simple" artifactId="json-simple" version="1.1"/>
          <dependency groupId="com.boundary" artifactId="high-scale-lib" version="1.0.6"/>
          <dependency groupId="com.github.jbellis" artifactId="jamm" version="${jamm.version}"/>
          <dependency groupId="org.yaml" artifactId="snakeyaml" version="1.26"/>
          <dependency groupId="junit" artifactId="junit" version="4.12" scope="test">
            <exclusion groupId="org.hamcrest" artifactId="hamcrest-core"/>
          </dependency>
          <dependency groupId="org.mockito" artifactId="mockito-core" version="3.2.4" scope="test"/>
          <dependency groupId="org.quicktheories" artifactId="quicktheories" version="0.26" scope="test"/>
          <dependency groupId="com.google.code.java-allocation-instrumenter" artifactId="java-allocation-instrumenter" version="${allocation-instrumenter.version}" scope="test">
            <exclusion groupId="com.google.guava" artifactId="guava"/>
          </dependency>
          <dependency groupId="org.apache.cassandra" artifactId="dtest-api" version="0.0.9" scope="test"/>
          <dependency groupId="org.reflections" artifactId="reflections" version="0.9.12" scope="test"/>
          <dependency groupId="org.apache.hadoop" artifactId="hadoop-core" version="1.0.3" scope="provided">
            <exclusion groupId="org.mortbay.jetty" artifactId="servlet-api"/>
            <exclusion groupId="commons-logging" artifactId="commons-logging"/>
            <exclusion groupId="org.eclipse.jdt" artifactId="core"/>
            <exclusion groupId="ant" artifactId="ant"/>
            <exclusion groupId="junit" artifactId="junit"/>
            <exclusion groupId="org.codehaus.jackson" artifactId="jackson-mapper-asl"/>
            <exclusion groupId="org.slf4j" artifactId="slf4j-api"/>
          </dependency>
          <dependency groupId="org.apache.hadoop" artifactId="hadoop-minicluster" version="1.0.3" scope="provided">
            <exclusion groupId="asm" artifactId="asm"/> <!-- this is the outdated version 3.1 -->
            <exclusion groupId="org.codehaus.jackson" artifactId="jackson-mapper-asl"/>
            <exclusion groupId="org.slf4j" artifactId="slf4j-api"/>
          </dependency>
          <dependency groupId="net.java.dev.jna" artifactId="jna" version="5.6.0"/>

          <dependency groupId="org.jacoco" artifactId="org.jacoco.agent" version="${jacoco.version}" scope="test"/>
          <dependency groupId="org.jacoco" artifactId="org.jacoco.ant" version="${jacoco.version}" scope="test"/>

          <dependency groupId="org.jboss.byteman" artifactId="byteman-install" version="${byteman.version}" scope="provided"/>
          <dependency groupId="org.jboss.byteman" artifactId="byteman" version="${byteman.version}" scope="provided"/>
          <dependency groupId="org.jboss.byteman" artifactId="byteman-submit" version="${byteman.version}" scope="provided"/>
          <dependency groupId="org.jboss.byteman" artifactId="byteman-bmunit" version="${byteman.version}" scope="provided"/>

          <dependency groupId="net.bytebuddy" artifactId="byte-buddy" version="${bytebuddy.version}" />
          <dependency groupId="net.bytebuddy" artifactId="byte-buddy-agent" version="${bytebuddy.version}" />

          <dependency groupId="org.openjdk.jmh" artifactId="jmh-core" version="1.21" scope="test"/>
          <dependency groupId="org.openjdk.jmh" artifactId="jmh-generator-annprocess" version="1.21" scope="test"/>

          <dependency groupId="org.apache.ant" artifactId="ant-junit" version="1.9.7" scope="test"/>

          <dependency groupId="org.apache.cassandra" artifactId="cassandra-all" version="${version}" />
          <dependency groupId="io.dropwizard.metrics" artifactId="metrics-core" version="3.1.5" />
          <dependency groupId="io.dropwizard.metrics" artifactId="metrics-jvm" version="3.1.5" />
          <dependency groupId="io.dropwizard.metrics" artifactId="metrics-logback" version="3.1.5" />
          <dependency groupId="com.addthis.metrics" artifactId="reporter-config3" version="3.0.3">
            <exclusion groupId="org.hibernate" artifactId="hibernate-validator" />
           </dependency>
          <dependency groupId="org.mindrot" artifactId="jbcrypt" version="0.3m" />
          <dependency groupId="io.airlift" artifactId="airline" version="0.8">
            <exclusion groupId="com.google.code.findbugs" artifactId="jsr305" />
           </dependency>
          <dependency groupId="io.netty" artifactId="netty-bom" version="4.1.58.Final" type="pom" scope="provided"/>
          <dependency groupId="io.netty" artifactId="netty-all" version="4.1.58.Final" />
          <dependency groupId="io.netty" artifactId="netty-tcnative-boringssl-static" version="2.0.36.Final"/>
          <dependency groupId="net.openhft" artifactId="chronicle-queue" version="${chronicle-queue.version}">
            <exclusion groupId="com.sun" artifactId="tools" />
          </dependency>
          <dependency groupId="net.openhft" artifactId="chronicle-core" version="${chronicle-core.version}">
            <exclusion groupId="net.openhft" artifactId="chronicle-analytics" />
            <exclusion groupId="org.jetbrains" artifactId="annotations" />
          </dependency>
          <dependency groupId="net.openhft" artifactId="chronicle-bytes" version="${chronicle-bytes.version}">
            <exclusion groupId="org.jetbrains" artifactId="annotations" />
          </dependency>
          <dependency groupId="net.openhft" artifactId="chronicle-wire" version="${chronicle-wire.version}">
            <exclusion groupId="net.openhft" artifactId="compiler" />
          </dependency>
          <dependency groupId="net.openhft" artifactId="chronicle-threads" version="${chronicle-threads.version}">
            <exclusion groupId="net.openhft" artifactId="affinity" />
            <!-- Exclude JNA here, as we want to avoid breaking consumers of the cassandra-all jar -->
            <exclusion groupId="net.java.dev.jna" artifactId="jna" />
            <exclusion groupId="net.java.dev.jna" artifactId="jna-platform" />
          </dependency>
          <dependency groupId="com.google.code.findbugs" artifactId="jsr305" version="2.0.2" scope="provided"/>
          <dependency groupId="com.clearspring.analytics" artifactId="stream" version="2.5.2">
            <exclusion groupId="it.unimi.dsi" artifactId="fastutil" />
          </dependency>
          <dependency groupId="com.datastax.cassandra" artifactId="cassandra-driver-core" version="3.11.0" classifier="shaded">
            <exclusion groupId="io.netty" artifactId="netty-buffer"/>
            <exclusion groupId="io.netty" artifactId="netty-codec"/>
            <exclusion groupId="io.netty" artifactId="netty-handler"/>
            <exclusion groupId="io.netty" artifactId="netty-transport"/>
            <exclusion groupId="org.slf4j" artifactId="slf4j-api"/>
            <exclusion groupId="com.github.jnr" artifactId="jnr-ffi"/>
            <exclusion groupId="com.github.jnr" artifactId="jnr-posix"/>
          </dependency>
          <dependency groupId="org.eclipse.jdt.core.compiler" artifactId="ecj" version="${ecj.version}" />
          <dependency groupId="org.caffinitas.ohc" artifactId="ohc-core" version="${ohc.version}">
            <exclusion groupId="org.slf4j" artifactId="slf4j-api"/>
          </dependency>
          <dependency groupId="org.caffinitas.ohc" artifactId="ohc-core-j8" version="${ohc.version}" />
          <dependency groupId="net.ju-n.compile-command-annotations" artifactId="compile-command-annotations" version="1.2.0" scope="provided"/>
          <dependency groupId="org.fusesource" artifactId="sigar" version="1.6.4">
            <exclusion groupId="log4j" artifactId="log4j"/>
          </dependency>
          <dependency groupId="com.carrotsearch" artifactId="hppc" version="0.8.1" />
          <dependency groupId="de.jflex" artifactId="jflex" version="${jflex.version}">
            <exclusion groupId="org.apache.ant" artifactId="ant"/>
          </dependency>
          <dependency groupId="com.github.rholder" artifactId="snowball-stemmer" version="1.3.0.581.1" />
          <dependency groupId="com.googlecode.concurrent-trees" artifactId="concurrent-trees" version="2.4.0" />
          <dependency groupId="com.github.ben-manes.caffeine" artifactId="caffeine" version="2.9.2" />
          <dependency groupId="org.jctools" artifactId="jctools-core" version="3.1.0"/>
          <dependency groupId="org.ow2.asm" artifactId="asm" version="${asm.version}"/>
          <dependency groupId="org.ow2.asm" artifactId="asm-tree" version="${asm.version}" scope="test"/>
          <dependency groupId="org.ow2.asm" artifactId="asm-commons" version="${asm.version}" scope="test"/>
          <dependency groupId="org.gridkit.jvmtool" artifactId="sjk-cli" version="0.14"/>
          <dependency groupId="org.gridkit.jvmtool" artifactId="sjk-core" version="0.14">
            <exclusion groupId="org.gridkit.jvmtool" artifactId="sjk-hflame"/>
            <exclusion groupId="org.perfkit.sjk.parsers" artifactId="sjk-hflame"/>
            <exclusion groupId="org.perfkit.sjk.parsers" artifactId="sjk-jfr-standalone"/>
            <exclusion groupId="org.perfkit.sjk.parsers" artifactId="sjk-nps"/>
            <exclusion groupId="org.perfkit.sjk.parsers" artifactId="sjk-jfr5"/>
            <exclusion groupId="org.perfkit.sjk.parsers" artifactId="sjk-jfr6"/>
          </dependency>
          <dependency groupId="org.gridkit.jvmtool" artifactId="sjk-stacktrace" version="0.14"/>
          <dependency groupId="org.gridkit.jvmtool" artifactId="mxdump" version="0.14"/>
          <dependency groupId="org.gridkit.lab" artifactId="jvm-attach-api" version="1.5"/>
          <dependency groupId="org.gridkit.jvmtool" artifactId="sjk-json" version="0.14"/>
          <dependency groupId="com.beust" artifactId="jcommander" version="1.30"/>
          <dependency groupId="org.psjava" artifactId="psjava" version="0.1.19"/>
          <dependency groupId="javax.inject" artifactId="javax.inject" version="1"/>
          <dependency groupId="com.google.j2objc" artifactId="j2objc-annotations" version="1.3"/>
          <!-- adding this dependency is necessary for assertj. When updating assertj, need to also update the version of
             this that the new assertj's `assertj-parent-pom` depends on. -->
          <dependency groupId="org.junit" artifactId="junit-bom" version="5.6.0" type="pom" scope="test"/>
          <!-- when updating assertj, make sure to also update the corresponding junit-bom dependency -->
          <dependency groupId="org.assertj" artifactId="assertj-core" version="3.15.0" scope="provided"/>
          <dependency groupId="org.awaitility" artifactId="awaitility" version="4.0.3"  scope="test">
            <exclusion groupId="org.hamcrest" artifactId="hamcrest"/>
          </dependency>
          <dependency groupId="org.hamcrest" artifactId="hamcrest" version="2.2" scope="test"/>
          <dependency groupId="com.github.seancfoley" artifactId="ipaddress" version="5.3.3" />
        </dependencyManagement>
        <developer id="adelapena" name="Andres de la Peña"/>
        <developer id="alakshman" name="Avinash Lakshman"/>
        <developer id="aleksey" name="Aleksey Yeschenko"/>
        <developer id="amorton" name="Aaron Morton"/>
        <developer id="aweisberg" name="Ariel Weisberg"/>
        <developer id="bdeggleston" name="Blake Eggleston"/>
        <developer id="benedict" name="Benedict Elliott Smith"/>
        <developer id="benjamin" name="Benjamin Lerer"/>
        <developer id="blambov" name="Branimir Lambov"/>
        <developer id="brandonwilliams" name="Brandon Williams"/>
        <developer id="carl" name="Carl Yeksigian"/>
        <developer id="dbrosius" name="David Brosiusd"/>
        <developer id="dikang" name="Dikang Gu"/>
        <developer id="eevans" name="Eric Evans"/>
        <developer id="edimitrova" name="Ekaterina Dimitrova"/>
        <developer id="gdusbabek" name="Gary Dusbabek"/>
        <developer id="goffinet" name="Chris Goffinet"/>
        <developer id="ifesdjeen" name="Alex Petrov"/>
        <developer id="jaakko" name="Laine Jaakko Olavi"/>
        <developer id="jake" name="T Jake Luciani"/>
        <developer id="jasonbrown" name="Jason Brown"/>
        <developer id="jbellis" name="Jonathan Ellis"/>
        <developer id="jfarrell" name="Jake Farrell"/>
        <developer id="jjirsa" name="Jeff Jirsa"/>
        <developer id="jkni" name="Joel Knighton"/>
        <developer id="jmckenzie" name="Josh McKenzie"/>
        <developer id="johan" name="Johan Oskarsson"/>
        <developer id="junrao" name="Jun Rao"/>
        <developer id="jzhuang" name="Jay Zhuang"/>
        <developer id="kohlisankalp" name="Sankalp Kohli"/>
        <developer id="marcuse" name="Marcus Eriksson"/>
        <developer id="mck" name="Michael Semb Wever"/>
        <developer id="mishail" name="Mikhail Stepura"/>
        <developer id="mshuler" name="Michael Shuler"/>
        <developer id="paulo" name="Paulo Motta"/>
        <developer id="pmalik" name="Prashant Malik"/>
        <developer id="rstupp" name="Robert Stupp"/>
        <developer id="scode" name="Peter Schuller"/>
        <developer id="beobal" name="Sam Tunnicliffe"/>
        <developer id="slebresne" name="Sylvain Lebresne"/>
        <developer id="stefania" name="Stefania Alborghetti"/>
        <developer id="tylerhobbs" name="Tyler Hobbs"/>
        <developer id="vijay" name="Vijay Parthasarathy"/>
        <developer id="xedin" name="Pavel Yaskevich"/>
        <developer id="yukim" name="Yuki Morishita"/>
        <developer id="zznate" name="Nate McCall"/>
      </artifact:pom>

      <!-- each dependency set then defines the subset of the dependencies for that dependency set -->
      <artifact:pom id="build-deps-pom"
                    artifactId="cassandra-build-deps">
        <parent groupId="org.apache.cassandra"
                artifactId="cassandra-parent"
                version="${version}"
                relativePath="${final.name}-parent.pom"/>
        <dependency groupId="junit" artifactId="junit"/>
        <dependency groupId="commons-io" artifactId="commons-io"/>
        <dependency groupId="org.mockito" artifactId="mockito-core"/>
        <dependency groupId="org.quicktheories" artifactId="quicktheories"/>
        <dependency groupId="org.reflections" artifactId="reflections"/>
        <dependency groupId="com.google.code.java-allocation-instrumenter" artifactId="java-allocation-instrumenter" version="${allocation-instrumenter.version}"/>
        <dependency groupId="org.apache.cassandra" artifactId="dtest-api"/>
        <dependency groupId="org.openjdk.jmh" artifactId="jmh-core"/>
        <dependency groupId="org.openjdk.jmh" artifactId="jmh-generator-annprocess"/>
        <dependency groupId="org.apache.ant" artifactId="ant-junit"/>
        <!-- adding this dependency is necessary for assertj. When updating assertj, need to also update the version of
             this that the new assertj's `assertj-parent-pom` depends on. -->
        <dependency groupId="org.junit" artifactId="junit-bom" type="pom"/>
        <dependency groupId="org.awaitility" artifactId="awaitility"/>
        <dependency groupId="org.hamcrest" artifactId="hamcrest"/>
        <!-- coverage debs -->
        <dependency groupId="org.jacoco" artifactId="org.jacoco.agent"/>
        <dependency groupId="org.jacoco" artifactId="org.jacoco.ant"/>
      </artifact:pom>

      <!-- now the pom's for artifacts being deployed to Maven Central -->
      <artifact:pom id="all-pom"
                    artifactId="cassandra-all"
                    url="https://cassandra.apache.org"
                    name="Apache Cassandra">
        <parent groupId="org.apache.cassandra"
                artifactId="cassandra-parent"
                version="${version}"
                relativePath="${final.name}-parent.pom"/>
        <scm connection="${scm.connection}" developerConnection="${scm.developerConnection}" url="${scm.url}"/>
        <dependency groupId="org.xerial.snappy" artifactId="snappy-java"/>
        <dependency groupId="org.lz4" artifactId="lz4-java"/>
        <dependency groupId="com.ning" artifactId="compress-lzf"/>
        <dependency groupId="com.google.guava" artifactId="guava"/>
        <dependency groupId="commons-cli" artifactId="commons-cli"/>
        <dependency groupId="commons-codec" artifactId="commons-codec"/>
        <dependency groupId="org.apache.commons" artifactId="commons-lang3"/>
        <dependency groupId="org.apache.commons" artifactId="commons-math3"/>
        <dependency groupId="org.antlr" artifactId="antlr" scope="provided"/>
        <dependency groupId="org.antlr" artifactId="ST4"/>
        <dependency groupId="org.antlr" artifactId="antlr-runtime"/>
        <dependency groupId="org.slf4j" artifactId="slf4j-api"/>
        <dependency groupId="org.slf4j" artifactId="log4j-over-slf4j"/>
        <dependency groupId="org.slf4j" artifactId="jcl-over-slf4j"/>
        <dependency groupId="com.fasterxml.jackson.core" artifactId="jackson-core"/>
        <dependency groupId="com.fasterxml.jackson.core" artifactId="jackson-databind"/>
        <dependency groupId="com.fasterxml.jackson.core" artifactId="jackson-annotations"/>
        <dependency groupId="com.fasterxml.jackson.datatype" artifactId="jackson-datatype-jsr310"/>
        <dependency groupId="com.googlecode.json-simple" artifactId="json-simple"/>
        <dependency groupId="com.boundary" artifactId="high-scale-lib"/>
        <dependency groupId="org.yaml" artifactId="snakeyaml"/>
        <dependency groupId="org.mindrot" artifactId="jbcrypt"/>
        <dependency groupId="io.airlift" artifactId="airline"/>
        <dependency groupId="io.dropwizard.metrics" artifactId="metrics-core"/>
        <dependency groupId="io.dropwizard.metrics" artifactId="metrics-jvm"/>
        <dependency groupId="io.dropwizard.metrics" artifactId="metrics-logback"/>
        <dependency groupId="com.addthis.metrics" artifactId="reporter-config3"/>
        <dependency groupId="com.clearspring.analytics" artifactId="stream"/>

        <dependency groupId="ch.qos.logback" artifactId="logback-core"/>
        <dependency groupId="ch.qos.logback" artifactId="logback-classic"/>

        <!-- don't need hadoop classes to run, but if you use the hadoop stuff -->
        <dependency groupId="org.apache.hadoop" artifactId="hadoop-core" optional="true"/>
        <dependency groupId="org.apache.hadoop" artifactId="hadoop-minicluster" optional="true"/>

        <!-- don't need the Java Driver to run, but if you use the hadoop stuff or UDFs -->
        <dependency groupId="com.datastax.cassandra" artifactId="cassandra-driver-core" classifier="shaded" optional="true"/>
          <!-- don't need jna to run, but nice to have -->
        <dependency groupId="net.java.dev.jna" artifactId="jna"/>

        <!-- don't need jamm unless running a server in which case it needs to be a -javagent to be used anyway -->
        <dependency groupId="com.github.jbellis" artifactId="jamm"/>

        <dependency groupId="io.netty" artifactId="netty-bom"  type="pom"  />
        <dependency groupId="io.netty" artifactId="netty-all"/>
        <dependency groupId="net.openhft" artifactId="chronicle-queue"/>
        <dependency groupId="net.openhft" artifactId="chronicle-core"/>
        <dependency groupId="net.openhft" artifactId="chronicle-bytes"/>
        <dependency groupId="net.openhft" artifactId="chronicle-wire"/>
        <dependency groupId="net.openhft" artifactId="chronicle-threads"/>
        <dependency groupId="org.fusesource" artifactId="sigar"/>
        <dependency groupId="org.eclipse.jdt.core.compiler" artifactId="ecj"/>
        <dependency groupId="org.caffinitas.ohc" artifactId="ohc-core"/>
        <dependency groupId="org.caffinitas.ohc" artifactId="ohc-core-j8"/>
        <dependency groupId="com.github.ben-manes.caffeine" artifactId="caffeine" />
        <dependency groupId="org.jctools" artifactId="jctools-core"/>
        <dependency groupId="org.ow2.asm" artifactId="asm" />
        <dependency groupId="com.carrotsearch" artifactId="hppc" />
        <dependency groupId="org.gridkit.jvmtool" artifactId="sjk-cli" />
        <dependency groupId="org.gridkit.jvmtool" artifactId="sjk-core" />
        <dependency groupId="org.gridkit.jvmtool" artifactId="sjk-stacktrace" />
        <dependency groupId="org.gridkit.jvmtool" artifactId="mxdump" />
        <dependency groupId="org.gridkit.lab" artifactId="jvm-attach-api" />
        <dependency groupId="com.beust" artifactId="jcommander" />
        <dependency groupId="org.gridkit.jvmtool" artifactId="sjk-json"/>
        <dependency groupId="com.github.luben" artifactId="zstd-jni"/>
        <dependency groupId="org.psjava" artifactId="psjava"/>
        <dependency groupId="io.netty" artifactId="netty-tcnative-boringssl-static"/>
        <dependency groupId="javax.inject" artifactId="javax.inject"/>
        <dependency groupId="com.google.j2objc" artifactId="j2objc-annotations"/>
        <dependency groupId="org.hdrhistogram" artifactId="HdrHistogram"/>

        <!-- sasi deps -->
        <dependency groupId="de.jflex" artifactId="jflex" />
        <dependency groupId="com.github.rholder" artifactId="snowball-stemmer" />
        <dependency groupId="com.googlecode.concurrent-trees" artifactId="concurrent-trees" />

        <!-- compile tools -->
        <dependency groupId="com.google.code.findbugs" artifactId="jsr305"/>
        <dependency groupId="net.ju-n.compile-command-annotations" artifactId="compile-command-annotations"/>
        <dependency groupId="org.assertj" artifactId="assertj-core"/>
        <dependency groupId="org.jboss.byteman" artifactId="byteman-install"/>
        <dependency groupId="org.jboss.byteman" artifactId="byteman"/>
        <dependency groupId="org.jboss.byteman" artifactId="byteman-submit"/>
        <dependency groupId="org.jboss.byteman" artifactId="byteman-bmunit"/>
        <dependency groupId="com.github.seancfoley" artifactId="ipaddress" />
      </artifact:pom>
    </target>

    <!-- deprecated: legacy compatibility for build scripts in other repositories -->
    <target name="maven-ant-tasks-retrieve-build" depends="resolver-retrieve-build"/>

    <target name="echo-base-version">
        <echo message="${base.version}" />
    </target>

    <!-- create properties file with C version -->
    <target name="createVersionPropFile">
      <taskdef name="propertyfile" classname="org.apache.tools.ant.taskdefs.optional.PropertyFile"/>
      <mkdir dir="${version.properties.dir}"/>
      <propertyfile file="${version.properties.dir}/version.properties">
        <entry key="CassandraVersion" value="${version}"/>
      </propertyfile>
    </target>

    <target name="test-run" depends="jar"
            description="Run in test mode.  Not for production use!">
      <java classname="org.apache.cassandra.service.CassandraDaemon" fork="true">
        <classpath>
          <path refid="cassandra.classpath.test"/>
          <pathelement location="${test.conf}"/>
        </classpath>
        <jvmarg value="-Dstorage-config=${test.conf}"/>
        <jvmarg value="-javaagent:${build.lib}/jamm-${jamm.version}.jar" />
        <jvmarg value="-ea"/>
        <jvmarg line="${java11-jvmargs}"/>
      </java>
    </target>

    <!--
        The build target builds all the .class files
    -->
    <target name="build" depends="resolver-retrieve-build,build-project" description="Compile Cassandra classes"/>
    <target name="codecoverage" depends="jacoco-run,jacoco-report" description="Create code coverage report"/>

    <target name="_build_java">
        <!-- Note: we cannot use javac's 'release' option, as that does not allow accessing sun.misc.Unsafe nor
        Nashorn's ClassFilter class as any javac modules option is invalid for relase 8. -->
        <echo message="Compiling for Java ${target.version}..."/>
        <javac
               debug="true" debuglevel="${debuglevel}" encoding="utf-8"
               destdir="${build.classes.main}" includeantruntime="false" source="${source.version}" target="${target.version}">
            <src path="${build.src.java}"/>
            <src path="${build.src.gen-java}"/>
            <compilerarg value="-XDignore.symbol.file"/>
            <compilerarg line="${jdk11-javac-exports}"/>
            <classpath>
                <path refid="cassandra.classpath"/>
            </classpath>
        </javac>
    </target>

    <target depends="init,gen-cql3-grammar,generate-cql-html,generate-jflex-java,rat-check"
            name="build-project">
        <echo message="${ant.project.name}: ${ant.file}"/>
        <!-- Order matters! -->
        <antcall target="_build_java"/>
        <antcall target="createVersionPropFile"/>
        <copy todir="${build.classes.main}">
            <fileset dir="${build.src.resources}" />
        </copy>
        <copy todir="${basedir}/conf" file="${build.classes.main}/META-INF/hotspot_compiler"/>
    </target>

    <!-- Stress build file -->
    <property name="stress.build.src" value="${basedir}/tools/stress/src" />
    <property name="stress.test.src" value="${basedir}/tools/stress/test/unit" />
    <property name="stress.build.classes" value="${build.classes}/stress" />
    <property name="stress.test.classes" value="${build.dir}/test/stress-classes" />
	<property name="stress.manifest" value="${stress.build.classes}/MANIFEST.MF" />

    <target name="stress-build-test" depends="stress-build" description="Compile stress tests">
        <javac debug="true" debuglevel="${debuglevel}" destdir="${stress.test.classes}"
               source="${source.version}" target="${target.version}"
               includeantruntime="false" encoding="utf-8">
            <classpath>
                <path refid="cassandra.classpath.test"/>
                <pathelement location="${stress.build.classes}" />
            </classpath>
            <src path="${stress.test.src}"/>
        </javac>
    </target>

    <target name="stress-build" depends="build" description="build stress tool">
        <antcall target="_stress_build"/>
    </target>

    <target name="_stress_build">
    	<mkdir dir="${stress.build.classes}" />
        <javac compiler="modern" debug="true" debuglevel="${debuglevel}"
               source="${source.version}" target="${target.version}"
               encoding="utf-8" destdir="${stress.build.classes}" includeantruntime="true">
            <src path="${stress.build.src}" />
            <classpath>
                <path refid="cassandra.classpath" />
            </classpath>
        </javac>
        <copy todir="${stress.build.classes}">
            <fileset dir="${stress.build.src}/resources" />
        </copy>
    </target>

    <target name="stress-test" depends="stress-build-test, build-test" description="Runs stress tests">
        <testmacro inputdir="${stress.test.src}"
                       timeout="${test.timeout}">
        </testmacro>
    </target>

    <target name="stress-test-some" depends="stress-build-test, build-test" description="Runs stress tests">
        <testmacro inputdir="${stress.test.src}"
                       timeout="${test.timeout}">
          <test unless:blank="${test.methods}" name="${test.name}" methods="${test.methods}" outfile="build/test/output/TEST-${test.name}-${test.methods}"/>
          <test if:blank="${test.methods}" name="${test.name}" outfile="build/test/output/TEST-${test.name}"/>
        </testmacro>
    </target>

    <!--
        fqltool build file
        -->
    <property name="fqltool.build.src" value="${basedir}/tools/fqltool/src" />
    <property name="fqltool.test.src" value="${basedir}/tools/fqltool/test/unit" />
    <property name="fqltool.build.classes" value="${build.classes}/fqltool" />
    <property name="fqltool.test.classes" value="${build.dir}/test/fqltool-classes" />
    <property name="fqltool.manifest" value="${fqltool.build.classes}/MANIFEST.MF" />

    <target name="fqltool-build-test" depends="fqltool-build" description="Compile fqltool tests">
        <javac debug="true" debuglevel="${debuglevel}" destdir="${fqltool.test.classes}"
               source="${source.version}" target="${target.version}"
               includeantruntime="false" encoding="utf-8">
            <classpath>
                <path refid="cassandra.classpath.test"/>
                <pathelement location="${fqltool.build.classes}" />
            </classpath>
            <src path="${fqltool.test.src}"/>
        </javac>
    </target>

    <target name="fqltool-build" depends="build" description="build fqltool">
        <antcall target="_fqltool_build"/>
    </target>

    <target name="_fqltool_build">
    	<mkdir dir="${fqltool.build.classes}" />
        <javac compiler="modern" debug="true" debuglevel="${debuglevel}"
               source="${source.version}" target="${target.version}"
               encoding="utf-8" destdir="${fqltool.build.classes}" includeantruntime="true">
            <src path="${fqltool.build.src}" />
            <classpath>
                <path refid="cassandra.classpath" />
            </classpath>
        </javac>
    </target>

    <target name="fqltool-test" depends="fqltool-build-test, build-test" description="Runs fqltool tests">
        <testmacro inputdir="${fqltool.test.src}"
                       timeout="${test.timeout}">
        </testmacro>
    </target>

	<target name="_write-poms" depends="maven-declare-dependencies">
	    <artifact:writepom pomRefId="parent-pom" file="${build.dir}/${final.name}-parent.pom"/>
	    <artifact:writepom pomRefId="all-pom" file="${build.dir}/${final.name}.pom"/>
	    <artifact:writepom pomRefId="build-deps-pom" file="${build.dir}/tmp-${final.name}-deps.pom"/>
	</target>

	<target name="write-poms" unless="without.maven">
	    <antcall target="_write-poms" />
	</target>

    <!--
        The jar target makes cassandra.jar output.
    -->
    <target name="_main-jar"
            depends="build"
            description="Assemble Cassandra JAR files">
      <mkdir dir="${build.classes.main}/META-INF" />
      <copy file="LICENSE.txt"
            tofile="${build.classes.main}/META-INF/LICENSE.txt"/>
      <copy file="NOTICE.txt"
            tofile="${build.classes.main}/META-INF/NOTICE.txt"/>

      <!-- Main Jar -->
      <jar jarfile="${build.dir}/${final.name}.jar">
        <fileset dir="${build.classes.main}">
        </fileset>
        <manifest>
        <!-- <section name="org/apache/cassandra/infrastructure"> -->
          <attribute name="Multi-Release" value="true"/>
          <attribute name="Implementation-Title" value="Cassandra"/>
          <attribute name="Implementation-Version" value="${version}"/>
          <attribute name="Implementation-Vendor" value="Apache"/>
        <!-- </section> -->
        </manifest>
      </jar>
    </target>
    <target name="jar"
            depends="_main-jar,build-test,stress-build,fqltool-build,write-poms"
            description="Assemble Cassandra JAR files">
      <!-- Stress jar -->
      <manifest file="${stress.manifest}">
        <attribute name="Built-By" value="Pavel Yaskevich"/>
        <attribute name="Main-Class" value="org.apache.cassandra.stress.Stress"/>
      </manifest>
      <mkdir dir="${stress.build.classes}/META-INF" />
      <mkdir dir="${build.dir}/tools/lib/" />
      <jar destfile="${build.dir}/tools/lib/stress.jar" manifest="${stress.manifest}">
        <fileset dir="${stress.build.classes}"/>
      </jar>
      <!-- fqltool jar -->
      <manifest file="${fqltool.manifest}">
        <attribute name="Built-By" value="Marcus Eriksson"/>
        <attribute name="Main-Class" value="org.apache.cassandra.fqltool.FullQueryLogTool"/>
      </manifest>
      <mkdir dir="${fqltool.build.classes}/META-INF" />
      <mkdir dir="${build.dir}/tools/lib/" />
      <jar destfile="${build.dir}/tools/lib/fqltool.jar" manifest="${stress.manifest}">
        <fileset dir="${fqltool.build.classes}"/>
      </jar>
    </target>

    <!--
        The javadoc-jar target makes cassandra-javadoc.jar output required for publishing to Maven central repository.
    -->
    <target name="javadoc-jar" depends="javadoc" unless="no-javadoc" description="Assemble Cassandra JavaDoc JAR file">
      <jar jarfile="${build.dir}/${final.name}-javadoc.jar" basedir="${javadoc.dir}"/>
      <!-- javadoc task always rebuilds so might as well remove the generated docs to prevent
           being pulled into the distribution by accident -->
      <delete quiet="true" dir="${javadoc.dir}"/>
    </target>

    <!--
        The sources-jar target makes cassandra-sources.jar output required for publishing to Maven central repository.
    -->
    <target name="sources-jar" depends="init" description="Assemble Cassandra Sources JAR file">
      <jar jarfile="${build.dir}/${final.name}-sources.jar">
        <fileset dir="${build.src.java}" defaultexcludes="yes">
          <include name="org/apache/**/*.java"/>
        </fileset>
        <fileset dir="${build.src.gen-java}" defaultexcludes="yes">
          <include name="org/apache/**/*.java"/>
        </fileset>
      </jar>
    </target>

    <target name="_artifacts-init" depends="jar">
      <mkdir dir="${dist.dir}"/>
      <!-- fix the control linefeed so that builds on windows works on linux -->
      <fixcrlf srcdir="bin" includes="**/*" eol="lf" eof="remove" />
      <fixcrlf srcdir="conf" includes="**/*" eol="lf" eof="remove" />
      <fixcrlf srcdir="tools/bin" includes="**/*" eol="lf" eof="remove" />
      <copy todir="${dist.dir}/lib">
        <fileset dir="${build.lib}"/>
        <fileset dir="${build.dir}">
          <include name="${final.name}.jar" />
        </fileset>
      </copy>
      <copy todir="${dist.dir}/doc" failonerror="false">
        <fileset dir="doc">
          <include name="cql3/CQL.html" />
          <include name="cql3/CQL.css" />
          <include name="SASI.md" />
        </fileset>
      </copy>
      <copy todir="${dist.dir}/doc/html" failonerror="false">
        <fileset dir="doc" />
        <globmapper from="build/html/*" to="*"/>
      </copy>
      <copy todir="${dist.dir}/bin">
        <fileset dir="bin"/>
      </copy>
      <copy todir="${dist.dir}/conf">
        <fileset dir="conf"/>
      </copy>
      <copy todir="${dist.dir}/pylib">
        <fileset dir="pylib">
          <include name="**" />
          <exclude name="**/*.pyc" />
        </fileset>
      </copy>
      <copy todir="${dist.dir}/">
        <fileset dir="${basedir}">
          <include name="*.txt" />
        </fileset>
      </copy>
      <copy todir="${dist.dir}/tools/bin">
        <fileset dir="${basedir}/tools/bin"/>
      </copy>
      <copy todir="${dist.dir}/tools/">
        <fileset dir="${basedir}/tools/">
            <include name="*.yaml"/>
	</fileset>
      </copy>
      <copy todir="${dist.dir}/tools/lib">
        <fileset dir="${build.dir}/tools/lib/">
            <include name="*.jar" />
        </fileset>
      </copy>
    </target>

    <!-- creates release tarballs -->
    <target name="artifacts" depends="_artifacts-init,gen-doc,sources-jar,javadoc-jar"
            description="Create Cassandra release artifacts">
      <tar compression="gzip" longfile="gnu"
        destfile="${build.dir}/${final.name}-bin.tar.gz">

        <!-- Everything but bin/ (default mode) -->
        <tarfileset dir="${dist.dir}" prefix="${final.name}">
          <include name="**"/>
          <exclude name="bin/*" />
          <exclude name="tools/bin/*"/>
        </tarfileset>
        <!-- Shell includes in bin/ (default mode) -->
        <tarfileset dir="${dist.dir}" prefix="${final.name}">
          <include name="bin/*.in.sh" />
          <include name="tools/bin/*.in.sh" />
        </tarfileset>
        <!-- Executable scripts in bin/ -->
        <tarfileset dir="${dist.dir}" prefix="${final.name}" mode="755">
          <include name="bin/*"/>
          <include name="tools/bin/*"/>
          <exclude name="bin/*.in.sh" />
          <exclude name="tools/bin/*.in.sh" />
        </tarfileset>
      </tar>

      <tar compression="gzip" longfile="gnu"
           destfile="${build.dir}/${final.name}-src.tar.gz">

        <tarfileset dir="${basedir}"
                    prefix="${final.name}-src">
          <include name="**"/>
          <exclude name="build/**" />
          <exclude name="lib/**" />
          <exclude name="src/gen-java/**" />
          <exclude name=".git/**" />
          <exclude name="venv/**" />
          <exclude name="src/resources/org/apache/cassandra/config/version.properties" />
          <exclude name="conf/hotspot_compiler" />
          <exclude name="doc/cql3/CQL.html" />
          <exclude name="doc/build/**" />
          <exclude name="bin/*" /> <!-- handled separately below -->
          <exclude name="tools/bin/*" /> <!-- handled separately below -->
          <!-- exclude python generated files -->
          <exclude name="**/__pycache__/**" />
          <!-- exclude Eclipse files -->
          <exclude name=".project" />
          <exclude name=".classpath" />
          <exclude name=".settings/**" />
          <exclude name=".externalToolBuilders/**" />
          <!-- exclude NetBeans files -->
          <exclude name="ide/nbproject/private/**" />
        </tarfileset>

        <!-- python driver -->
        <tarfileset dir="${basedir}" prefix="${final.name}-src">
          <include name="lib/cassandra-driver-internal-only-**" />
        </tarfileset>

        <!-- Shell includes in bin/ and tools/bin/ -->
        <tarfileset dir="${basedir}" prefix="${final.name}-src">
          <include name="bin/*.in.sh" />
          <include name="tools/bin/*.in.sh" />
        </tarfileset>
        <!-- Everything else (assumed to be scripts), is executable -->
        <tarfileset dir="${basedir}" prefix="${final.name}-src" mode="755">
          <include name="bin/*"/>
          <exclude name="bin/*.in.sh" />
          <include name="tools/bin/*"/>
          <exclude name="tools/bin/*.in.sh" />
        </tarfileset>
      </tar>

      <checksum forceOverwrite="yes" todir="${build.dir}" fileext=".sha256" algorithm="SHA-256">
        <fileset dir="${build.dir}">
          <include name="${final.name}-bin.tar.gz" />
          <include name="${final.name}-src.tar.gz" />
        </fileset>
      </checksum>
      <checksum forceOverwrite="yes" todir="${build.dir}" fileext=".sha512" algorithm="SHA-512">
        <fileset dir="${build.dir}">
          <include name="${final.name}-bin.tar.gz" />
          <include name="${final.name}-src.tar.gz" />
        </fileset>
      </checksum>
    </target>

  <target name="build-jmh" depends="build-test, jar" description="Create JMH uber jar">
      <jar jarfile="${build.test.dir}/deps.jar">
          <zipgroupfileset dir="${build.dir.lib}/jars">
              <include name="*jmh*.jar"/>
              <include name="jopt*.jar"/>
              <include name="commons*.jar"/>
          </zipgroupfileset>
          <zipgroupfileset dir="${build.lib}" includes="*.jar"/>
      </jar>
      <jar jarfile="${build.test.dir}/benchmarks.jar">
          <manifest>
              <attribute name="Main-Class" value="org.openjdk.jmh.Main"/>
          </manifest>
          <zipfileset src="${build.test.dir}/deps.jar" excludes="META-INF/*.SF" />
          <fileset dir="${build.classes.main}"/>
          <fileset dir="${test.classes}"/>
          <fileset dir="${test.conf}" />
      </jar>
  </target>

  <target name="build-test" depends="_main-jar,stress-build,fqltool-build,resolver-dist-lib" unless="no-build-test"
          description="Compile test classes">
    <antcall target="_build-test"/>
  </target>

  <target name="_build-test">
    <javac
     compiler="modern"
     debug="true"
     debuglevel="${debuglevel}"
     destdir="${test.classes}"
     includeantruntime="true"
     source="${source.version}"
     target="${target.version}"
     encoding="utf-8">
     <classpath>
        <path refid="cassandra.classpath.test"/>
        <pathelement location="${fqltool.build.classes}"/>
     </classpath>
     <compilerarg value="-XDignore.symbol.file"/>
     <src path="${test.unit.src}"/>
     <src path="${test.long.src}"/>
     <src path="${test.burn.src}"/>
     <src path="${test.memory.src}"/>
     <src path="${test.microbench.src}"/>
     <src path="${test.distributed.src}"/>
    </javac>

    <!-- Non-java resources needed by the test suite -->
    <copy todir="${test.classes}">
      <fileset dir="${test.resources}"/>
    </copy>
  </target>

  <!-- Run tests separately and report errors after and generate a junit report -->
  <macrodef name="testhelper">
    <attribute name="testdelegate"/>
    <sequential>
      <testhelper_ testdelegate="@{testdelegate}"/>
      <fail message="Some test(s) failed.">
        <condition>
            <and>
            <isset property="testfailed"/>
            <not>
              <isset property="ant.test.failure.ignore"/>
            </not>
          </and>
        </condition>
      </fail>
    </sequential>
  </macrodef>

  <!-- Run a list of junit tasks but don't track errors or generate a report after
       If a test fails the testfailed property will be set. All the tests are run using the testdelegate
       macro that is specified as an attribute and they will be run sequentially in this ant process -->
  <scriptdef name="testhelper_" language="javascript">
    <attribute name="testdelegate"/>
    <![CDATA[
        sep = project.getProperty("path.separator");
        all = project.getProperty("all-test-classes").split(sep);
        var p = project.createTask('sequential');
        for (i = 0; i < all.length; i++) {
            if (all[i] == undefined) continue;
            task = project.createTask( attributes.get("testdelegate") );
            task.setDynamicAttribute( "test.file.list", "" + all[i]);
            p.addTask(task);
        }
        p.perform();
    ]]>
  </scriptdef>

  <!-- Defines how to run a set of tests. If you change the defaults for attributes
       you should also update them in testmacro.,
       The two are split because the helper doesn't generate
       a junit report or fail on errors -->
  <macrodef name="testmacrohelper">
    <attribute name="inputdir" />
    <attribute name="timeout" default="${test.timeout}" />
    <attribute name="forkmode" default="perTest"/>
    <element name="optjvmargs" implicit="true" optional="true" />
    <attribute name="filter" default="**/${test.name}.java"/>
    <attribute name="exclude" default="" />
    <attribute name="filelist" default="" />
    <attribute name="testtag" default=""/>
    <attribute name="usejacoco" default="no"/>
    <attribute name="showoutput" default="false"/>

    <sequential>
      <condition property="additionalagent"
                 value="-javaagent:${build.dir.lib}/jars/jacocoagent.jar=destfile=${jacoco.partialexecfile}"
                 else="">
        <istrue value="${usejacoco}"/>
      </condition>
      <taskdef name="junit-timeout" classname="org.apache.cassandra.JStackJUnitTask">
        <classpath>
          <pathelement location="${test.classes}"/>
        </classpath>
      </taskdef>
      <mkdir dir="${build.test.dir}/cassandra"/>
      <mkdir dir="${build.test.dir}/output"/>
      <mkdir dir="${build.test.dir}/output/@{testtag}"/>
      <junit-timeout fork="on" forkmode="@{forkmode}" failureproperty="testfailed" maxmemory="1024m" timeout="@{timeout}" showoutput="@{showoutput}">
        <formatter classname="org.apache.cassandra.CassandraXMLJUnitResultFormatter" extension=".xml" usefile="true"/>
        <formatter classname="org.apache.cassandra.CassandraBriefJUnitResultFormatter" usefile="false"/>
        <jvmarg value="-Dstorage-config=${test.conf}"/>
        <jvmarg value="-Djava.awt.headless=true"/>
        <!-- Cassandra 3.0+ needs <jvmarg line="... ${additionalagent}" /> here! (not value=) -->
        <jvmarg line="-javaagent:${build.lib}/jamm-${jamm.version}.jar ${additionalagent}" />
        <jvmarg value="-ea"/>
        <jvmarg value="-Djava.io.tmpdir=${tmp.dir}"/>
        <jvmarg value="-Dcassandra.debugrefcount=true"/>
        <jvmarg value="-Xss256k"/>
        <!-- When we do classloader manipulation SoftReferences can cause memory leaks
             that can OOM our test runs. The next two settings informs our GC
             algorithm to limit the metaspace size and clean up SoftReferences
             more aggressively rather than waiting. See CASSANDRA-14922 for more details.
        -->
        <jvmarg value="-XX:SoftRefLRUPolicyMSPerMB=0" />
        <jvmarg value="-Dcassandra.test.driver.connection_timeout_ms=${test.driver.connection_timeout_ms}"/>
        <jvmarg value="-Dcassandra.test.driver.read_timeout_ms=${test.driver.read_timeout_ms}"/>
        <jvmarg value="-Dcassandra.memtable_row_overhead_computation_step=100"/>
        <jvmarg value="-Dcassandra.test.use_prepared=${cassandra.test.use_prepared}"/>
        <jvmarg value="-Dcassandra.test.sstableformatdevelopment=true"/>
        <!-- The first time SecureRandom initializes can be slow if it blocks on /dev/random -->
        <jvmarg value="-Djava.security.egd=file:/dev/urandom" />
        <jvmarg value="-Dcassandra.testtag=@{testtag}"/>
        <jvmarg value="-Dcassandra.keepBriefBrief=${cassandra.keepBriefBrief}" />
        <jvmarg value="-Dcassandra.strict.runtime.checks=true" />
        <jvmarg line="${java11-jvmargs}"/>
        <!-- disable shrinks in quicktheories CASSANDRA-15554 -->
        <jvmarg value="-DQT_SHRINKS=0"/>
        <jvmarg line="${test-jvmargs}" />
        <optjvmargs/>
        <!-- Uncomment to debug unittest, attach debugger to port 1416 -->
        <!--
        <jvmarg line="-agentlib:jdwp=transport=dt_socket,address=localhost:1416,server=y,suspend=y" />
        -->
        <classpath>
          <pathelement path="${java.class.path}"/>
          <pathelement location="${stress.build.classes}"/>
          <pathelement location="${fqltool.build.classes}"/>
          <path refid="cassandra.classpath.test" />
          <pathelement location="${test.classes}"/>
          <pathelement location="${stress.test.classes}"/>
          <pathelement location="${fqltool.test.classes}"/>
          <pathelement location="${test.conf}"/>
          <fileset dir="${test.lib}">
            <include name="**/*.jar" />
              <exclude name="**/ant-*.jar"/>
          </fileset>
        </classpath>
        <batchtest todir="${build.test.dir}/output/@{testtag}">
            <fileset dir="@{inputdir}" includes="@{filter}" excludes="@{exclude}"/>
            <filelist dir="@{inputdir}" files="@{filelist}"/>
        </batchtest>
      </junit-timeout>

      <delete quiet="true" failonerror="false" dir="${build.test.dir}/cassandra/commitlog"/>
      <delete quiet="true" failonerror="false" dir="${build.test.dir}/cassandra/cdc_raw"/>
      <delete quiet="true" failonerror="false" dir="${build.test.dir}/cassandra/data"/>
      <delete quiet="true" failonerror="false" dir="${build.test.dir}/cassandra/system_data"/>
      <delete quiet="true" failonerror="false" dir="${build.test.dir}/cassandra/saved_caches"/>
      <delete quiet="true" failonerror="false" dir="${build.test.dir}/cassandra/hints"/>
    </sequential>
  </macrodef>

  <target name="testold" depends="build-test" description="Execute unit tests">
    <testmacro inputdir="${test.unit.src}" timeout="${test.timeout}">
      <jvmarg value="-Dlegacy-sstable-root=${test.data}/legacy-sstables"/>
      <jvmarg value="-Dinvalid-legacy-sstable-root=${test.data}/invalid-legacy-sstables"/>
      <jvmarg value="-Dcassandra.ring_delay_ms=1000"/>
      <jvmarg value="-Dcassandra.tolerate_sstable_size=true"/>
      <jvmarg value="-Dcassandra.skip_sync=true" />
    </testmacro>
    <fileset dir="${test.unit.src}" />
  </target>

  <!-- Will not generate a junit report or fail on error  -->
  <macrodef name="testlist">
    <attribute name="test.file.list"/>
    <sequential>
      <testmacrohelper inputdir="${test.dir}/${test.classlistprefix}" filelist="@{test.file.list}" exclude="**/*.java" timeout="${test.timeout}">
        <jvmarg value="-Dlegacy-sstable-root=${test.data}/legacy-sstables"/>
        <jvmarg value="-Dinvalid-legacy-sstable-root=${test.data}/invalid-legacy-sstables"/>
        <jvmarg value="-Dcassandra.ring_delay_ms=1000"/>
        <jvmarg value="-Dcassandra.tolerate_sstable_size=true"/>
        <jvmarg value="-Dcassandra.skip_sync=true" />
      </testmacrohelper>
    </sequential>
  </macrodef>

  <!-- Will not generate a junit report  -->
  <macrodef name="testlist-compression">
    <attribute name="test.file.list" />
    <sequential>
      <property name="compressed_yaml" value="${build.test.dir}/cassandra.compressed.yaml"/>
      <concat destfile="${compressed_yaml}">
          <fileset file="${test.conf}/cassandra.yaml"/>
          <fileset file="${test.conf}/commitlog_compression_${test.compression.algo}.yaml"/>
      </concat>
      <testmacrohelper inputdir="${test.unit.src}" filelist="@{test.file.list}"
                       exclude="**/*.java" timeout="${test.timeout}" testtag="compression">
        <jvmarg value="-Dlegacy-sstable-root=${test.data}/legacy-sstables"/>
        <jvmarg value="-Dinvalid-legacy-sstable-root=${test.data}/invalid-legacy-sstables"/>
        <jvmarg value="-Dcassandra.test.compression=true"/>
        <jvmarg value="-Dcassandra.test.compression.algo=${test.compression.algo}"/>
        <jvmarg value="-Dcassandra.ring_delay_ms=1000"/>
        <jvmarg value="-Dcassandra.tolerate_sstable_size=true"/>
        <jvmarg value="-Dcassandra.config=file:///${compressed_yaml}"/>
        <jvmarg value="-Dcassandra.skip_sync=true" />
      </testmacrohelper>
    </sequential>
  </macrodef>

  <macrodef name="testlist-cdc">
    <attribute name="test.file.list" />
    <sequential>
      <property name="cdc_yaml" value="${build.test.dir}/cassandra.cdc.yaml"/>
      <concat destfile="${cdc_yaml}">
        <fileset file="${test.conf}/cassandra.yaml"/>
        <fileset file="${test.conf}/cdc.yaml"/>
      </concat>
      <testmacrohelper inputdir="${test.unit.src}" filelist="@{test.file.list}"
                       exclude="**/*.java" timeout="${test.timeout}" testtag="cdc">
        <jvmarg value="-Dlegacy-sstable-root=${test.data}/legacy-sstables"/>
        <jvmarg value="-Dinvalid-legacy-sstable-root=${test.data}/invalid-legacy-sstables"/>
        <jvmarg value="-Dcassandra.ring_delay_ms=1000"/>
        <jvmarg value="-Dcassandra.tolerate_sstable_size=true"/>
        <jvmarg value="-Dcassandra.config=file:///${cdc_yaml}"/>
        <jvmarg value="-Dcassandra.skip_sync=true" />
      </testmacrohelper>
    </sequential>
  </macrodef>

  <macrodef name="testlist-system-keyspace-directory">
    <attribute name="test.file.list" />
    <sequential>
      <property name="system_keyspaces_directory_yaml" value="${build.test.dir}/cassandra.system.yaml"/>
      <concat destfile="${system_keyspaces_directory_yaml}">
        <fileset file="${test.conf}/cassandra.yaml"/>
        <fileset file="${test.conf}/system_keyspaces_directory.yaml"/>
      </concat>
      <testmacrohelper inputdir="${test.unit.src}" filelist="@{test.file.list}"
                       exclude="**/*.java" timeout="${test.timeout}" testtag="system_keyspace_directory">
        <jvmarg value="-Dlegacy-sstable-root=${test.data}/legacy-sstables"/>
        <jvmarg value="-Dinvalid-legacy-sstable-root=${test.data}/invalid-legacy-sstables"/>
        <jvmarg value="-Dcassandra.ring_delay_ms=1000"/>
        <jvmarg value="-Dcassandra.tolerate_sstable_size=true"/>
        <jvmarg value="-Dcassandra.config=file:///${system_keyspaces_directory_yaml}"/>
        <jvmarg value="-Dcassandra.skip_sync=true" />
      </testmacrohelper>
    </sequential>
  </macrodef>

  <!--
    Run named ant task with jacoco, such as "ant jacoco-run -Dtaskname=test"
    the target run must enable the jacoco agent if usejacoco is 'yes' -->
  <target name="jacoco-run" description="run named task with jacoco instrumentation">
    <condition property="runtask" value="${taskname}" else="test">
      <isset property="taskname"/>
    </condition>
    <antcall target="${runtask}">
      <param name="usejacoco" value="yes"/>
    </antcall>
  </target>

  <!-- Use this with an FQDN for test class, and a csv list of methods like this:
    ant testsome -Dtest.name=org.apache.cassandra.service.StorageServiceServerTest -Dtest.methods=testRegularMode,testGetAllRangesEmpty
  -->
  <target name="testsome" depends="build-test" description="Execute specific unit tests" >
    <testmacro inputdir="${test.unit.src}" timeout="${test.timeout}">
      <test unless:blank="${test.methods}" name="${test.name}" methods="${test.methods}" outfile="build/test/output/TEST-${test.name}-${test.methods}"/>
      <test if:blank="${test.methods}" name="${test.name}" outfile="build/test/output/TEST-${test.name}"/>
      <jvmarg value="-Dlegacy-sstable-root=${test.data}/legacy-sstables"/>
      <jvmarg value="-Dinvalid-legacy-sstable-root=${test.data}/invalid-legacy-sstables"/>
      <jvmarg value="-Dcassandra.ring_delay_ms=1000"/>
      <jvmarg value="-Dcassandra.tolerate_sstable_size=true"/>
      <jvmarg value="-Dcassandra.skip_sync=true" />
    </testmacro>
  </target>

  <!-- Use this with an FQDN for test class, and a csv list of methods like this:
    ant long-testsome -Dtest.name=org.apache.cassandra.cql3.ViewLongTest -Dtest.methods=testConflictResolution
  -->
  <target name="long-testsome" depends="build-test" description="Execute specific long unit tests" >
    <testmacro inputdir="${test.long.src}" timeout="${test.long.timeout}">
      <test unless:blank="${test.methods}" name="${test.name}" methods="${test.methods}"/>
      <test if:blank="${test.methods}" name="${test.name}"/>
      <jvmarg value="-Dcassandra.ring_delay_ms=1000"/>
      <jvmarg value="-Dcassandra.tolerate_sstable_size=true"/>
    </testmacro>
  </target>

  <!-- Use this with an FQDN for test class, and a csv list of methods like this:
    ant burn-testsome -Dtest.name=org.apache.cassandra.utils.memory.LongBufferPoolTest -Dtest.methods=testAllocate
  -->
  <target name="burn-testsome" depends="build-test" description="Execute specific burn unit tests" >
    <testmacro inputdir="${test.burn.src}" timeout="${test.burn.timeout}">
      <test unless:blank="${test.methods}" name="${test.name}" methods="${test.methods}"/>
      <test if:blank="${test.methods}" name="${test.name}"/>
      <jvmarg value="-Dlogback.configurationFile=test/conf/logback-burntest.xml"/>
    </testmacro>
  </target>

  <target name="test-compression" depends="build-test,stress-build" description="Execute unit tests with sstable compression enabled">
    <path id="all-test-classes-path">
      <fileset dir="${test.unit.src}" includes="**/${test.name}.java" />
      <fileset dir="${test.distributed.src}" includes="**/${test.name}.java" />
    </path>
    <property name="all-test-classes" refid="all-test-classes-path"/>
    <testhelper testdelegate="testlist-compression" />
  </target>

  <target name="test-cdc" depends="build-test" description="Execute unit tests with change-data-capture enabled">
    <path id="all-test-classes-path">
      <fileset dir="${test.unit.src}" includes="**/${test.name}.java" />
    </path>
    <property name="all-test-classes" refid="all-test-classes-path"/>
    <testhelper testdelegate="testlist-cdc" />
  </target>

  <target name="test-system-keyspace-directory" depends="build-test" description="Execute unit tests with a system keyspaces directory configured">
    <path id="all-test-classes-path">
      <fileset dir="${test.unit.src}" includes="**/${test.name}.java" />
    </path>
    <property name="all-test-classes" refid="all-test-classes-path"/>
    <testhelper testdelegate="testlist-system-keyspace-directory" />
  </target>

  <target name="msg-ser-gen-test" depends="build-test" description="Generates message serializations">
    <testmacro inputdir="${test.unit.src}"
        timeout="${test.timeout}" filter="**/SerializationsTest.java">
      <jvmarg value="-Dcassandra.test-serialization-writes=True"/>
    </testmacro>
  </target>

  <target name="msg-ser-test" depends="build-test" description="Tests message serializations">
      <testmacro inputdir="${test.unit.src}" timeout="${test.timeout}"
               filter="**/SerializationsTest.java"/>
  </target>

  <target name="msg-ser-test-7" depends="build-test" description="Generates message serializations">
    <testmacro inputdir="${test.unit.src}"
        timeout="${test.timeout}" filter="**/SerializationsTest.java">
      <jvmarg value="-Dcassandra.version=0.7"/>
    </testmacro>
  </target>

  <target name="msg-ser-test-10" depends="build-test" description="Tests message serializations on 1.0 messages">
    <testmacro inputdir="${test.unit.src}"
        timeout="${test.timeout}" filter="**/SerializationsTest.java">
      <jvmarg value="-Dcassandra.version=1.0"/>
    </testmacro>
  </target>

  <target name="test-burn" depends="build-test" description="Execute functional tests">
    <testmacro inputdir="${test.burn.src}"
               timeout="${test.burn.timeout}">
    </testmacro>
  </target>

  <target name="long-test" depends="build-test" description="Execute functional tests">
    <testmacro inputdir="${test.long.src}"
               timeout="${test.long.timeout}">
      <jvmarg value="-Dcassandra.ring_delay_ms=1000"/>
      <jvmarg value="-Dcassandra.tolerate_sstable_size=true"/>
    </testmacro>
  </target>

  <target name="test-memory" depends="build-test" description="Execute functional tests">
      <testmacro inputdir="${test.memory.src}"
                 timeout="${test.memory.timeout}">
          <jvmarg value="-javaagent:${build.dir}/test/lib/jars/java-allocation-instrumenter-${allocation-instrumenter.version}.jar"/>
      </testmacro>
  </target>

  <target name="cql-test" depends="build-test" description="Execute CQL tests">
    <sequential>
      <echo message="running CQL tests"/>
      <mkdir dir="${build.test.dir}/cassandra"/>
      <mkdir dir="${build.test.dir}/output"/>
      <junit fork="on" forkmode="once" failureproperty="testfailed" maxmemory="1024m" timeout="${test.timeout}">
        <formatter type="brief" usefile="false"/>
        <jvmarg value="-Dstorage-config=${test.conf}"/>
        <jvmarg value="-Djava.awt.headless=true"/>
        <jvmarg value="-javaagent:${build.lib}/jamm-${jamm.version}.jar" />
        <jvmarg value="-ea"/>
        <jvmarg value="-Xss256k"/>
        <jvmarg value="-Dcassandra.memtable_row_overhead_computation_step=100"/>
        <jvmarg value="-Dcassandra.test.use_prepared=${cassandra.test.use_prepared}"/>
        <jvmarg value="-Dcassandra.skip_sync=true" />
        <classpath>
          <path refid="cassandra.classpath.test" />
          <pathelement location="${test.classes}"/>
          <pathelement location="${test.conf}"/>
          <fileset dir="${test.lib}">
            <include name="**/*.jar" />
          </fileset>
        </classpath>
        <batchtest todir="${build.test.dir}/output">
            <fileset dir="${test.unit.src}" includes="**/cql3/*Test.java">
                <contains text="CQLTester" casesensitive="yes"/>
            </fileset>
        </batchtest>
      </junit>
      <fail message="Some CQL test(s) failed.">
        <condition>
            <and>
            <isset property="testfailed"/>
            <not>
              <isset property="ant.test.failure.ignore"/>
            </not>
          </and>
        </condition>
      </fail>
    </sequential>
  </target>

  <target name="cql-test-some" depends="build-test" description="Execute specific CQL tests" >
    <sequential>
      <echo message="running ${test.methods} tests from ${test.name}"/>
      <mkdir dir="${build.test.dir}/cassandra"/>
      <mkdir dir="${build.test.dir}/output"/>
      <junit fork="on" forkmode="once" failureproperty="testfailed" maxmemory="1024m" timeout="${test.timeout}">
        <formatter type="brief" usefile="false"/>
        <jvmarg value="-Dstorage-config=${test.conf}"/>
        <jvmarg value="-Djava.awt.headless=true"/>
        <jvmarg value="-javaagent:${build.lib}/jamm-${jamm.version}.jar" />
        <jvmarg value="-ea"/>
        <jvmarg value="-Xss256k"/>
        <jvmarg value="-Dcassandra.test.use_prepared=${cassandra.test.use_prepared}"/>
        <jvmarg value="-Dcassandra.memtable_row_overhead_computation_step=100"/>
        <jvmarg value="-Dcassandra.skip_sync=true" />
        <classpath>
          <path refid="cassandra.classpath.test" />
          <pathelement location="${test.classes}"/>
          <pathelement location="${test.conf}"/>
          <fileset dir="${test.lib}">
            <include name="**/*.jar" />
          </fileset>
        </classpath>
        <test name="org.apache.cassandra.cql3.${test.name}" methods="${test.methods}" todir="${build.test.dir}/output"/>
      </junit>
    </sequential>
  </target>

  <!-- Use JaCoCo ant extension without needing externally saved lib -->
  <target name="jacoco-init" depends="resolver-init">
    <typedef uri="antlib:org.jacoco.ant" classpathref="jacocoant.classpath"/>
  </target>

  <target name="jacoco-merge" depends="jacoco-init">
    <jacoco:merge destfile="${jacoco.finalexecfile}" xmlns:jacoco="antlib:org.jacoco.ant">
        <fileset dir="${jacoco.export.dir}" includes="*.exec,**/*.exec"/>
    </jacoco:merge>
  </target>

  <target name="jacoco-report" depends="jacoco-merge">
    <jacoco:report xmlns:jacoco="antlib:org.jacoco.ant">
      <executiondata>
        <file file="${jacoco.finalexecfile}" />
      </executiondata>
      <structure name="JaCoCo Cassandara Coverage Report">
        <classfiles>
          <fileset dir="${build.classes.main}">
            <include name="**/*.class"/>
          </fileset>
        </classfiles>
        <sourcefiles encoding="UTF-8">
          <dirset dir="${build.src}">
            <include name="java"/>
            <include name="gen-java"/>
          </dirset>
        </sourcefiles>
      </structure>
      <!-- to produce reports in different formats. -->
      <html destdir="${jacoco.export.dir}" />
      <csv destfile="${jacoco.export.dir}/report.csv" />
      <xml destfile="${jacoco.export.dir}/report.xml" />
    </jacoco:report>
  </target>

  <target name="jacoco-cleanup" description="Destroy JaCoCo exec data and reports">
    <delete file="${jacoco.partialexecfile}"/>
    <delete dir="${jacoco.export.dir}"/>
  </target>

  <target name="javadoc" depends="build" description="Create javadoc" unless="no-javadoc">
    <create-javadoc destdir="${javadoc.dir}">
      <filesets>
        <fileset dir="${build.src.java}" defaultexcludes="yes">
          <include name="org/apache/**/*.java"/>
        </fileset>
      </filesets>
    </create-javadoc>
   </target>

  <!-- Run tests and reports errors and generates a junit report after -->
  <macrodef name="testmacro">
    <attribute name="inputdir" />
    <attribute name="timeout" default="${test.timeout}" />
    <attribute name="forkmode" default="perTest"/>
    <attribute name="showoutput" default="true"/>
    <element name="optjvmargs" implicit="true" optional="true" />
    <attribute name="filter" default="**/${test.name}.java"/>
    <attribute name="exclude" default="" />
    <attribute name="filelist" default="" />
    <attribute name="testtag" default=""/>

    <sequential>
      <testmacrohelper inputdir="@{inputdir}" timeout="@{timeout}"
                       forkmode="@{forkmode}" filter="@{filter}"
                       exclude="@{exclude}" filelist="@{filelist}"
                       testtag="@{testtag}" showoutput="false" >
          <optjvmargs/>
      </testmacrohelper>
      <fail message="Some test(s) failed.">
        <condition>
            <and>
            <isset property="testfailed"/>
            <not>
              <isset property="ant.test.failure.ignore"/>
            </not>
          </and>
        </condition>
      </fail>
    </sequential>
  </macrodef>

  <target name="test" depends="eclipse-warnings,build-test" description="Test Runner">
    <path id="all-test-classes-path">
      <fileset dir="${test.unit.src}" includes="**/${test.name}.java" excludes="**/distributed/test/UpgradeTest*.java" />
    </path>
    <property name="all-test-classes" refid="all-test-classes-path"/>
    <testhelper testdelegate="testlist"/>
  </target>

  <target name="generate-test-report" description="Generates JUnit's HTML report from results already in build/output">
      <junitreport todir="${build.test.dir}">
        <fileset dir="${build.test.dir}/output">
          <include name="**/TEST-*.xml"/>
        </fileset>
        <report format="frames" todir="${build.test.dir}/junitreport"/>
      </junitreport>
  </target>

  <!-- run a list of tests as provided in -Dtest.classlistfile (or default of 'testnames.txt')
  The class list file should be one test class per line, with the path starting after test/unit
  e.g. org/apache/cassandra/hints/HintMessageTest.java -->
  <target name="testclasslist" depends="build-test" description="Run tests given in file -Dtest.classlistfile (one-class-per-line, e.g. org/apache/cassandra/db/SomeTest.java)">
    <path id="all-test-classes-path">
      <fileset dir="${test.dir}/${test.classlistprefix}" includesfile="${test.classlistfile}"/>
    </path>
    <property name="all-test-classes" refid="all-test-classes-path"/>
    <testhelper testdelegate="testlist"/>
  </target>
  <target name="testclasslist-compression" depends="build-test" description="Run tests given in file -Dtest.classlistfile (one-class-per-line, e.g. org/apache/cassandra/db/SomeTest.java)">
      <path id="all-test-classes-path">
          <fileset dir="${test.dir}/${test.classlistprefix}" includesfile="${test.classlistfile}"/>
      </path>
      <property name="all-test-classes" refid="all-test-classes-path"/>
      <testhelper testdelegate="testlist-compression"/>
  </target>
  <target name="testclasslist-cdc" depends="build-test" description="Run tests given in file -Dtest.classlistfile (one-class-per-line, e.g. org/apache/cassandra/db/SomeTest.java)">
      <path id="all-test-classes-path">
          <fileset dir="${test.dir}/${test.classlistprefix}" includesfile="${test.classlistfile}"/>
      </path>
      <property name="all-test-classes" refid="all-test-classes-path"/>
      <testhelper testdelegate="testlist-cdc"/>
  </target>
  <target name="testclasslist-system-keyspace-directory" depends="build-test" description="Run tests given in file -Dtest.classlistfile (one-class-per-line, e.g. org/apache/cassandra/db/SomeTest.java)">
      <path id="all-test-classes-path">
          <fileset dir="${test.dir}/${test.classlistprefix}" includesfile="${test.classlistfile}"/>
      </path>
      <property name="all-test-classes" refid="all-test-classes-path"/>
      <testhelper testdelegate="testlist-system-keyspace-directory"/>
  </target>

  <!-- Build a self-contained jar for e.g. remote execution; not currently used for running burn tests with this build script -->
  <target name="burn-test-jar" depends="build-test, build" description="Create dtest-compatible jar, including all dependencies">
      <jar jarfile="${build.dir}/burntest.jar">
          <zipgroupfileset dir="${build.lib}" includes="*.jar" excludes="META-INF/*.SF"/>
          <fileset dir="${build.classes.main}"/>
          <fileset dir="${test.classes}"/>
          <fileset dir="${test.conf}" excludes="logback*.xml"/>
          <fileset dir="${basedir}/conf" includes="logback*.xml"/>
          <zipgroupfileset dir="${build.dir.lib}/jars">
              <include name="junit*.jar"/>
          </zipgroupfileset>
      </jar>
  </target>

  <target name="dtest-jar" depends="build-test, build" description="Create dtest-compatible jar, including all dependencies">
      <jar jarfile="${build.dir}/dtest-${base.version}.jar">
          <zipgroupfileset dir="${build.lib}" includes="*.jar" excludes="META-INF/*.SF"/>
          <zipgroupfileset dir="${build.dir.lib}/jars" includes="javassist-*.jar,reflections-*.jar" excludes="META-INF/*.SF"/>
          <fileset dir="${build.classes.main}"/>
          <fileset dir="${test.classes}"/>
          <fileset dir="${test.conf}" />
      </jar>
  </target>

  <target name="test-jvm-dtest" depends="build-test" description="Execute in-jvm dtests">
    <testmacro inputdir="${test.distributed.src}" timeout="${test.distributed.timeout}" forkmode="once" showoutput="true" filter="**/test/*Test.java">
      <jvmarg value="-Dlogback.configurationFile=test/conf/logback-dtest.xml"/>
      <jvmarg value="-Dcassandra.ring_delay_ms=10000"/>
      <jvmarg value="-Dcassandra.tolerate_sstable_size=true"/>
      <jvmarg value="-Dcassandra.skip_sync=true" />
    </testmacro>
  </target>

  <target name="test-jvm-upgrade-dtest" depends="build-test" description="Execute in-jvm dtests">
    <testmacro inputdir="${test.distributed.src}" timeout="${test.distributed.timeout}" forkmode="once" showoutput="true" filter="**/upgrade/*Test.java">
      <jvmarg value="-Dlogback.configurationFile=test/conf/logback-dtest.xml"/>
      <jvmarg value="-Dcassandra.ring_delay_ms=10000"/>
      <jvmarg value="-Dcassandra.tolerate_sstable_size=true"/>
      <jvmarg value="-Dcassandra.skip_sync=true" />
    </testmacro>
  </target>

  <!-- Use this with an FQDN for test class, and a csv list of methods like this:
      ant test-jvm-dtest-some -Dtest.name=org.apache.cassandra.distributed.test.ResourceLeakTest -Dtest.methods=looperTest
    -->
  <target name="test-jvm-dtest-some" depends="build-test" description="Execute some in-jvm dtests">
    <testmacro inputdir="${test.distributed.src}" timeout="${test.distributed.timeout}" forkmode="once" showoutput="true">
      <test unless:blank="${test.methods}" name="${test.name}" methods="${test.methods}" outfile="build/test/output/TEST-${test.name}-${test.methods}"/>
      <test if:blank="${test.methods}" name="${test.name}" outfile="build/test/output/TEST-${test.name}"/>
      <jvmarg value="-Dlogback.configurationFile=test/conf/logback-dtest.xml"/>
      <jvmarg value="-Dcassandra.ring_delay_ms=10000"/>
      <jvmarg value="-Dcassandra.tolerate_sstable_size=true"/>
      <jvmarg value="-Dcassandra.skip_sync=true" />
    </testmacro>
  </target>

  <!-- run microbenchmarks suite -->
  <target name="microbench" depends="build-jmh">
      <java classname="org.openjdk.jmh.Main"
            fork="true"
            failonerror="true">
          <classpath>
              <path refid="cassandra.classpath.test" />
              <pathelement location="${test.classes}"/>
              <pathelement location="${test.conf}"/>
              <fileset dir="${test.lib}">
                  <include name="**/*.jar" />
              </fileset>
          </classpath>
          <arg value="-foe"/>
          <arg value="true"/>
          <arg value="-rf"/>
          <arg value="json"/>
          <arg value="-rff"/>
          <arg value="${build.test.dir}/jmh-result.json"/>
          <arg value="-v"/>
          <arg value="EXTRA"/>

          <!-- Broken: ZeroCopyStreamingBench,MutationBench,FastThreadLocalBench  (FIXME) -->
          <arg value="-e"/><arg value="ZeroCopyStreamingBench|MutationBench|FastThreadLocalBench"/>

          <arg value=".*microbench.*${benchmark.name}"/>
      </java>
  </target>

  <!-- run arbitrary mains in tests, for example to run the long running memory tests with lots of memory pressure
      ant run-main -Dmainclass=org.apache.cassandra.utils.memory.LongBufferPoolTest -Dvmargs="-Xmx30m -XX:-UseGCOverheadLimit"
  -->
  <target name="run-main" depends="build-test">
      <property name="mainclass" value="" />
      <property name="vmargs" value="" />
      <property name="args" value="" />
      <java classname="${mainclass}"
            fork="true"
            failonerror="true">
          <jvmarg value="-server" />
          <jvmarg value="-ea" />
          <jvmarg line="${vmargs}" />
          <arg line="${args}" />
          <classpath>
              <path refid="cassandra.classpath" />
              <pathelement location="${test.classes}"/>
              <pathelement location="${test.conf}"/>
              <fileset dir="${test.lib}">
                  <include name="**/*.jar" />
              </fileset>
          </classpath>
      </java>
  </target>

  <target name="_maybe_update_idea_to_java11" if="java.version.11">
    <replace file="${eclipse.project.name}.iml" token="JDK_1_8" value="JDK_11"/>
    <replace file=".idea/misc.xml" token="JDK_1_8" value="JDK_11"/>
    <replace file=".idea/misc.xml" token="1.8" value="11"/>
    <replaceregexp file=".idea/workspace.xml"
                   match="name=&quot;VM_PARAMETERS&quot; value=&quot;(.*)&quot;"
                   replace="name=&quot;VM_PARAMETERS&quot; value=&quot;\1 ${java11-jvmargs}&quot;"
                   byline="true"/>

      <echo file=".idea/compiler.xml"><![CDATA[<?xml version="1.0" encoding="UTF-8"?>
<project version="4">
  <component name="JavacSettings">
    <option name="ADDITIONAL_OPTIONS_STRING" value="--add-exports java.rmi/sun.rmi.registry=ALL-UNNAMED" />
  </component>
</project>]]></echo>
  </target>

  <!-- Generate IDEA project description files -->
  <target name="generate-idea-files" depends="init,maven-ant-tasks-init,resolver-dist-lib,gen-cql3-grammar,generate-jflex-java,createVersionPropFile" description="Generate IDEA files">
    <mkdir dir=".idea"/>
    <mkdir dir=".idea/libraries"/>
    <copy todir=".idea" overwrite="true">
        <fileset dir="ide/idea"/>
    </copy>
    <replace file=".idea/workspace.xml" token="trunk" value="${eclipse.project.name}"/>
    <copy tofile="${eclipse.project.name}.iml" file="ide/idea-iml-file.xml"/>
    <echo file=".idea/.name">Apache Cassandra ${eclipse.project.name}</echo>
    <echo file=".idea/modules.xml"><![CDATA[<?xml version="1.0" encoding="UTF-8"?>
<project version="4">
  <component name="ProjectModuleManager">
    <modules>
      <module fileurl="file://$PROJECT_DIR$/]]>${eclipse.project.name}<![CDATA[.iml" filepath="$PROJECT_DIR$/]]>${eclipse.project.name}<![CDATA[.iml" />
    </modules>
  </component>
</project>]]></echo>
      <antcall target="_maybe_update_idea_to_java11"/>
  </target>

  <!-- Generate Eclipse project description files -->
  <target name="generate-eclipse-files" depends="build-test" description="Generate eclipse files">
    <echo file=".project"><![CDATA[<?xml version="1.0" encoding="UTF-8"?>
<projectDescription>
  <name>${eclipse.project.name}</name>
  <comment></comment>
  <projects>
  </projects>
  <buildSpec>
    <buildCommand>
      <name>org.eclipse.jdt.core.javabuilder</name>
    </buildCommand>
  </buildSpec>
  <natures>
    <nature>org.eclipse.jdt.core.javanature</nature>
  </natures>
</projectDescription>]]>
    </echo>
	<echo file=".classpath"><![CDATA[<?xml version="1.0" encoding="UTF-8"?>
<classpath>
  <classpathentry kind="src" path="src/java"/>
  <classpathentry kind="src" path="src/resources"/>
  <classpathentry kind="src" path="src/gen-java"/>
  <classpathentry kind="src" path="conf" including="hotspot_compiler"/>
  <classpathentry kind="src" output="build/test/classes" path="test/unit"/>
  <classpathentry kind="src" output="build/test/classes" path="test/long"/>
  <classpathentry kind="src" output="build/test/classes" path="test/distributed"/>
  <classpathentry kind="src" output="build/test/classes" path="test/resources" />
  <classpathentry kind="src" path="tools/stress/src"/>
  <classpathentry kind="src" path="tools/fqltool/src"/>
  <classpathentry kind="src" output="build/test/stress-classes" path="tools/stress/test/unit" />
  <classpathentry kind="src" output="build/test/fqltool-classes" path="tools/fqltool/test/unit" />
  <classpathentry kind="con" path="org.eclipse.jdt.launching.JRE_CONTAINER"/>
  <classpathentry kind="output" path="build/classes/eclipse"/>
  <classpathentry kind="lib" path="test/conf"/>
  <classpathentry kind="lib" path="${java.home}/../lib/tools.jar"/>
]]>
	</echo>
  	<path id="eclipse-project-libs-path">
  	 <fileset dir="lib">
  	    <include name="**/*.jar" />
     </fileset>
 	 <fileset dir="build/lib/jars">
  	    <include name="**/*.jar" />
  	 </fileset>
     <fileset dir="build/test/lib/jars">
        <include name="**/*.jar" />
     </fileset>
  	</path>
  	<property name="eclipse-project-libs" refid="eclipse-project-libs-path"/>
       <script language="javascript">
        <classpath>
            <path refid="cassandra.classpath"/>
            <path refid="cassandra.classpath.test"/>
        </classpath>
        <![CDATA[
        var File = java.io.File;
  		var FilenameUtils = Packages.org.apache.commons.io.FilenameUtils;
  		jars = project.getProperty("eclipse-project-libs").split(project.getProperty("path.separator"));

  		cp = "";
  	    for (i=0; i< jars.length; i++) {
  	       srcjar = FilenameUtils.getBaseName(jars[i]) + '-sources.jar';
           srcdir = FilenameUtils.concat(project.getProperty("build.test.dir"), 'sources');
  		   srcfile = new File(FilenameUtils.concat(srcdir, srcjar));

  		   cp += ' <classpathentry kind="lib" path="' + jars[i] + '"';
  		   if (srcfile.exists()) {
  		      cp += ' sourcepath="' + srcfile.getAbsolutePath() + '"';
  		   }
  		   cp += '/>\n';
  		}

  		cp += '</classpath>';

  		echo = project.createTask("echo");
  	    echo.setMessage(cp);
  		echo.setFile(new File(".classpath"));
  		echo.setAppend(true);
  	    echo.perform();
  	]]> </script>
    <mkdir dir=".settings" />
  </target>

  <pathconvert property="eclipse.project.name">
    <path path="${basedir}" />
    <regexpmapper from="^.*/([^/]+)$$" to="\1" handledirsep="yes" />
  </pathconvert>

  <!-- Clean Eclipse project description files -->
  <target name="clean-eclipse-files">
    <delete file=".project" />
    <delete file=".classpath" />
    <delete dir=".settings" />
  	<delete dir=".externalToolBuilders" />
  	<delete dir="build/eclipse-classes" />
  </target>

  <!-- ECJ 4.6.1 in standalone mode does not work with JPMS, so we skip this target for Java 11 -->
  <target name="eclipse-warnings" depends="build, _assert_rat_output" description="Run eclipse compiler code analysis" if="java.version.8">
        <property name="ecj.log.dir" value="${build.dir}/ecj" />
        <property name="ecj.warnings.file" value="${ecj.log.dir}/eclipse_compiler_checks.txt"/>
        <mkdir  dir="${ecj.log.dir}" />

        <property name="ecj.properties" value="${basedir}/eclipse_compiler.properties" />

        <echo message="Running Eclipse Code Analysis.  Output logged to ${ecj.warnings.file}" />

	<java
	    jar="${build.dir.lib}/jars/ecj-${ecj.version}.jar"
            fork="true"
	    failonerror="true"
            maxmemory="512m">
            <arg value="-source"/>
	    <arg value="${source.version}" />
	    <arg value="-target"/>
	    <arg value="${target.version}" />
	    <arg value="-d" />
            <arg value="none" />
	    <arg value="-proc:none" />
            <arg value="-log" />
            <arg value="${ecj.warnings.file}" />
            <arg value="-properties" />
            <arg value="${ecj.properties}" />
            <arg value="-cp" />
            <arg value="${toString:cassandra.classpath}" />
            <arg value="${build.src.java}" />
        </java>
  </target>


  <!-- Installs artifacts to local Maven repository -->
  <target name="mvn-install"
          depends="maven-declare-dependencies,jar,sources-jar,javadoc-jar"
          description="Installs the artifacts in the Maven Local Repository">

    <!-- the parent -->
    <install pomFile="${build.dir}/${final.name}-parent.pom"
             file="${build.dir}/${final.name}-parent.pom"
             packaging="pom"/>

    <!-- the cassandra-all jar -->
    <install pomFile="${build.dir}/${final.name}.pom"
             file="${build.dir}/${final.name}.jar"/>
    <install pomFile="${build.dir}/${final.name}.pom"
             file="${build.dir}/${final.name}-sources.jar"
             classifier="sources"/>
    <install pomFile="${build.dir}/${final.name}.pom"
             file="${build.dir}/${final.name}-javadoc.jar"
             classifier="javadoc"/>
  </target>

  <!-- Publish artifacts to remote Maven repository -->
  <target name="publish"
          depends="mvn-install,artifacts"
          description="Publishes the artifacts to the Maven repository">

    <!-- the parent -->
    <deploy pomFile="${build.dir}/${final.name}-parent.pom"
            file="${build.dir}/${final.name}-parent.pom"
            packaging="pom"/>

    <!-- the cassandra-all jar -->
    <deploy pomFile="${build.dir}/${final.name}.pom"
            file="${build.dir}/${final.name}.jar"/>
    <deploy pomFile="${build.dir}/${final.name}.pom"
            file="${build.dir}/${final.name}-sources.jar"
            classifier="sources"/>
    <deploy pomFile="${build.dir}/${final.name}.pom"
            file="${build.dir}/${final.name}-javadoc.jar"
            classifier="javadoc"/>

    <!-- the distribution -->
    <sign-dist file="${build.dir}/${final.name}-bin.tar.gz" />
    <sign-dist file="${build.dir}/${final.name}-src.tar.gz" />

  </target>

  <import file="${basedir}/.build/build-resolver.xml"/>
  <import file="${basedir}/.build/build-rat.xml"/>
</project><|MERGE_RESOLUTION|>--- conflicted
+++ resolved
@@ -516,16 +516,10 @@
           <dependency groupId="org.slf4j" artifactId="jcl-over-slf4j" version="1.7.25" />
           <dependency groupId="ch.qos.logback" artifactId="logback-core" version="1.2.3"/>
           <dependency groupId="ch.qos.logback" artifactId="logback-classic" version="1.2.3"/>
-<<<<<<< HEAD
-          <dependency groupId="com.fasterxml.jackson.core" artifactId="jackson-core" version="2.9.10"/>
-          <dependency groupId="com.fasterxml.jackson.core" artifactId="jackson-databind" version="2.9.10.8"/>
-          <dependency groupId="com.fasterxml.jackson.core" artifactId="jackson-annotations" version="2.9.10"/>
-          <dependency groupId="com.fasterxml.jackson.datatype" artifactId="jackson-datatype-jsr310" version="2.9.10"/>
-=======
           <dependency groupId="com.fasterxml.jackson.core" artifactId="jackson-core" version="2.12.5"/>
           <dependency groupId="com.fasterxml.jackson.core" artifactId="jackson-databind" version="2.12.5"/>
           <dependency groupId="com.fasterxml.jackson.core" artifactId="jackson-annotations" version="2.12.5"/>
->>>>>>> 14af149e
+          <dependency groupId="com.fasterxml.jackson.datatype" artifactId="jackson-datatype-jsr310" version="2.12.5"/>
           <dependency groupId="com.googlecode.json-simple" artifactId="json-simple" version="1.1"/>
           <dependency groupId="com.boundary" artifactId="high-scale-lib" version="1.0.6"/>
           <dependency groupId="com.github.jbellis" artifactId="jamm" version="${jamm.version}"/>
