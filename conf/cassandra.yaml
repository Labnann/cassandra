
# Cassandra storage config YAML

# NOTE:
#   See https://cassandra.apache.org/doc/latest/configuration/ for
#   full explanations of configuration directives
# /NOTE

# The name of the cluster. This is mainly used to prevent machines in
# one logical cluster from joining another.
cluster_name: 'Test Cluster'

# This defines the number of tokens randomly assigned to this node on the ring
# The more tokens, relative to other nodes, the larger the proportion of data
## that this node will store. You probably want all nodes to have the same number
# of tokens assuming they have equal hardware capability.
#
# If you leave this unspecified, Cassandra will use the default of 1 token for legacy compatibility,
# and will use the initial_token as described below.
#
# Specifying initial_token will override this setting on the node's initial start,
# on subsequent starts, this setting will apply even if initial token is set.
#
# See https://cassandra.apache.org/doc/latest/getting-started/production.html#tokens for
# best practice information about num_tokens.
#
num_tokens: 16

# Triggers automatic allocation of num_tokens tokens for this node. The allocation
# algorithm attempts to choose tokens in a way that optimizes replicated load over
# the nodes in the datacenter for the replica factor.
#
# The load assigned to each node will be close to proportional to its number of
# vnodes.
#
# Only supported with the Murmur3Partitioner.

# Replica factor is determined via the replication strategy used by the specified
# keyspace.
# allocate_tokens_for_keyspace: KEYSPACE

# Replica factor is explicitly set, regardless of keyspace or datacenter.
# This is the replica factor within the datacenter, like NTS.
allocate_tokens_for_local_replication_factor: 3

# initial_token allows you to specify tokens manually.  While you can use it with
# vnodes (num_tokens > 1, above) -- in which case you should provide a
# comma-separated list -- it's primarily used when adding nodes to legacy clusters
# that do not have vnodes enabled.
# initial_token:

# May either be "true" or "false" to enable globally
hinted_handoff_enabled: true

# When hinted_handoff_enabled is true, a black list of data centers that will not
# perform hinted handoff
# hinted_handoff_disabled_datacenters:
#    - DC1
#    - DC2

# this defines the maximum amount of time a dead host will have hints
# generated.  After it has been dead this long, new hints for it will not be
# created until it has been seen alive and gone down again.
# Min unit: ms
max_hint_window: 3h

# Maximum throttle in KiBs per second, per delivery thread.  This will be
# reduced proportionally to the number of nodes in the cluster.  (If there
# are two nodes in the cluster, each delivery thread will use the maximum
# rate; if there are three, each will throttle to half of the maximum,
# since we expect two nodes to be delivering hints simultaneously.)
# Min unit: KiB
hinted_handoff_throttle: 1024KiB

# Number of threads with which to deliver hints;
# Consider increasing this number when you have multi-dc deployments, since
# cross-dc handoff tends to be slower
max_hints_delivery_threads: 2

# Directory where Cassandra should store hints.
# If not set, the default directory is $CASSANDRA_HOME/data/hints.
# hints_directory: /var/lib/cassandra/hints

# How often hints should be flushed from the internal buffers to disk.
# Will *not* trigger fsync.
# Min unit: ms
hints_flush_period: 10000ms

# Maximum size for a single hints file, in mebibytes.
# Min unit: MiB
max_hints_file_size: 128MiB

# The file size limit to store hints for an unreachable host, in mebibytes.
# Once the local hints files have reached the limit, no more new hints will be created.
# Set a non-positive value will disable the size limit.
# max_hints_size_per_host: 0MiB

# Enable / disable automatic cleanup for the expired and orphaned hints file.
# Disable the option in order to preserve those hints on the disk.
auto_hints_cleanup_enabled: false

# Enable/disable transfering hints to a peer during decommission. Even when enabled, this does not guarantee
# consistency for logged batches, and it may delay decommission when coupled with a strict hinted_handoff_throttle. 
# Default: true
# transfer_hints_on_decommission: true

# Compression to apply to the hint files. If omitted, hints files
# will be written uncompressed. LZ4, Snappy, and Deflate compressors
# are supported.
#hints_compression:
#   - class_name: LZ4Compressor
#     parameters:
#         -

# Directory where Cassandra should store results of a One-Shot troubleshooting heapdump for uncaught exceptions.
# Note: this value can be overridden by the -XX:HeapDumpPath JVM env param with a relative local path for testing if
# so desired.
# If not set, the default directory is $CASSANDRA_HOME/heapdump
# heap_dump_path: /var/lib/cassandra/heapdump

# Enable / disable automatic dump of heap on first uncaught exception
# If not set, the default value is false
# dump_heap_on_uncaught_exception: true

# Enable / disable persistent hint windows.
#
# If set to false, a hint will be stored only in case a respective node
# that hint is for is down less than or equal to max_hint_window.
#
# If set to true, a hint will be stored in case there is not any
# hint which was stored earlier than max_hint_window. This is for cases
# when a node keeps to restart and hints are not delivered yet, we would be saving
# hints for that node indefinitely.
#
# Defaults to true.
#
# hint_window_persistent_enabled: true

# Maximum throttle in KiBs per second, total. This will be
# reduced proportionally to the number of nodes in the cluster.
# Min unit: KiB
batchlog_replay_throttle: 1024KiB

# Authentication backend, implementing IAuthenticator; used to identify users
# Out of the box, Cassandra provides org.apache.cassandra.auth.{AllowAllAuthenticator,
# PasswordAuthenticator}.
#
# - AllowAllAuthenticator performs no checks - set it to disable authentication.
# - PasswordAuthenticator relies on username/password pairs to authenticate
#   users. It keeps usernames and hashed passwords in system_auth.roles table.
#   Please increase system_auth keyspace replication factor if you use this authenticator.
#   If using PasswordAuthenticator, CassandraRoleManager must also be used (see below)
authenticator:
  class_name : org.apache.cassandra.auth.AllowAllAuthenticator
# MutualTlsAuthenticator can be configured using the following configuration. One can add their own validator
# which implements MutualTlsCertificateValidator class and provide logic for extracting identity out of certificates
# and validating certificates.
#  class_name : org.apache.cassandra.auth.MutualTlsAuthenticator
#  parameters :
#    validator_class_name: org.apache.cassandra.auth.SpiffeCertificateValidator

# Authorization backend, implementing IAuthorizer; used to limit access/provide permissions
# Out of the box, Cassandra provides org.apache.cassandra.auth.{AllowAllAuthorizer,
# CassandraAuthorizer}.
#
# - AllowAllAuthorizer allows any action to any user - set it to disable authorization.
# - CassandraAuthorizer stores permissions in system_auth.role_permissions table. Please
#   increase system_auth keyspace replication factor if you use this authorizer.
authorizer: AllowAllAuthorizer

# Part of the Authentication & Authorization backend, implementing IRoleManager; used
# to maintain grants and memberships between roles.
# Out of the box, Cassandra provides org.apache.cassandra.auth.CassandraRoleManager,
# which stores role information in the system_auth keyspace. Most functions of the
# IRoleManager require an authenticated login, so unless the configured IAuthenticator
# actually implements authentication, most of this functionality will be unavailable.
#
# - CassandraRoleManager stores role data in the system_auth keyspace. Please
#   increase system_auth keyspace replication factor if you use this role manager.
role_manager: CassandraRoleManager

# Network authorization backend, implementing INetworkAuthorizer; used to restrict user
# access to certain DCs
# Out of the box, Cassandra provides org.apache.cassandra.auth.{AllowAllNetworkAuthorizer,
# CassandraNetworkAuthorizer}.
#
# - AllowAllNetworkAuthorizer allows access to any DC to any user - set it to disable authorization.
# - CassandraNetworkAuthorizer stores permissions in system_auth.network_permissions table. Please
#   increase system_auth keyspace replication factor if you use this authorizer.
network_authorizer: AllowAllNetworkAuthorizer

# CIDR authorization backend, implementing ICIDRAuthorizer; used to restrict user
# access from certain CIDRs
# Out of the box, Cassandra provides org.apache.cassandra.auth.{AllowAllCIDRAuthorizer,
# CassandraCIDRAuthorizer}.
# - AllowAllCIDRAuthorizer allows access from any CIDR to any user - set it to disable CIDR authorization.
# - CassandraCIDRAuthorizer stores user's CIDR permissions in system_auth.cidr_permissions table. Please
#   increase system_auth keyspace replication factor if you use this authorizer, otherwise any changes to
#   system_auth tables being used by this feature may be lost when a host goes down.
cidr_authorizer:
  class_name: AllowAllCIDRAuthorizer
  # Below parameters are used only when CIDR authorizer is enabled
  # parameters:
    # CIDR authorizer when enabled, i.e, CassandraCIDRAuthorizer, is applicable for non-superusers only by default.
    # Set this setting to true, to enable CIDR authorization for superusers as well.
    # Note: CIDR checks cannot be performed for JMX calls
    # cidr_checks_for_superusers: true

    # CIDR authorizer when enabled, supports MONITOR and ENFORCE modes. Default mode is MONITOR
    # In MONITOR mode, CIDR checks are NOT enforced. Instead, CIDR groups of users accesses are logged using
    # nospamlogger. A warning message would be logged if a user accesses from unauthorized CIDR group (but access won't
    # be rejected). An info message would be logged otherwise.
    # In ENFORCE mode, CIDR checks are enforced, i.e, users accesses would be rejected if attempted from unauthorized
    # CIDR groups.
    # cidr_authorizer_mode: MONITOR

    # Refresh interval for CIDR groups cache, this value is considered in minutes
    # cidr_groups_cache_refresh_interval: 5

    # Maximum number of entries an IP to CIDR groups cache can accommodate
    # ip_cache_max_size: 100

# Depending on the auth strategy of the cluster, it can be beneficial to iterate
# from root to table (root -> ks -> table) instead of table to root (table -> ks -> root).
# As the auth entries are whitelisting, once a permission is found you know it to be
# valid. We default to false as the legacy behavior is to query at the table level then
# move back up to the root. See CASSANDRA-17016 for details.
# traverse_auth_from_root: false

# Validity period for roles cache (fetching granted roles can be an expensive
# operation depending on the role manager, CassandraRoleManager is one example)
# Granted roles are cached for authenticated sessions in AuthenticatedUser and
# after the period specified here, become eligible for (async) reload.
# Defaults to 2000, set to 0 to disable caching entirely.
# Will be disabled automatically for AllowAllAuthenticator.
# For a long-running cache using roles_cache_active_update, consider
# setting to something longer such as a daily validation: 86400000
# Min unit: ms
roles_validity: 2000ms

# Refresh interval for roles cache (if enabled).
# After this interval, cache entries become eligible for refresh. Upon next
# access, an async reload is scheduled and the old value returned until it
# completes. If roles_validity is non-zero, then this must be
# also.
# This setting is also used to inform the interval of auto-updating if
# using roles_cache_active_update.
# Defaults to the same value as roles_validity.
# For a long-running cache, consider setting this to 60000 (1 hour) etc.
# Min unit: ms
# roles_update_interval: 2000ms

# If true, cache contents are actively updated by a background task at the
# interval set by roles_update_interval. If false, cache entries
# become eligible for refresh after their update interval. Upon next access,
# an async reload is scheduled and the old value returned until it completes.
# roles_cache_active_update: false

# Validity period for permissions cache (fetching permissions can be an
# expensive operation depending on the authorizer, CassandraAuthorizer is
# one example). Defaults to 2000, set to 0 to disable.
# Will be disabled automatically for AllowAllAuthorizer.
# For a long-running cache using permissions_cache_active_update, consider
# setting to something longer such as a daily validation: 86400000ms
# Min unit: ms
permissions_validity: 2000ms

# Refresh interval for permissions cache (if enabled).
# After this interval, cache entries become eligible for refresh. Upon next
# access, an async reload is scheduled and the old value returned until it
# completes. If permissions_validity is non-zero, then this must be
# also.
# This setting is also used to inform the interval of auto-updating if
# using permissions_cache_active_update.
# Defaults to the same value as permissions_validity.
# For a longer-running permissions cache, consider setting to update hourly (60000)
# Min unit: ms
# permissions_update_interval: 2000ms

# If true, cache contents are actively updated by a background task at the
# interval set by permissions_update_interval. If false, cache entries
# become eligible for refresh after their update interval. Upon next access,
# an async reload is scheduled and the old value returned until it completes.
# permissions_cache_active_update: false

# Validity period for credentials cache. This cache is tightly coupled to
# the provided PasswordAuthenticator implementation of IAuthenticator. If
# another IAuthenticator implementation is configured, this cache will not
# be automatically used and so the following settings will have no effect.
# Please note, credentials are cached in their encrypted form, so while
# activating this cache may reduce the number of queries made to the
# underlying table, it may not  bring a significant reduction in the
# latency of individual authentication attempts.
# Defaults to 2000, set to 0 to disable credentials caching.
# For a long-running cache using credentials_cache_active_update, consider
# setting to something longer such as a daily validation: 86400000
# Min unit: ms
credentials_validity: 2000ms

# Refresh interval for credentials cache (if enabled).
# After this interval, cache entries become eligible for refresh. Upon next
# access, an async reload is scheduled and the old value returned until it
# completes. If credentials_validity is non-zero, then this must be
# also.
# This setting is also used to inform the interval of auto-updating if
# using credentials_cache_active_update.
# Defaults to the same value as credentials_validity.
# For a longer-running permissions cache, consider setting to update hourly (60000)
# Min unit: ms
# credentials_update_interval: 2000ms

# If true, cache contents are actively updated by a background task at the
# interval set by credentials_update_interval. If false (default), cache entries
# become eligible for refresh after their update interval. Upon next access,
# an async reload is scheduled and the old value returned until it completes.
# credentials_cache_active_update: false

# The partitioner is responsible for distributing groups of rows (by
# partition key) across nodes in the cluster. The partitioner can NOT be
# changed without reloading all data.  If you are adding nodes or upgrading,
# you should set this to the same partitioner that you are currently using.
#
# The default partitioner is the Murmur3Partitioner. Older partitioners
# such as the RandomPartitioner, ByteOrderedPartitioner, and
# OrderPreservingPartitioner have been included for backward compatibility only.
# For new clusters, you should NOT change this value.
#
partitioner: org.apache.cassandra.dht.Murmur3Partitioner
#partitioner: org.apache.cassandra.dht.ByteOrderedPartitioner

# Directories where Cassandra should store data on disk. If multiple
# directories are specified, Cassandra will spread data evenly across
# them by partitioning the token ranges.
# If not set, the default directory is $CASSANDRA_HOME/data/data.
# data_file_directories:
#     - /var/lib/cassandra/data

# Directory were Cassandra should store the data of the local system keyspaces.
# By default Cassandra will store the data of the local system keyspaces in the first of the data directories specified
# by data_file_directories.
# This approach ensures that if one of the other disks is lost Cassandra can continue to operate. For extra security
# this setting allows to store those data on a different directory that provides redundancy.
# local_system_data_file_directory:

# commit log.  when running on magnetic HDD, this should be a
# separate spindle than the data directories.
# If not set, the default directory is $CASSANDRA_HOME/data/commitlog.
# commitlog_directory: /var/lib/cassandra/commitlog

# Enable / disable CDC functionality on a per-node basis. This modifies the logic used
# for write path allocation rejection (standard: never reject. cdc: reject Mutation
# containing a CDC-enabled table if at space limit in cdc_raw_directory).
cdc_enabled: false

# Specify whether writes to the CDC-enabled tables should be blocked when CDC data on disk has reached to the limit.
# When setting to false, the writes will not be blocked and the oldest CDC data on disk will be deleted to
# ensure the size constraint. The default is true.
# cdc_block_writes: true

# Specify whether CDC mutations are replayed through the write path on streaming, e.g. repair.
# When enabled, CDC data streamed to the destination node will be written into commit log first. When setting to false,
# the streamed CDC data is written into SSTables just the same as normal streaming. The default is true.
# If this is set to false, streaming will be considerably faster however it's possible that, in extreme situations
# (losing > quorum # nodes in a replica set), you may have data in your SSTables that never makes it to the CDC log.
# cdc_on_repair_enabled: true

# CommitLogSegments are moved to this directory on flush if cdc_enabled: true and the
# segment contains mutations for a CDC-enabled table. This should be placed on a
# separate spindle than the data directories. If not set, the default directory is
# $CASSANDRA_HOME/data/cdc_raw.
# cdc_raw_directory: /var/lib/cassandra/cdc_raw

# Policy for data disk failures:
#
# die
#   shut down gossip and client transports and kill the JVM for any fs errors or
#   single-sstable errors, so the node can be replaced.
#
# stop_paranoid
#   shut down gossip and client transports even for single-sstable errors,
#   kill the JVM for errors during startup.
#
# stop
#   shut down gossip and client transports, leaving the node effectively dead, but
#   can still be inspected via JMX, kill the JVM for errors during startup.
#
# best_effort
#    stop using the failed disk and respond to requests based on
#    remaining available sstables.  This means you WILL see obsolete
#    data at CL.ONE!
#
# ignore
#    ignore fatal errors and let requests fail, as in pre-1.2 Cassandra
disk_failure_policy: stop

# Policy for commit disk failures:
#
# die
#   shut down the node and kill the JVM, so the node can be replaced.
#
# stop
#   shut down the node, leaving the node effectively dead, but
#   can still be inspected via JMX.
#
# stop_commit
#   shutdown the commit log, letting writes collect but
#   continuing to service reads, as in pre-2.0.5 Cassandra
#
# ignore
#   ignore fatal errors and let the batches fail
commit_failure_policy: stop

# Maximum size of the native protocol prepared statement cache
#
# Valid values are either "auto" (omitting the value) or a value greater 0.
#
# Note that specifying a too large value will result in long running GCs and possbily
# out-of-memory errors. Keep the value at a small fraction of the heap.
#
# If you constantly see "prepared statements discarded in the last minute because
# cache limit reached" messages, the first step is to investigate the root cause
# of these messages and check whether prepared statements are used correctly -
# i.e. use bind markers for variable parts.
#
# Do only change the default value, if you really have more prepared statements than
# fit in the cache. In most cases it is not neccessary to change this value.
# Constantly re-preparing statements is a performance penalty.
#
# Default value ("auto") is 1/256th of the heap or 10MiB, whichever is greater
# Min unit: MiB
prepared_statements_cache_size:

# Maximum size of the key cache in memory.
#
# Each key cache hit saves 1 seek and each row cache hit saves 2 seeks at the
# minimum, sometimes more. The key cache is fairly tiny for the amount of
# time it saves, so it's worthwhile to use it at large numbers.
# The row cache saves even more time, but must contain the entire row,
# so it is extremely space-intensive. It's best to only use the
# row cache if you have hot rows or static rows.
#
# NOTE: if you reduce the size, you may not get you hottest keys loaded on startup.
#
# Default value is empty to make it "auto" (min(5% of Heap (in MiB), 100MiB)). Set to 0 to disable key cache.
#
# This is only relevant to SSTable formats that use key cache, e.g. BIG.
# Min unit: MiB
key_cache_size:

# Duration in seconds after which Cassandra should
# save the key cache. Caches are saved to saved_caches_directory as
# specified in this configuration file.
#
# Saved caches greatly improve cold-start speeds, and is relatively cheap in
# terms of I/O for the key cache. Row cache saving is much more expensive and
# has limited use.
#
# This is only relevant to SSTable formats that use key cache, e.g. BIG.
# Default is 14400 or 4 hours.
# Min unit: s
key_cache_save_period: 4h

# Number of keys from the key cache to save
# Disabled by default, meaning all keys are going to be saved
# This is only relevant to SSTable formats that use key cache, e.g. BIG.
# key_cache_keys_to_save: 100

# Row cache implementation class name. Available implementations:
#
# org.apache.cassandra.cache.OHCProvider
#   Fully off-heap row cache implementation (default).
#
# org.apache.cassandra.cache.SerializingCacheProvider
#   This is the row cache implementation available
#   in previous releases of Cassandra.
# row_cache_class_name: org.apache.cassandra.cache.OHCProvider

# Maximum size of the row cache in memory.
# Please note that OHC cache implementation requires some additional off-heap memory to manage
# the map structures and some in-flight memory during operations before/after cache entries can be
# accounted against the cache capacity. This overhead is usually small compared to the whole capacity.
# Do not specify more memory that the system can afford in the worst usual situation and leave some
# headroom for OS block level cache. Do never allow your system to swap.
#
# Default value is 0, to disable row caching.
# Min unit: MiB
row_cache_size: 0MiB

# Duration in seconds after which Cassandra should save the row cache.
# Caches are saved to saved_caches_directory as specified in this configuration file.
#
# Saved caches greatly improve cold-start speeds, and is relatively cheap in
# terms of I/O for the key cache. Row cache saving is much more expensive and
# has limited use.
#
# Default is 0 to disable saving the row cache.
# Min unit: s
row_cache_save_period: 0s

# Number of keys from the row cache to save.
# Specify 0 (which is the default), meaning all keys are going to be saved
# row_cache_keys_to_save: 100

# Maximum size of the counter cache in memory.
#
# Counter cache helps to reduce counter locks' contention for hot counter cells.
# In case of RF = 1 a counter cache hit will cause Cassandra to skip the read before
# write entirely. With RF > 1 a counter cache hit will still help to reduce the duration
# of the lock hold, helping with hot counter cell updates, but will not allow skipping
# the read entirely. Only the local (clock, count) tuple of a counter cell is kept
# in memory, not the whole counter, so it's relatively cheap.
#
# NOTE: if you reduce the size, you may not get you hottest keys loaded on startup.
#
# Default value is empty to make it "auto" (min(2.5% of Heap (in MiB), 50MiB)). Set to 0 to disable counter cache.
# NOTE: if you perform counter deletes and rely on low gcgs, you should disable the counter cache.
# Min unit: MiB
counter_cache_size:

# Duration in seconds after which Cassandra should
# save the counter cache (keys only). Caches are saved to saved_caches_directory as
# specified in this configuration file.
#
# Default is 7200 or 2 hours.
# Min unit: s
counter_cache_save_period: 7200s

# Number of keys from the counter cache to save
# Disabled by default, meaning all keys are going to be saved
# counter_cache_keys_to_save: 100

# saved caches
# If not set, the default directory is $CASSANDRA_HOME/data/saved_caches.
# saved_caches_directory: /var/lib/cassandra/saved_caches

# Number of seconds the server will wait for each cache (row, key, etc ...) to load while starting
# the Cassandra process. Setting this to zero is equivalent to disabling all cache loading on startup
# while still having the cache during runtime.
# Min unit: s
# cache_load_timeout: 30s

# commitlog_sync may be either "periodic", "group", or "batch."
#
# When in batch mode, Cassandra won't ack writes until the commit log
# has been flushed to disk.  Each incoming write will trigger the flush task.
#
# group mode is similar to batch mode, where Cassandra will not ack writes
# until the commit log has been flushed to disk. The difference is group
# mode will wait up to commitlog_sync_group_window between flushes.
#
# Min unit: ms
# commitlog_sync_group_window: 1000ms
#
# the default option is "periodic" where writes may be acked immediately
# and the CommitLog is simply synced every commitlog_sync_period
# milliseconds.
commitlog_sync: periodic
# Min unit: ms
commitlog_sync_period: 10000ms

# When in periodic commitlog mode, the number of milliseconds to block writes
# while waiting for a slow disk flush to complete.
# Min unit: ms
# periodic_commitlog_sync_lag_block:

# The size of the individual commitlog file segments.  A commitlog
# segment may be archived, deleted, or recycled once all the data
# in it (potentially from each columnfamily in the system) has been
# flushed to sstables.
#
# The default size is 32, which is almost always fine, but if you are
# archiving commitlog segments (see commitlog_archiving.properties),
# then you probably want a finer granularity of archiving; 8 or 16 MB
# is reasonable.
# Max mutation size is also configurable via max_mutation_size setting in
# cassandra.yaml. The default is half the size commitlog_segment_size in bytes.
# This should be positive and less than 2048.
#
# NOTE: If max_mutation_size is set explicitly then commitlog_segment_size must
# be set to at least twice the size of max_mutation_size
#
# Min unit: MiB
commitlog_segment_size: 32MiB

# Compression to apply to the commit log. If omitted, the commit log
# will be written uncompressed.  LZ4, Snappy, and Deflate compressors
# are supported.
# commitlog_compression:
#   - class_name: LZ4Compressor
#     parameters:
#         -

# Compression to apply to SSTables as they flush for compressed tables.
# Note that tables without compression enabled do not respect this flag.
#
# As high ratio compressors like LZ4HC, Zstd, and Deflate can potentially
# block flushes for too long, the default is to flush with a known fast
# compressor in those cases. Options are:
#
# none : Flush without compressing blocks but while still doing checksums.
# fast : Flush with a fast compressor. If the table is already using a
#        fast compressor that compressor is used.
# table: Always flush with the same compressor that the table uses. This
#        was the pre 4.0 behavior.
#
# flush_compression: fast

# any class that implements the SeedProvider interface and has a
# constructor that takes a Map<String, String> of parameters will do.
seed_provider:
<<<<<<< HEAD
    # Addresses of hosts that are deemed contact points. 
    # Cassandra nodes use this list of hosts to find each other and learn
    # the topology of the ring.  You must change this if you are running
    # multiple nodes!
    - class_name: org.apache.cassandra.locator.SimpleSeedProvider
      parameters:
          # seeds is actually a comma-delimited list of addresses.
          # Ex: "<ip1>,<ip2>,<ip3>"
          - seeds: "100.0.0.8"
=======
  # Addresses of hosts that are deemed contact points.
  # Cassandra nodes use this list of hosts to find each other and learn
  # the topology of the ring.  You must change this if you are running
  # multiple nodes!
  - class_name: org.apache.cassandra.locator.SimpleSeedProvider
    parameters:
      # seeds is actually a comma-delimited list of addresses.
      # Ex: "<ip1>,<ip2>,<ip3>"
      - seeds: "127.0.0.1:7000"
      # If set to "true", SimpleSeedProvider will return all IP addresses for a DNS name,
      # based on the configured name service on the system. Defaults to "false".
      #  resolve_multiple_ip_addresses_per_dns_record: "false"
>>>>>>> abe09cff

# For workloads with more data than can fit in memory, Cassandra's
# bottleneck will be reads that need to fetch data from
# disk. "concurrent_reads" should be set to (16 * number_of_drives) in
# order to allow the operations to enqueue low enough in the stack
# that the OS and drives can reorder them. Same applies to
# "concurrent_counter_writes", since counter writes read the current
# values before incrementing and writing them back.
#
# On the other hand, since writes are almost never IO bound, the ideal
# number of "concurrent_writes" is dependent on the number of cores in
# your system; (8 * number_of_cores) is a good rule of thumb.
concurrent_reads: 32
concurrent_writes: 32
concurrent_counter_writes: 32

disable_stcs_inl0: false

# For materialized view writes, as there is a read involved, so this should
# be limited by the less of concurrent reads or concurrent writes.
concurrent_materialized_view_writes: 32

# Maximum memory to use for inter-node and client-server networking buffers.
#
# Defaults to the smaller of 1/16 of heap or 128MB. This pool is allocated off-heap,
# so is in addition to the memory allocated for heap. The cache also has on-heap
# overhead which is roughly 128 bytes per chunk (i.e. 0.2% of the reserved size
# if the default 64k chunk size is used).
# Memory is only allocated when needed.
# Min unit: MiB
# networking_cache_size: 128MiB

# Enable the sstable chunk cache.  The chunk cache will store recently accessed
# sections of the sstable in-memory as uncompressed buffers.
# file_cache_enabled: false

# Maximum memory to use for sstable chunk cache and buffer pooling.
# 32MB of this are reserved for pooling buffers, the rest is used for chunk cache
# that holds uncompressed sstable chunks.
# Defaults to the smaller of 1/4 of heap or 512MB. This pool is allocated off-heap,
# so is in addition to the memory allocated for heap. The cache also has on-heap
# overhead which is roughly 128 bytes per chunk (i.e. 0.2% of the reserved size
# if the default 64k chunk size is used).
# Memory is only allocated when needed.
# Min unit: MiB
# file_cache_size: 512MiB

# Flag indicating whether to allocate on or off heap when the sstable buffer
# pool is exhausted, that is when it has exceeded the maximum memory
# file_cache_size, beyond which it will not cache buffers but allocate on request.

# buffer_pool_use_heap_if_exhausted: true

# The strategy for optimizing disk read
# Possible values are:
# ssd (for solid state disks, the default)
# spinning (for spinning disks)
# disk_optimization_strategy: ssd

# Total permitted memory to use for memtables. Cassandra will stop
# accepting writes when the limit is exceeded until a flush completes,
# and will trigger a flush based on memtable_cleanup_threshold
# If omitted, Cassandra will set both to 1/4 the size of the heap.
<<<<<<< HEAD
memtable_heap_space_in_mb: 1888 #1888 #1688 #1288 #2248
memtable_offheap_space_in_mb: 1888 #1888 #1688 #1288 #2248
=======
# Min unit: MiB
# memtable_heap_space: 2048MiB
# Min unit: MiB
# memtable_offheap_space: 2048MiB
>>>>>>> abe09cff

# memtable_cleanup_threshold is deprecated. The default calculation
# is the only reasonable choice. See the comments on  memtable_flush_writers
# for more information.
#
# Ratio of occupied non-flushing memtable size to total permitted size
# that will trigger a flush of the largest memtable. Larger mct will
# mean larger flushes and hence less compaction, but also less concurrent
# flush activity which can make it difficult to keep your disks fed
# under heavy write load.
#
# memtable_cleanup_threshold defaults to 1 / (memtable_flush_writers + 1)
#memtable_cleanup_threshold: 0.6 #0.11

# Specify the way Cassandra allocates and manages memtable memory.
# Options are:
#
# heap_buffers
#   on heap nio buffers
#
# offheap_buffers
#   off heap (direct) nio buffers
#
# offheap_objects
#    off heap objects
memtable_allocation_type: heap_buffers

# Limit memory usage for Merkle tree calculations during repairs. The default
# is 1/16th of the available heap. The main tradeoff is that smaller trees
# have less resolution, which can lead to over-streaming data. If you see heap
# pressure during repairs, consider lowering this, but you cannot go below
# one mebibyte. If you see lots of over-streaming, consider raising
# this or using subrange repair.
#
# For more details see https://issues.apache.org/jira/browse/CASSANDRA-14096.
#
# Min unit: MiB
# repair_session_space:

# Total space to use for commit logs on disk.
#
# If space gets above this value, Cassandra will flush every dirty CF
# in the oldest segment and remove it.  So a small total commitlog space
# will tend to cause more flush activity on less-active columnfamilies.
#
# The default value is the smaller of 8192, and 1/4 of the total space
# of the commitlog volume.
#
<<<<<<< HEAD
#commitlog_total_space_in_mb: 16384 #8192
=======
# commitlog_total_space: 8192MiB
>>>>>>> abe09cff

# This sets the number of memtable flush writer threads per disk
# as well as the total number of memtables that can be flushed concurrently.
# These are generally a combination of compute and IO bound.
#
# Memtable flushing is more CPU efficient than memtable ingest and a single thread
# can keep up with the ingest rate of a whole server on a single fast disk
# until it temporarily becomes IO bound under contention typically with compaction.
# At that point you need multiple flush threads. At some point in the future
# it may become CPU bound all the time.
#
# You can tell if flushing is falling behind using the MemtablePool.BlockedOnAllocation
# metric which should be 0, but will be non-zero if threads are blocked waiting on flushing
# to free memory.
#
# memtable_flush_writers defaults to two for a single data directory.
# This means that two  memtables can be flushed concurrently to the single data directory.
# If you have multiple data directories the default is one memtable flushing at a time
# but the flush will use a thread per data directory so you will get two or more writers.
#
# Two is generally enough to flush on a fast disk [array] mounted as a single data directory.
# Adding more flush writers will result in smaller more frequent flushes that introduce more
# compaction overhead.
#
# There is a direct tradeoff between number of memtables that can be flushed concurrently
# and flush size and frequency. More is not better you just need enough flush writers
# to never stall waiting for flushing to free memory.
#
<<<<<<< HEAD
#memtable_flush_writers: 1 #2
=======
# memtable_flush_writers: 2
>>>>>>> abe09cff

# Total space to use for change-data-capture logs on disk.
#
# If space gets above this value, Cassandra will throw WriteTimeoutException
# on Mutations including tables with CDC enabled. A CDCCompactor is responsible
# for parsing the raw CDC logs and deleting them when parsing is completed.
#
# The default value is the min of 4096 MiB and 1/8th of the total space
# of the drive where cdc_raw_directory resides.
# Min unit: MiB
# cdc_total_space: 4096MiB

# When we hit our cdc_raw limit and the CDCCompactor is either running behind
# or experiencing backpressure, we check at the following interval to see if any
# new space for cdc-tracked tables has been made available. Default to 250ms
# Min unit: ms
# cdc_free_space_check_interval: 250ms

# A fixed memory pool size in MB for for SSTable index summaries. If left
# empty, this will default to 5% of the heap size. If the memory usage of
# all index summaries exceeds this limit, SSTables with low read rates will
# shrink their index summaries in order to meet this limit.  However, this
# is a best-effort process. In extreme conditions Cassandra may need to use
# more than this amount of memory.
# Min unit: KiB
index_summary_capacity:

# How frequently index summaries should be resampled.  This is done
# periodically to redistribute memory from the fixed-size pool to sstables
# proportional their recent read rates.  Setting to null value will disable this
# process, leaving existing index summaries at their current sampling level.
# Min unit: m
index_summary_resize_interval: 60m

# Whether to, when doing sequential writing, fsync() at intervals in
# order to force the operating system to flush the dirty
# buffers. Enable this to avoid sudden dirty buffer flushing from
# impacting read latencies. Almost always a good idea on SSDs; not
# necessarily on platters.
trickle_fsync: false
# Min unit: KiB
trickle_fsync_interval: 10240KiB

# TCP port, for commands and data
# For security reasons, you should not expose this port to the internet.  Firewall it if needed.
storage_port: 6000 #7000

# SSL port, for legacy encrypted communication. This property is unused unless enabled in
# server_encryption_options (see below). As of cassandra 4.0, this property is deprecated
# as a single port can be used for either/both secure and insecure connections.
# For security reasons, you should not expose this port to the internet. Firewall it if needed.
ssl_storage_port: 7001

# Address or interface to bind to and tell other Cassandra nodes to connect to.
# You _must_ change this if you want multiple nodes to be able to communicate!
#
# Set listen_address OR listen_interface, not both.
#
# Leaving it blank leaves it up to InetAddress.getLocalHost(). This
# will always do the Right Thing _if_ the node is properly configured
# (hostname, name resolution, etc), and the Right Thing is to use the
# address associated with the hostname (it might not be). If unresolvable
# it will fall back to InetAddress.getLoopbackAddress(), which is wrong for production systems.
#
# Setting listen_address to 0.0.0.0 is always wrong.
#
listen_address: 127.0.0.1

# Set listen_address OR listen_interface, not both. Interfaces must correspond
# to a single address, IP aliasing is not supported.
# listen_interface: eth0

# If you choose to specify the interface by name and the interface has an ipv4 and an ipv6 address
# you can specify which should be chosen using listen_interface_prefer_ipv6. If false the first ipv4
# address will be used. If true the first ipv6 address will be used. Defaults to false preferring
# ipv4. If there is only one address it will be selected regardless of ipv4/ipv6.
# listen_interface_prefer_ipv6: false

# Address to broadcast to other Cassandra nodes
# Leaving this blank will set it to the same value as listen_address
# broadcast_address: 1.2.3.4

# When using multiple physical network interfaces, set this
# to true to listen on broadcast_address in addition to
# the listen_address, allowing nodes to communicate in both
# interfaces.
# Ignore this property if the network configuration automatically
# routes  between the public and private networks such as EC2.
# listen_on_broadcast_address: false

# Internode authentication backend, implementing IInternodeAuthenticator;
# used to allow/disallow connections from peer nodes.
#internode_authenticator:
#  class_name : org.apache.cassandra.auth.AllowAllInternodeAuthenticator
#  parameters :
# MutualTlsInternodeAuthenticator can be configured using the following configuration.One can add their own validator
# which implements MutualTlsCertificateValidator class and provide logic for extracting identity out of certificates
# and validating certificates.
#  class_name : org.apache.cassandra.auth.MutualTlsInternodeAuthenticator
#  parameters :
#    validator_class_name: org.apache.cassandra.auth.SpiffeCertificateValidator
#    trusted_peer_identities: "spiffe1,spiffe2"
#    node_identity: "spiffe1"
# Whether to start the native transport server.
# The address on which the native transport is bound is defined by rpc_address.
start_native_transport: true
# port for the CQL native transport to listen for clients on
# For security reasons, you should not expose this port to the internet.  Firewall it if needed.
native_transport_port: 9042
# Enabling native transport encryption in client_encryption_options allows you to either use
# encryption for the standard port or to use a dedicated, additional port along with the unencrypted
# standard native_transport_port.
# Enabling client encryption and keeping native_transport_port_ssl disabled will use encryption
# for native_transport_port. Setting native_transport_port_ssl to a different value
# from native_transport_port will use encryption for native_transport_port_ssl while
# keeping native_transport_port unencrypted.
# native_transport_port_ssl: 9142
# The maximum threads for handling requests (note that idle threads are stopped
# after 30 seconds so there is not corresponding minimum setting).
# native_transport_max_threads: 128
#
# The maximum size of allowed frame. Frame (requests) larger than this will
# be rejected as invalid. The default is 16MiB. If you're changing this parameter,
# you may want to adjust max_value_size accordingly. This should be positive and less than 2048.
# Min unit: MiB
# native_transport_max_frame_size: 16MiB

# The maximum number of concurrent client connections.
# The default is -1, which means unlimited.
# native_transport_max_concurrent_connections: -1

# The maximum number of concurrent client connections per source ip.
# The default is -1, which means unlimited.
# native_transport_max_concurrent_connections_per_ip: -1

# Controls whether Cassandra honors older, yet currently supported, protocol versions.
# The default is true, which means all supported protocols will be honored.
native_transport_allow_older_protocols: true

# Controls when idle client connections are closed. Idle connections are ones that had neither reads
# nor writes for a time period.
#
# Clients may implement heartbeats by sending OPTIONS native protocol message after a timeout, which
# will reset idle timeout timer on the server side. To close idle client connections, corresponding
# values for heartbeat intervals have to be set on the client side.
#
# Idle connection timeouts are disabled by default.
# Min unit: ms
# native_transport_idle_timeout: 60000ms

# When enabled, limits the number of native transport requests dispatched for processing per second.
# Behavior once the limit has been breached depends on the value of THROW_ON_OVERLOAD specified in
# the STARTUP message sent by the client during connection establishment. (See section "4.1.1. STARTUP"
# in "CQL BINARY PROTOCOL v5".) With the THROW_ON_OVERLOAD flag enabled, messages that breach the limit
# are dropped, and an OverloadedException is thrown for the client to handle. When the flag is not
# enabled, the server will stop consuming messages from the channel/socket, putting backpressure on
# the client while already dispatched messages are processed.
# native_transport_rate_limiting_enabled: false
# native_transport_max_requests_per_second: 1000000

# The address or interface to bind the native transport server to.
#
# Set rpc_address OR rpc_interface, not both.
#
# Leaving rpc_address blank has the same effect as on listen_address
# (i.e. it will be based on the configured hostname of the node).
#
# Note that unlike listen_address, you can specify 0.0.0.0, but you must also
# set broadcast_rpc_address to a value other than 0.0.0.0.
#
# For security reasons, you should not expose this port to the internet.  Firewall it if needed.
rpc_address: 127.0.0.1

# Set rpc_address OR rpc_interface, not both. Interfaces must correspond
# to a single address, IP aliasing is not supported.
# rpc_interface: eth1

# If you choose to specify the interface by name and the interface has an ipv4 and an ipv6 address
# you can specify which should be chosen using rpc_interface_prefer_ipv6. If false the first ipv4
# address will be used. If true the first ipv6 address will be used. Defaults to false preferring
# ipv4. If there is only one address it will be selected regardless of ipv4/ipv6.
# rpc_interface_prefer_ipv6: false

# RPC address to broadcast to drivers and other Cassandra nodes. This cannot
# be set to 0.0.0.0. If left blank, this will be set to the value of
# rpc_address. If rpc_address is set to 0.0.0.0, broadcast_rpc_address must
# be set.
# broadcast_rpc_address: 1.2.3.4

# enable or disable keepalive on rpc/native connections
rpc_keepalive: true

# Uncomment to set socket buffer size for internode communication
# Note that when setting this, the buffer size is limited by net.core.wmem_max
# and when not setting it it is defined by net.ipv4.tcp_wmem
# See also:
# /proc/sys/net/core/wmem_max
# /proc/sys/net/core/rmem_max
# /proc/sys/net/ipv4/tcp_wmem
# /proc/sys/net/ipv4/tcp_wmem
# and 'man tcp'
# Min unit: B
# internode_socket_send_buffer_size:

# Uncomment to set socket buffer size for internode communication
# Note that when setting this, the buffer size is limited by net.core.wmem_max
# and when not setting it it is defined by net.ipv4.tcp_wmem
# Min unit: B
# internode_socket_receive_buffer_size:

# Set to true to have Cassandra create a hard link to each sstable
# flushed or streamed locally in a backups/ subdirectory of all the
# keyspace data in this node.  Removing these links is the operator's
# responsibility. The operator can also turn off incremental backups 
# for specified table by setting table parameter incremental_backups to 
# false, which is set to true by default. See CASSANDRA-15402
incremental_backups: false

# Whether or not to take a snapshot before each compaction.  Be
# careful using this option, since Cassandra won't clean up the
# snapshots for you.  Mostly useful if you're paranoid when there
# is a data format change.
snapshot_before_compaction: false

# Whether or not a snapshot is taken of the data before keyspace truncation
# or dropping of column families. The STRONGLY advised default of true
# should be used to provide data safety. If you set this flag to false, you will
# lose data on truncation or drop.
auto_snapshot: true

# Adds a time-to-live (TTL) to auto snapshots generated by table
# truncation or drop (when enabled).
# After the TTL is elapsed, the snapshot is automatically cleared.
# By default, auto snapshots *do not* have TTL, uncomment the property below
# to enable TTL on auto snapshots.
# Accepted units: d (days), h (hours) or m (minutes)
# auto_snapshot_ttl: 30d

# The act of creating or clearing a snapshot involves creating or removing
# potentially tens of thousands of links, which can cause significant performance
# impact, especially on consumer grade SSDs. A non-zero value here can
# be used to throttle these links to avoid negative performance impact of
# taking and clearing snapshots
snapshot_links_per_second: 0

# The sstable formats configuration. SSTable formats implementations are
# loaded using the service loader mechanism. In this section, one can select
# the format for created sstables and pass additional parameters for the formats
# available on the classpath.
# The default format is "big", the legacy SSTable format in use since Cassandra 3.0.
# Cassandra versions 5.0 and later also support the trie-indexed "bti" format,
# which offers better performance.
#sstable:
#  selected_format: big

# Granularity of the collation index of rows within a partition.
# Applies to both BIG and BTI SSTable formats. In both formats,
# a smaller granularity results in faster lookup of rows within
# a partition, but a bigger index file size.
# Using smaller granularities with the BIG format is not recommended
# because bigger collation indexes cannot be cached efficiently
# or at all if they become sufficiently large. Further, if
# large rows, or a very large number of rows per partition are
# present, it is recommended to increase the index granularity
# or switch to the BTI SSTable format.
#
# Leave undefined to use a default suitable for the SSTable format
# in use (64 KiB for BIG, 16KiB for BTI).
# Min unit: KiB
# column_index_size: 4KiB

# Per sstable indexed key cache entries (the collation index in memory
# mentioned above) exceeding this size will not be held on heap.
# This means that only partition information is held on heap and the
# index entries are read from disk.
#
# Note that this size refers to the size of the
# serialized index information and not the size of the partition.
#
# This is only relevant to SSTable formats that use key cache, e.g. BIG.
# Min unit: KiB
column_index_cache_size: 2KiB

# Default compaction strategy, applied when a table's parameters do not
# specify compaction.
# The selected compaction strategy will also apply to system tables.
#
# The default is to use SizeTieredCompactionStrategy, with its default
# compaction parameters.
#
# default_compaction:
#   class_name: UnifiedCompactionStrategy
#   parameters:
#     scaling_parameters: T4
#     target_sstable_size: 1GiB


# Number of simultaneous compactions to allow, NOT including
# validation "compactions" for anti-entropy repair.  Simultaneous
# compactions can help preserve read performance in a mixed read/write
# workload, by mitigating the tendency of small sstables to accumulate
# during a single long running compactions. The default is usually
# fine and if you experience problems with compaction running too
# slowly or too fast, you should look at
# compaction_throughput first.
#
# concurrent_compactors defaults to the smaller of (number of disks,
# number of cores), with a minimum of 2 and a maximum of 8.
#
# If your data directories are backed by SSD, you should increase this
# to the number of cores.
# concurrent_compactors: 1

# Number of simultaneous repair validations to allow. If not set or set to
# a value less than 1, it defaults to the value of concurrent_compactors.
# To set a value greeater than concurrent_compactors at startup, the system
# property cassandra.allow_unlimited_concurrent_validations must be set to
# true. To dynamically resize to a value > concurrent_compactors on a running
# node, first call the bypassConcurrentValidatorsLimit method on the
# org.apache.cassandra.db:type=StorageService mbean
# concurrent_validations: 0

# Number of simultaneous materialized view builder tasks to allow.
concurrent_materialized_view_builders: 1

# Throttles compaction to the given total throughput across the entire
# system. The faster you insert data, the faster you need to compact in
# order to keep the sstable count down, but in general, setting this to
# 16 to 32 times the rate you are inserting data is more than sufficient.
<<<<<<< HEAD
# Setting this to 0 disables throttling. Note that this account for all types
# of compaction, including validation compaction.
compaction_throughput_mb_per_sec: 48 #16 #48 #64 #48 #32 #64 #14 #16 #14 #16
=======
# Setting this to 0 disables throttling. Note that this accounts for all types
# of compaction, including validation compaction (building Merkle trees
# for repairs).
compaction_throughput: 64MiB/s
>>>>>>> abe09cff

# When compacting, the replacement sstable(s) can be opened before they
# are completely written, and used in place of the prior sstables for
# any range that has been written. This helps to smoothly transfer reads
# between the sstables, reducing page cache churn and keeping hot rows hot
# Set sstable_preemptive_open_interval to null for disabled which is equivalent to
# sstable_preemptive_open_interval_in_mb being negative
# Min unit: MiB
sstable_preemptive_open_interval: 50MiB

# Starting from 4.1 sstables support UUID based generation identifiers. They are disabled by default
# because once enabled, there is no easy way to downgrade. When the node is restarted with this option
# set to true, each newly created sstable will have a UUID based generation identifier and such files are
# not readable by previous Cassandra versions. At some point, this option will become true by default
# and eventually get removed from the configuration.
uuid_sstable_identifiers_enabled: false

# When enabled, permits Cassandra to zero-copy stream entire eligible
# SSTables between nodes, including every component.
# This speeds up the network transfer significantly subject to
# throttling specified by entire_sstable_stream_throughput_outbound,
# and entire_sstable_inter_dc_stream_throughput_outbound
# for inter-DC transfers.
# Enabling this will reduce the GC pressure on sending and receiving node.
# When unset, the default is enabled. While this feature tries to keep the
# disks balanced, it cannot guarantee it. This feature will be automatically
# disabled if internode encryption is enabled.
# stream_entire_sstables: true

# Throttles entire SSTable outbound streaming file transfers on
# this node to the given total throughput in Mbps.
# Setting this value to 0 it disables throttling.
# When unset, the default is 200 Mbps or 24 MiB/s.
# entire_sstable_stream_throughput_outbound: 24MiB/s

# Throttles entire SSTable file streaming between datacenters.
# Setting this value to 0 disables throttling for entire SSTable inter-DC file streaming.
# When unset, the default is 200 Mbps or 24 MiB/s.
# entire_sstable_inter_dc_stream_throughput_outbound: 24MiB/s

# Throttles all outbound streaming file transfers on this node to the
# given total throughput in Mbps. This is necessary because Cassandra does
# mostly sequential IO when streaming data during bootstrap or repair, which
# can lead to saturating the network connection and degrading rpc performance.
# When unset, the default is 200 Mbps or 24 MiB/s.
# stream_throughput_outbound: 24MiB/s

# Throttles all streaming file transfer between the datacenters,
# this setting allows users to throttle inter dc stream throughput in addition
# to throttling all network stream traffic as configured with
# stream_throughput_outbound_megabits_per_sec
<<<<<<< HEAD
# When unset, the default is 200 Mbps or 25 MB/s
# inter_dc_stream_throughput_outbound_megabits_per_sec: 200

# How long the coordinator should wait for read operations to complete
read_request_timeout_in_ms: 5000
# How long the coordinator should wait for seq or index scans to complete
range_request_timeout_in_ms: 1000000 #10000
# How long the coordinator should wait for writes to complete
write_request_timeout_in_ms: 2000
# How long the coordinator should wait for counter writes to complete
counter_write_request_timeout_in_ms: 5000
=======
# When unset, the default is 200 Mbps or 24 MiB/s.
# inter_dc_stream_throughput_outbound: 24MiB/s

# Server side timeouts for requests. The server will return a timeout exception
# to the client if it can't complete an operation within the corresponding
# timeout. Those settings are a protection against:
#   1) having client wait on an operation that might never terminate due to some
#      failures.
#   2) operations that use too much CPU/read too much data (leading to memory build
#      up) by putting a limit to how long an operation will execute.
# For this reason, you should avoid putting these settings too high. In other words,
# if you are timing out requests because of underlying resource constraints then
# increasing the timeout will just cause more problems. Of course putting them too
# low is equally ill-advised since clients could get timeouts even for successful
# operations just because the timeout setting is too tight.

# How long the coordinator should wait for read operations to complete.
# Lowest acceptable value is 10 ms.
# Min unit: ms
read_request_timeout: 5000ms
# How long the coordinator should wait for seq or index scans to complete.
# Lowest acceptable value is 10 ms.
# Min unit: ms
range_request_timeout: 10000ms
# How long the coordinator should wait for writes to complete.
# Lowest acceptable value is 10 ms.
# Min unit: ms
write_request_timeout: 2000ms
# How long the coordinator should wait for counter writes to complete.
# Lowest acceptable value is 10 ms.
# Min unit: ms
counter_write_request_timeout: 5000ms
>>>>>>> abe09cff
# How long a coordinator should continue to retry a CAS operation
# that contends with other proposals for the same row.
# Lowest acceptable value is 10 ms.
# Min unit: ms
cas_contention_timeout: 1000ms
# How long the coordinator should wait for truncates to complete
# (This can be much longer, because unless auto_snapshot is disabled
# we need to flush first so we can snapshot before removing the data.)
<<<<<<< HEAD
truncate_request_timeout_in_ms: 60000
# The default timeout for other, miscellaneous operations
request_timeout_in_ms: 1000000 #10000
=======
# Lowest acceptable value is 10 ms.
# Min unit: ms
truncate_request_timeout: 60000ms
# The default timeout for other, miscellaneous operations.
# Lowest acceptable value is 10 ms.
# Min unit: ms
request_timeout: 10000ms

# Defensive settings for protecting Cassandra from true network partitions.
# See (CASSANDRA-14358) for details.
#
# The amount of time to wait for internode tcp connections to establish.
# Min unit: ms
# internode_tcp_connect_timeout: 2000ms
#
# The amount of time unacknowledged data is allowed on a connection before we throw out the connection
# Note this is only supported on Linux + epoll, and it appears to behave oddly above a setting of 30000
# (it takes much longer than 30s) as of Linux 4.12. If you want something that high set this to 0
# which picks up the OS default and configure the net.ipv4.tcp_retries2 sysctl to be ~8.
# Min unit: ms
# internode_tcp_user_timeout: 30000ms

# The amount of time unacknowledged data is allowed on a streaming connection.
# The default is 5 minutes. Increase it or set it to 0 in order to increase the timeout.
# Min unit: ms
# internode_streaming_tcp_user_timeout: 300000ms

# Global, per-endpoint and per-connection limits imposed on messages queued for delivery to other nodes
# and waiting to be processed on arrival from other nodes in the cluster.  These limits are applied to the on-wire
# size of the message being sent or received.
#
# The basic per-link limit is consumed in isolation before any endpoint or global limit is imposed.
# Each node-pair has three links: urgent, small and large.  So any given node may have a maximum of
# N*3*(internode_application_send_queue_capacity+internode_application_receive_queue_capacity)
# messages queued without any coordination between them although in practice, with token-aware routing, only RF*tokens
# nodes should need to communicate with significant bandwidth.
#
# The per-endpoint limit is imposed on all messages exceeding the per-link limit, simultaneously with the global limit,
# on all links to or from a single node in the cluster.
# The global limit is imposed on all messages exceeding the per-link limit, simultaneously with the per-endpoint limit,
# on all links to or from any node in the cluster.
#
# Min unit: B
# internode_application_send_queue_capacity: 4MiB
# internode_application_send_queue_reserve_endpoint_capacity: 128MiB
# internode_application_send_queue_reserve_global_capacity: 512MiB
# internode_application_receive_queue_capacity: 4MiB
# internode_application_receive_queue_reserve_endpoint_capacity: 128MiB
# internode_application_receive_queue_reserve_global_capacity: 512MiB

>>>>>>> abe09cff

# How long before a node logs slow queries. Select queries that take longer than
# this timeout to execute, will generate an aggregated log message, so that slow queries
# can be identified. Set this value to zero to disable slow query logging.
<<<<<<< HEAD
slow_query_log_timeout_in_ms: 500000 # 500
=======
# Min unit: ms
slow_query_log_timeout: 500ms
>>>>>>> abe09cff

# Enable operation timeout information exchange between nodes to accurately
# measure request timeouts.  If disabled, replicas will assume that requests
# were forwarded to them instantly by the coordinator, which means that
# under overload conditions we will waste that much extra time processing
# already-timed-out requests.
#
# Warning: It is generally assumed that users have setup NTP on their clusters, and that clocks are modestly in sync,
# since this is a requirement for general correctness of last write wins.
# internode_timeout: true

# Set period for idle state control messages for earlier detection of failed streams
# This node will send a keep-alive message periodically on the streaming's control channel.
# This ensures that any eventual SocketTimeoutException will occur within 2 keep-alive cycles
# If the node cannot send, or timeouts sending, the keep-alive message on the netty control channel
# the stream session is closed.
# Default value is 300s (5 minutes), which means stalled streams
# are detected within 10 minutes
# Specify 0 to disable.
# Min unit: s
# streaming_keep_alive_period: 300s

# Limit number of connections per host for streaming
# Increase this when you notice that joins are CPU-bound rather that network
# bound (for example a few nodes with big files).
# streaming_connections_per_host: 1

# Settings for stream stats tracking; used by system_views.streaming table
# How long before a stream is evicted from tracking; this impacts both historic and currently running
# streams.
# streaming_state_expires: 3d
# How much memory may be used for tracking before evicting session from tracking; once crossed
# historic and currently running streams maybe impacted.
# streaming_state_size: 40MiB
# Enable/Disable tracking of streaming stats
# streaming_stats_enabled: true

# Allows denying configurable access (rw/rr) to operations on configured ks, table, and partitions, intended for use by
# operators to manage cluster health vs application access. See CASSANDRA-12106 and CEP-13 for more details.
# partition_denylist_enabled: false

# denylist_writes_enabled: true
# denylist_reads_enabled: true
# denylist_range_reads_enabled: true

# The interval at which keys in the cache for denylisting will "expire" and async refresh from the backing DB.
# Note: this serves only as a fail-safe, as the usage pattern is expected to be "mutate state, refresh cache" on any
# changes to the underlying denylist entries. See documentation for details.
# Min unit: s
# denylist_refresh: 600s

# In the event of errors on attempting to load the denylist cache, retry on this interval.
# Min unit: s
# denylist_initial_load_retry: 5s

# We cap the number of denylisted keys allowed per table to keep things from growing unbounded. Nodes will warn above
# this limit while allowing new denylisted keys to be inserted. Denied keys are loaded in natural query / clustering
# ordering by partition key in case of overflow.
# denylist_max_keys_per_table: 1000

# We cap the total number of denylisted keys allowed in the cluster to keep things from growing unbounded.
# Nodes will warn on initial cache load that there are too many keys and be direct the operator to trim down excess
# entries to within the configured limits.
# denylist_max_keys_total: 10000

# Since the denylist in many ways serves to protect the health of the cluster from partitions operators have identified
# as being in a bad state, we usually want more robustness than just CL.ONE on operations to/from these tables to
# ensure that these safeguards are in place. That said, we allow users to configure this if they're so inclined.
# denylist_consistency_level: QUORUM

# phi value that must be reached for a host to be marked down.
# most users should never need to adjust this.
# phi_convict_threshold: 8

# endpoint_snitch -- Set this to a class that implements
# IEndpointSnitch.  The snitch has two functions:
#
# - it teaches Cassandra enough about your network topology to route
#   requests efficiently
# - it allows Cassandra to spread replicas around your cluster to avoid
#   correlated failures. It does this by grouping machines into
#   "datacenters" and "racks."  Cassandra will do its best not to have
#   more than one replica on the same "rack" (which may not actually
#   be a physical location)
#
# CASSANDRA WILL NOT ALLOW YOU TO SWITCH TO AN INCOMPATIBLE SNITCH
# ONCE DATA IS INSERTED INTO THE CLUSTER.  This would cause data loss.
# This means that if you start with the default SimpleSnitch, which
# locates every node on "rack1" in "datacenter1", your only options
# if you need to add another datacenter are GossipingPropertyFileSnitch
# (and the older PFS).  From there, if you want to migrate to an
# incompatible snitch like Ec2Snitch you can do it by adding new nodes
# under Ec2Snitch (which will locate them in a new "datacenter") and
# decommissioning the old ones.
#
# Out of the box, Cassandra provides:
#
# SimpleSnitch:
#    Treats Strategy order as proximity. This can improve cache
#    locality when disabling read repair.  Only appropriate for
#    single-datacenter deployments.
#
# GossipingPropertyFileSnitch
#    This should be your go-to snitch for production use.  The rack
#    and datacenter for the local node are defined in
#    cassandra-rackdc.properties and propagated to other nodes via
#    gossip.  If cassandra-topology.properties exists, it is used as a
#    fallback, allowing migration from the PropertyFileSnitch.
#
# PropertyFileSnitch:
#    Proximity is determined by rack and data center, which are
#    explicitly configured in cassandra-topology.properties.
#
# AlibabaCloudSnitch:
#    Snitch for getting dc and rack of a node from metadata service of Alibaba cloud.
#    This snitch that assumes an ECS region is a DC and an ECS availability_zone is a rack.
#
# AzureSnitch:
#    Gets datacenter from 'location' and rack from 'zone' fields of 'compute' object
#    from instance metadata service. If the availability zone is not enabled, it will use the fault
#    domain and get its respective value.
#
# CloudstackSnitch:
#    A snitch that assumes a Cloudstack Zone follows the typical convention 
#    country-location-az and uses a country/location tuple as a datacenter
#    and the availability zone as a rack.
#    WARNING: This snitch is deprecated and it is scheduled to be removed 
#    in the next major version of Cassandra.
#
# Ec2Snitch:
#    Appropriate for EC2 deployments in a single Region. Loads Region
#    and Availability Zone information from the EC2 API. The Region is
#    treated as the datacenter, and the Availability Zone as the rack.
#    Only private IPs are used, so this will not work across multiple
#    Regions.
#
# Ec2MultiRegionSnitch:
#    Uses public IPs as broadcast_address to allow cross-region
#    connectivity.  (Thus, you should set seed addresses to the public
#    IP as well.) You will need to open the storage_port or
#    ssl_storage_port on the public IP firewall.  (For intra-Region
#    traffic, Cassandra will switch to the private IP after
#    establishing a connection.)
#
# GoogleCloudSnitch:
#    Snitch for getting dc and rack of a node from metadata service of Google cloud.
#    This snitch that assumes an GCE region is a DC and an GCE availability_zone is a rack.
#
# RackInferringSnitch:
#    Proximity is determined by rack and data center, which are
#    assumed to correspond to the 3rd and 2nd octet of each node's IP
#    address, respectively.  Unless this happens to match your
#    deployment conventions, this is best used as an example of
#    writing a custom Snitch class and is provided in that spirit.
#
# You can use a custom Snitch by setting this to the full class name
# of the snitch, which will be assumed to be on your classpath.
endpoint_snitch: SimpleSnitch

# controls how often to perform the more expensive part of host score
# calculation
# Min unit: ms
dynamic_snitch_update_interval: 100ms
# controls how often to reset all host scores, allowing a bad host to
# possibly recover
# Min unit: ms
dynamic_snitch_reset_interval: 600000ms
# if set greater than zero, this will allow
# 'pinning' of replicas to hosts in order to increase cache capacity.
# The badness threshold will control how much worse the pinned host has to be
# before the dynamic snitch will prefer other replicas over it.  This is
# expressed as a double which represents a percentage.  Thus, a value of
# 0.2 means Cassandra would continue to prefer the static snitch values
# until the pinned host was 20% worse than the fastest.
dynamic_snitch_badness_threshold: 1.0

# Configures Java crypto provider. By default, it will use DefaultCryptoProvider
# which will install Amazon Correto Crypto Provider.
#
# Amazon Correto Crypto Provider works currently for x86_64 and aarch_64 platforms.
# If this provider fails it will fall back to the default crypto provider in the JRE.
#
# To force failure when the provider was not installed properly, set the property "fail_on_missing_provider" to "true".
#
# To bypass the installation of a crypto provider use class 'org.apache.cassandra.security.JREProvider'
#
crypto_provider:
  - class_name: org.apache.cassandra.security.DefaultCryptoProvider
    parameters:
      - fail_on_missing_provider: "false"

# Configure server-to-server internode encryption
#
# JVM and netty defaults for supported SSL socket protocols and cipher suites can
# be replaced using custom encryption options. This is not recommended
# unless you have policies in place that dictate certain settings, or
# need to disable vulnerable ciphers or protocols in case the JVM cannot
# be updated.
#
# FIPS compliant settings can be configured at JVM level and should not
# involve changing encryption settings here:
# https://docs.oracle.com/javase/8/docs/technotes/guides/security/jsse/FIPS.html
#
# **NOTE** this default configuration is an insecure configuration. If you need to
# enable server-to-server encryption generate server keystores (and truststores for mutual
# authentication) per:
# http://download.oracle.com/javase/8/docs/technotes/guides/security/jsse/JSSERefGuide.html#CreateKeystore
# Then perform the following configuration changes:
#
# Step 1: Set internode_encryption=<dc|rack|all> and explicitly set optional=true. Restart all nodes
#
# Step 2: Set optional=false (or remove it) and if you generated truststores and want to use mutual
# auth set require_client_auth=true. Restart all nodes
server_encryption_options:
  # On outbound connections, determine which type of peers to securely connect to.
  #   The available options are :
  #     none : Do not encrypt outgoing connections
  #     dc   : Encrypt connections to peers in other datacenters but not within datacenters
  #     rack : Encrypt connections to peers in other racks but not within racks
  #     all  : Always use encrypted connections
  internode_encryption: none
  # When set to true, encrypted and unencrypted connections are allowed on the storage_port
  # This should _only be true_ while in unencrypted or transitional operation
  # optional defaults to true if internode_encryption is none
  # optional: true
  # If enabled, will open up an encrypted listening socket on ssl_storage_port. Should only be used
  # during upgrade to 4.0; otherwise, set to false.
  legacy_ssl_storage_port_enabled: false
  # Set to a valid keystore if internode_encryption is dc, rack or all
  keystore: conf/.keystore
  #keystore_password: cassandra
  # Configure the way Cassandra creates SSL contexts.
  # To use PEM-based key material, see org.apache.cassandra.security.PEMBasedSslContextFactory
  # ssl_context_factory:
  #     # Must be an instance of org.apache.cassandra.security.ISslContextFactory
  #     class_name: org.apache.cassandra.security.DefaultSslContextFactory
  # During internode mTLS authentication, inbound connections (acting as servers) use keystore, keystore_password
  # containing server certificate to create SSLContext and
  # outbound connections (acting as clients) use outbound_keystore & outbound_keystore_password with client certificates
  # to create SSLContext. By default, outbound_keystore is the same as keystore indicating mTLS is not enabled.
#  outbound_keystore: conf/.keystore
#  outbound_keystore_password: cassandra
  # Verify peer server certificates
  require_client_auth: false
  # Set to a valid trustore if require_client_auth is true
  truststore: conf/.truststore
  #truststore_password: cassandra
  # Verify that the host name in the certificate matches the connected host
  require_endpoint_verification: false
  # More advanced defaults:
  # protocol: TLS
  # store_type: JKS
  # cipher_suites: [
  #   TLS_ECDHE_ECDSA_WITH_AES_256_GCM_SHA384, TLS_ECDHE_ECDSA_WITH_AES_128_GCM_SHA256,
  #   TLS_ECDHE_RSA_WITH_AES_128_GCM_SHA256, TLS_ECDHE_RSA_WITH_AES_128_CBC_SHA,
  #   TLS_ECDHE_RSA_WITH_AES_256_CBC_SHA, TLS_RSA_WITH_AES_128_GCM_SHA256, TLS_RSA_WITH_AES_128_CBC_SHA,
  #   TLS_RSA_WITH_AES_256_CBC_SHA
  # ]

# Configure client-to-server encryption.
#
# **NOTE** this default configuration is an insecure configuration. If you need to
# enable client-to-server encryption generate server keystores (and truststores for mutual
# authentication) per:
# http://download.oracle.com/javase/8/docs/technotes/guides/security/jsse/JSSERefGuide.html#CreateKeystore
# Then perform the following configuration changes:
#
# Step 1: Set enabled=true and explicitly set optional=true. Restart all nodes
#
# Step 2: Set optional=false (or remove it) and if you generated truststores and want to use mutual
# auth set require_client_auth=true. Restart all nodes
client_encryption_options:
  # Enable client-to-server encryption
  enabled: false
  # When set to true, encrypted and unencrypted connections are allowed on the native_transport_port
  # This should _only be true_ while in unencrypted or transitional operation
  # optional defaults to true when enabled is false, and false when enabled is true.
  # optional: true
  # Set keystore and keystore_password to valid keystores if enabled is true
  keystore: conf/.keystore
  #keystore_password: cassandra
  # Configure the way Cassandra creates SSL contexts.
  # To use PEM-based key material, see org.apache.cassandra.security.PEMBasedSslContextFactory
  # ssl_context_factory:
  #     # Must be an instance of org.apache.cassandra.security.ISslContextFactory
  #     class_name: org.apache.cassandra.security.DefaultSslContextFactory
  # Verify client certificates
  require_client_auth: false
  # require_endpoint_verification: false
  # Set trustore and truststore_password if require_client_auth is true
  # truststore: conf/.truststore
  # truststore_password: cassandra
  # More advanced defaults:
  # protocol: TLS
  # store_type: JKS
  # cipher_suites: [
  #   TLS_ECDHE_ECDSA_WITH_AES_256_GCM_SHA384, TLS_ECDHE_ECDSA_WITH_AES_128_GCM_SHA256,
  #   TLS_ECDHE_RSA_WITH_AES_128_GCM_SHA256, TLS_ECDHE_RSA_WITH_AES_128_CBC_SHA,
  #   TLS_ECDHE_RSA_WITH_AES_256_CBC_SHA, TLS_RSA_WITH_AES_128_GCM_SHA256, TLS_RSA_WITH_AES_128_CBC_SHA,
  #   TLS_RSA_WITH_AES_256_CBC_SHA
  # ]

# internode_compression controls whether traffic between nodes is
# compressed.
# Can be:
#
# all
#   all traffic is compressed
#
# dc
#   traffic between different datacenters is compressed
#
# none
#   nothing is compressed.
internode_compression: dc

# Enable or disable tcp_nodelay for inter-dc communication.
# Disabling it will result in larger (but fewer) network packets being sent,
# reducing overhead from the TCP protocol itself, at the cost of increasing
# latency if you block for cross-datacenter responses.
inter_dc_tcp_nodelay: false

# TTL for different trace types used during logging of the repair process.
# Min unit: s
trace_type_query_ttl: 1d
# Min unit: s
trace_type_repair_ttl: 7d

# If unset, all GC Pauses greater than gc_log_threshold will log at
# INFO level
# UDFs (user defined functions) are disabled by default.
# As of Cassandra 3.0 there is a sandbox in place that should prevent execution of evil code.
user_defined_functions_enabled: false

# Enables encrypting data at-rest (on disk). Different key providers can be plugged in, but the default reads from
# a JCE-style keystore. A single keystore can hold multiple keys, but the one referenced by
# the "key_alias" is the only key that will be used for encrypt opertaions; previously used keys
# can still (and should!) be in the keystore and will be used on decrypt operations
# (to handle the case of key rotation).
#
# It is strongly recommended to download and install Java Cryptography Extension (JCE)
# Unlimited Strength Jurisdiction Policy Files for your version of the JDK.
# (current link: http://www.oracle.com/technetwork/java/javase/downloads/jce8-download-2133166.html)
#
# Currently, only the following file types are supported for transparent data encryption, although
# more are coming in future cassandra releases: commitlog, hints
transparent_data_encryption_options:
  enabled: false
  chunk_length_kb: 64
  cipher: AES/CBC/PKCS5Padding
  key_alias: testing:1
  # CBC IV length for AES needs to be 16 bytes (which is also the default size)
  # iv_length: 16
  key_provider:
    - class_name: org.apache.cassandra.security.JKSKeyProvider
      parameters:
        - keystore: conf/.keystore
          keystore_password: cassandra
          store_type: JCEKS
          key_password: cassandra

# Storage Attached Indexing options.
# sai_options:
  ## Total permitted memory allowed for writing SAI index segments. This memory
  ## is split between all SAI indexes being built so more indexes will mean smaller
  ## segment sizes.
  # segment_write_buffer_size: 1024MiB

#####################
# SAFETY THRESHOLDS #
#####################

# When executing a scan, within or across a partition, we need to keep the
# tombstones seen in memory so we can return them to the coordinator, which
# will use them to make sure other replicas also know about the deleted rows.
# With workloads that generate a lot of tombstones, this can cause performance
# problems and even exaust the server heap.
# (http://www.datastax.com/dev/blog/cassandra-anti-patterns-queues-and-queue-like-datasets)
# Adjust the thresholds here if you understand the dangers and want to
# scan more tombstones anyway.  These thresholds may also be adjusted at runtime
# using the StorageService mbean.
tombstone_warn_threshold: 1000
tombstone_failure_threshold: 100000

# Filtering and secondary index queries at read consistency levels above ONE/LOCAL_ONE use a
# mechanism called replica filtering protection to ensure that results from stale replicas do
# not violate consistency. (See CASSANDRA-8272 and CASSANDRA-15907 for more details.) This
# mechanism materializes replica results by partition on-heap at the coordinator. The more possibly
# stale results returned by the replicas, the more rows materialized during the query.
replica_filtering_protection:
    # These thresholds exist to limit the damage severely out-of-date replicas can cause during these
    # queries. They limit the number of rows from all replicas individual index and filtering queries
    # can materialize on-heap to return correct results at the desired read consistency level.
    #
    # "cached_replica_rows_warn_threshold" is the per-query threshold at which a warning will be logged.
    # "cached_replica_rows_fail_threshold" is the per-query threshold at which the query will fail.
    #
    # These thresholds may also be adjusted at runtime using the StorageService mbean.
    #
    # If the failure threshold is breached, it is likely that either the current page/fetch size
    # is too large or one or more replicas is severely out-of-sync and in need of repair.
    cached_rows_warn_threshold: 2000
    cached_rows_fail_threshold: 32000

# Log WARN on any multiple-partition batch size exceeding this value. 5KiB per batch by default.
# Caution should be taken on increasing the size of this threshold as it can lead to node instability.
# Min unit: KiB
batch_size_warn_threshold: 5KiB

# Fail any multiple-partition batch exceeding this value. 50KiB (10x warn threshold) by default.
# Min unit: KiB
batch_size_fail_threshold: 50KiB

# Log WARN on any batches not of type LOGGED than span across more partitions than this limit
unlogged_batch_across_partitions_warn_threshold: 10

# GC Pauses greater than 200 ms will be logged at INFO level
# This threshold can be adjusted to minimize logging if necessary
# Min unit: ms
# gc_log_threshold: 200ms

# GC Pauses greater than gc_warn_threshold will be logged at WARN level
# Adjust the threshold based on your application throughput requirement. Setting to 0
# will deactivate the feature.
# Min unit: ms
# gc_warn_threshold: 1000ms

# Maximum size of any value in SSTables. Safety measure to detect SSTable corruption
# early. Any value size larger than this threshold will result into marking an SSTable
# as corrupted. This should be positive and less than 2GiB.
# Min unit: MiB
# max_value_size: 256MiB

# ** Impact on keyspace creation **
# If replication factor is not mentioned as part of keyspace creation, default_keyspace_rf would apply.
# Changing this configuration would only take effect for keyspaces created after the change, but does not impact
# existing keyspaces created prior to the change.
# ** Impact on keyspace alter **
# When altering a keyspace from NetworkTopologyStrategy to SimpleStrategy, default_keyspace_rf is applied if rf is not
# explicitly mentioned.
# ** Impact on system keyspaces **
# This would also apply for any system keyspaces that need replication factor.
# A further note about system keyspaces - system_traces and system_distributed keyspaces take RF of 2 or default,
# whichever is higher, and system_auth keyspace takes RF of 1 or default, whichever is higher.
# Suggested value for use in production: 3
# default_keyspace_rf: 1

# Track a metric per keyspace indicating whether replication achieved the ideal consistency
# level for writes without timing out. This is different from the consistency level requested by
# each write which may be lower in order to facilitate availability.
# ideal_consistency_level: EACH_QUORUM

# Automatically upgrade sstables after upgrade - if there is no ordinary compaction to do, the
# oldest non-upgraded sstable will get upgraded to the latest version
# automatic_sstable_upgrade: false
# Limit the number of concurrent sstable upgrades
# max_concurrent_automatic_sstable_upgrades: 1

# Audit logging - Logs every incoming CQL command request, authentication to a node. See the docs
# on audit_logging for full details about the various configuration options and production tips.
audit_logging_options:
  enabled: false
  logger:
    - class_name: BinAuditLogger
  # audit_logs_dir:
  # included_keyspaces:
  # excluded_keyspaces: system, system_schema, system_virtual_schema
  # included_categories:
  # excluded_categories:
  # included_users:
  # excluded_users:
  # roll_cycle: HOURLY
  # block: true
  # max_queue_weight: 268435456 # 256 MiB
  # max_log_size: 17179869184 # 16 GiB
  #
  ## If archive_command is empty or unset, Cassandra uses a built-in DeletingArchiver that deletes the oldest files if ``max_log_size`` is reached.
  ## If archive_command is set, Cassandra does not use DeletingArchiver, so it is the responsibility of the script to make any required cleanup.
  ## Example: "/path/to/script.sh %path" where %path is replaced with the file being rolled.
  # archive_command:
  # max_archive_retries: 10

# default options for full query logging - these can be overridden from command line when executing
# nodetool enablefullquerylog
# full_query_logging_options:
  # log_dir:
  # roll_cycle: HOURLY
  # block: true
  # max_queue_weight: 268435456 # 256 MiB
  # max_log_size: 17179869184 # 16 GiB
  ## archive command is "/path/to/script.sh %path" where %path is replaced with the file being rolled:
  # archive_command:
  ## note that enabling this allows anyone with JMX/nodetool access to run local shell commands as the user running cassandra
  # allow_nodetool_archive_command: false
  # max_archive_retries: 10

# validate tombstones on reads and compaction
# can be either "disabled", "warn" or "exception"
# corrupted_tombstone_strategy: disabled

# Diagnostic Events #
# If enabled, diagnostic events can be helpful for troubleshooting operational issues. Emitted events contain details
# on internal state and temporal relationships across events, accessible by clients via JMX.
diagnostic_events_enabled: false

# Use native transport TCP message coalescing. If on upgrade to 4.0 you found your throughput decreasing, and in
# particular you run an old kernel or have very fewer client connections, this option might be worth evaluating.
#native_transport_flush_in_batches_legacy: false

# Enable tracking of repaired state of data during reads and comparison between replicas
# Mismatches between the repaired sets of replicas can be characterized as either confirmed
# or unconfirmed. In this context, unconfirmed indicates that the presence of pending repair
# sessions, unrepaired partition tombstones, or some other condition means that the disparity
# cannot be considered conclusive. Confirmed mismatches should be a trigger for investigation
# as they may be indicative of corruption or data loss.
# There are separate flags for range vs partition reads as single partition reads are only tracked
# when CL > 1 and a digest mismatch occurs. Currently, range queries don't use digests so if
# enabled for range reads, all range reads will include repaired data tracking. As this adds
# some overhead, operators may wish to disable it whilst still enabling it for partition reads
repaired_data_tracking_for_range_reads_enabled: false
repaired_data_tracking_for_partition_reads_enabled: false
# If false, only confirmed mismatches will be reported. If true, a separate metric for unconfirmed
# mismatches will also be recorded. This is to avoid potential signal:noise issues are unconfirmed
# mismatches are less actionable than confirmed ones.
report_unconfirmed_repaired_data_mismatches: false

# configure the read and write consistency levels for modifications to auth tables
# auth_read_consistency_level: LOCAL_QUORUM
# auth_write_consistency_level: EACH_QUORUM

# Delays on auth resolution can lead to a thundering herd problem on reconnects; this option will enable
# warming of auth caches prior to node completing startup. See CASSANDRA-16958
# auth_cache_warming_enabled: false

# If enabled, dynamic data masking allows to attach CQL masking functions to the columns of a table.
# Users without the UNMASK permission will see an obscured version of the values of the columns with an attached mask.
# If dynamic data masking is disabled it won't be allowed to create new column masks, although it will still be possible
# to drop any previously existing masks. Also, any existing mask will be ignored at query time, so all users will see
# the clear values of the masked columns.
# Defaults to false to disable dynamic data masking.
# dynamic_data_masking_enabled: false

#########################
# EXPERIMENTAL FEATURES #
#########################

# Enables materialized view creation on this node.
# Materialized views are considered experimental and are not recommended for production use.
materialized_views_enabled: false

# Enables SASI index creation on this node.
# SASI indexes are considered experimental and are not recommended for production use.
sasi_indexes_enabled: false

# Enables creation of transiently replicated keyspaces on this node.
# Transient replication is experimental and is not recommended for production use.
transient_replication_enabled: false

# Enables the used of 'ALTER ... DROP COMPACT STORAGE' statements on this node.
# 'ALTER ... DROP COMPACT STORAGE' is considered experimental and is not recommended for production use.
drop_compact_storage_enabled: false

# Whether or not USE <keyspace> is allowed. This is enabled by default to avoid failure on upgrade.
#use_statements_enabled: true

# When the client triggers a protocol exception or unknown issue (Cassandra bug) we increment
# a client metric showing this; this logic will exclude specific subnets from updating these
# metrics
#client_error_reporting_exclusions:
#  subnets:
#    - 127.0.0.1
#    - 127.0.0.0/31

# Enables read thresholds (warn/fail) across all replicas for reporting back to the client.
# See: CASSANDRA-16850
# read_thresholds_enabled: false # scheduled to be set true in 4.2
# When read_thresholds_enabled: true, this tracks the materialized size of a query on the
# coordinator. If coordinator_read_size_warn_threshold is defined, this will emit a warning
# to clients with details on what query triggered this as well as the size of the result set; if
# coordinator_read_size_fail_threshold is defined, this will fail the query after it
# has exceeded this threshold, returning a read error to the user.
# coordinator_read_size_warn_threshold:
# coordinator_read_size_fail_threshold:
# When read_thresholds_enabled: true, this tracks the size of the local read (as defined by
# heap size), and will warn/fail based off these thresholds; undefined disables these checks.
# local_read_size_warn_threshold:
# local_read_size_fail_threshold:
# When read_thresholds_enabled: true, this tracks the expected memory size of the RowIndexEntry
# and will warn/fail based off these thresholds; undefined disables these checks
# row_index_read_size_warn_threshold:
# row_index_read_size_fail_threshold:

# Guardrail to warn or fail when creating more user keyspaces than threshold.
# The two thresholds default to -1 to disable.
# keyspaces_warn_threshold: -1
# keyspaces_fail_threshold: -1
#
# Guardrail to warn or fail when creating more user tables than threshold.
# The two thresholds default to -1 to disable.
# tables_warn_threshold: -1
# tables_fail_threshold: -1
#
# Guardrail to enable or disable the ability to create uncompressed tables
# uncompressed_tables_enabled: true
#
# Guardrail to warn or fail when creating/altering a table with more columns per table than threshold.
# The two thresholds default to -1 to disable.
# columns_per_table_warn_threshold: -1
# columns_per_table_fail_threshold: -1
#
# Guardrail to warn or fail when creating more secondary indexes per table than threshold.
# The two thresholds default to -1 to disable.
# secondary_indexes_per_table_warn_threshold: -1
# secondary_indexes_per_table_fail_threshold: -1
#
# Guardrail to enable or disable the creation of secondary indexes
# secondary_indexes_enabled: true
#
# Guardrail to warn or fail when creating more materialized views per table than threshold.
# The two thresholds default to -1 to disable.
# materialized_views_per_table_warn_threshold: -1
# materialized_views_per_table_fail_threshold: -1
#
# Guardrail to warn about, ignore or reject properties when creating tables. By default all properties are allowed.
# table_properties_warned: []
# table_properties_ignored: []
# table_properties_disallowed: []
#
# Guardrail to allow/disallow user-provided timestamps. Defaults to true.
# user_timestamps_enabled: true
#
# Guardrail to bound user-provided timestamps within a given range. Default is infinite (denoted by null).
# Accepted values are durations of the form 12h, 24h, etc.
# maximum_timestamp_warn_threshold:
# maximum_timestamp_fail_threshold:
# minimum_timestamp_warn_threshold:
# minimum_timestamp_fail_threshold:
#
# Guardrail to allow/disallow GROUP BY functionality.
# group_by_enabled: true
#
# Guardrail to allow/disallow TRUNCATE and DROP TABLE statements
# drop_truncate_table_enabled: true
#
# Guardrail to allow/disallow DROP KEYSPACE statements
# drop_keyspace_enabled: true
#
# Guardrail to warn or fail when using a page size greater than threshold.
# The two thresholds default to -1 to disable.
# page_size_warn_threshold: -1
# page_size_fail_threshold: -1
#
# Guardrail to allow/disallow list operations that require read before write, i.e. setting list element by index and
# removing list elements by either index or value. Defaults to true.
# read_before_write_list_operations_enabled: true
#
# Guardrail to warn or fail when querying with an IN restriction selecting more partition keys than threshold.
# The two thresholds default to -1 to disable.
# partition_keys_in_select_warn_threshold: -1
# partition_keys_in_select_fail_threshold: -1
#
# Guardrail to warn or fail when an IN query creates a cartesian product with a size exceeding threshold,
# eg. "a in (1,2,...10) and b in (1,2...10)" results in cartesian product of 100.
# The two thresholds default to -1 to disable.
# in_select_cartesian_product_warn_threshold: -1
# in_select_cartesian_product_fail_threshold: -1
#
# Guardrail to warn about or reject read consistency levels. By default, all consistency levels are allowed.
# read_consistency_levels_warned: []
# read_consistency_levels_disallowed: []
#
# Guardrail to warn about or reject write consistency levels. By default, all consistency levels are allowed.
# write_consistency_levels_warned: []
# write_consistency_levels_disallowed: []
#
# Guardrail to warn or fail when writing partitions larger than threshold, expressed as 100MiB, 1GiB, etc.
# The guardrail is only checked when writing sstables (flush and compaction), and exceeding the fail threshold on that
# moment will only log an error message, without interrupting the operation.
# This operates on a per-sstable basis, so it won't detect a large partition if it is spread across multiple sstables.
# The warning threshold replaces the deprecated config property compaction_large_partition_warning_threshold.
# The two thresholds default to null to disable.
# partition_size_warn_threshold:
# partition_size_fail_threshold:
#
# Guardrail to warn or fail when writing partitions with more tombstones than threshold.
# The guardrail is only checked when writing sstables (flush and compaction), and exceeding the fail threshold on that
# moment will only log an error message, without interrupting the operation.
# This operates on a per-sstable basis, so it won't detect a large partition if it is spread across multiple sstables.
# The warning threshold replaces the deprecated config property compaction_tombstone_warning_threshold.
# The two thresholds default to -1 to disable.
# partition_tombstones_warn_threshold: -1
# partition_tombstones_fail_threshold: -1
#
# Guardrail to warn or fail when writing column values larger than threshold.
# This guardrail is only applied to the values of regular columns because both the serialized partitions keys and the
# values of the components of the clustering key already have a fixed, relatively small size limit of 65535 bytes, which
# is probably lesser than the thresholds defined here.
# Deleting individual elements of non-frozen sets and maps involves creating tombstones that contain the value of the
# deleted element, independently on whether the element existed or not. That tombstone value is also guarded by this
# guardrail, to prevent the insertion of tombstones over the threshold. The downside is that enabling or raising this
# threshold can prevent users from deleting set/map elements that were written when the guardrail was disabled or with a
# lower value. Deleting the entire column, row or partition is always allowed, since the tombstones created for those
# operations don't contain the CQL column values.
# This guardrail is different to max_value_size. max_value_size is checked when deserializing any value to detect
# sstable corruption, whereas this guardrail is checked on the CQL layer at write time to reject regular user queries
# inserting too large columns.
# The two thresholds default to null to disable.
# Min unit: B
# column_value_size_warn_threshold:
# column_value_size_fail_threshold:
#
# Guardrail to warn or fail when encountering larger size of collection data than threshold.
# At query time this guardrail is applied only to the collection fragment that is being writen, even though in the case
# of non-frozen collections there could be unaccounted parts of the collection on the sstables. This is done this way to
# prevent read-before-write. The guardrail is also checked at sstable write time to detect large non-frozen collections,
# although in that case exceeding the fail threshold will only log an error message, without interrupting the operation.
# The two thresholds default to null to disable.
# Min unit: B
# collection_size_warn_threshold:
# Min unit: B
# collection_size_fail_threshold:
#
# Guardrail to warn or fail when encountering more elements in collection than threshold.
# At query time this guardrail is applied only to the collection fragment that is being writen, even though in the case
# of non-frozen collections there could be unaccounted parts of the collection on the sstables. This is done this way to
# prevent read-before-write. The guardrail is also checked at sstable write time to detect large non-frozen collections,
# although in that case exceeding the fail threshold will only log an error message, without interrupting the operation.
# The two thresholds default to -1 to disable.
# items_per_collection_warn_threshold: -1
# items_per_collection_fail_threshold: -1
#
# Guardrail to allow/disallow querying with ALLOW FILTERING. Defaults to true.
# ALLOW FILTERING can potentially visit all the data in the table and have unpredictable performance.
# allow_filtering_enabled: true
#
# Guardrail to allow/disallow setting SimpleStrategy via keyspace creation or alteration. Defaults to true.
# simplestrategy_enabled: true
#
# Guardrail to warn or fail when creating a user-defined-type with more fields in than threshold.
# Default -1 to disable.
# fields_per_udt_warn_threshold: -1
# fields_per_udt_fail_threshold: -1
#
# Guardrail to warn or fail when creating a vector column with more dimensions than threshold.
# Default -1 to disable.
# vector_dimensions_warn_threshold: -1
# vector_dimensions_fail_threshold: -1
#
# Guardrail to indicate whether or not users are allowed to use ALTER TABLE commands to make column changes to tables
# alter_table_enabled: true
#
# Guardrail to warn or fail when local data disk usage percentage exceeds threshold. Valid values are in [1, 100].
# This is only used for the disks storing data directories, so it won't count any separate disks used for storing
# the commitlog, hints nor saved caches. The disk usage is the ratio between the amount of space used by the data
# directories and the addition of that same space and the remaining free space on disk. The main purpose of this
# guardrail is rejecting user writes when the disks are over the defined usage percentage, so the writes done by
# background processes such as compaction and streaming don't fail due to a full disk. The limits should be defined
# accordingly to the expected data growth due to those background processes, so for example a compaction strategy
# doubling the size of the data would require to keep the disk usage under 50%.
# The two thresholds default to -1 to disable.
# data_disk_usage_percentage_warn_threshold: -1
# data_disk_usage_percentage_fail_threshold: -1
#
# Guardrail that allows users to define the max disk size of the data directories when calculating thresholds for
# disk_usage_percentage_warn_threshold and disk_usage_percentage_fail_threshold, so if this is greater than zero they
# become percentages of a fixed size on disk instead of percentages of the physically available disk size. This should
# be useful when we have a large disk and we only want to use a part of it for Cassandra's data directories.
# Valid values are in [1, max available disk size of all data directories].
# Defaults to null to disable and use the physically available disk size of data directories during calculations.
# Min unit: B
# data_disk_usage_max_disk_size:
#
# Guardrail to warn or fail when the minimum replication factor is lesser than threshold.
# This would also apply to system keyspaces.
# Suggested value for use in production: 2 or higher
# minimum_replication_factor_warn_threshold: -1
# minimum_replication_factor_fail_threshold: -1
#
# Guardrail to warn or fail when the maximum replication factor is greater than threshold.
# This would also apply to system keyspaces.
# maximum_replication_factor_warn_threshold: -1
# maximum_replication_factor_fail_threshold: -1

# Guardrail to enable a CREATE or ALTER TABLE statement when default_time_to_live is set to 0
# and the table is using TimeWindowCompactionStrategy compaction or a subclass of it.
# It is suspicious to use default_time_to_live set to 0 with such compaction strategy.
# Please keep in mind that data will not start to automatically expire after they are older than
# a respective compaction window unit of a certain size. Please set TTL for your INSERT or UPDATE
# statements if you expect data to be expired as table settings will not do it.
# Defaults to true. If set to false, such statements fail and zero_ttl_on_twcs_warned flag is irrelevant.
#zero_ttl_on_twcs_enabled: true
# Guardrail to warn a user upon executing CREATE or ALTER TABLE statement when default_time_to_live is set to 0
# and the table is using TimeWindowCompactionStrategy compaction or a subclass of it. Defaults to true.
# if zero_ttl_on_twcs_enabled is set to false, this property is irrelevant as such statements will fail.
#zero_ttl_on_twcs_warned: true

# The default secondary index implementation when CREATE INDEX does not specify one via USING.
# ex. "legacy_local_table" - (default) legacy secondary index, implemented as a hidden table
# ex. "sai" - "storage-attched" index, implemented via optimized SSTable/Memtable-attached indexes
#default_secondary_index: legacy_local_table

# Whether a default secondary index implementation is allowed. If this is "false", CREATE INDEX must
# specify an index implementation via USING.
#default_secondary_index_enabled: true

# Startup Checks are executed as part of Cassandra startup process, not all of them
# are configurable (so you can disable them) but these which are enumerated bellow.
# Uncomment the startup checks and configure them appropriately to cover your needs.
#
#startup_checks:
# Verifies correct ownership of attached locations on disk at startup. See CASSANDRA-16879 for more details.
#  check_filesystem_ownership:
#    enabled: false
#    ownership_token: "sometoken" # (overriden by "CassandraOwnershipToken" system property)
#    ownership_filename: ".cassandra_fs_ownership" # (overriden by "cassandra.fs_ownership_filename")
# Prevents a node from starting if snitch's data center differs from previous data center.
#  check_dc:
#    enabled: true # (overriden by cassandra.ignore_dc system property)
# Prevents a node from starting if snitch's rack differs from previous rack.
#  check_rack:
#    enabled: true # (overriden by cassandra.ignore_rack system property)
# Enable this property to fail startup if the node is down for longer than gc_grace_seconds, to potentially
# prevent data resurrection on tables with deletes. By default, this will run against all keyspaces and tables
# except the ones specified on excluded_keyspaces and excluded_tables.
#  check_data_resurrection:
#    enabled: false
# file where Cassandra periodically writes the last time it was known to run
#    heartbeat_file: /var/lib/cassandra/data/cassandra-heartbeat
#    excluded_keyspaces: # comma separated list of keyspaces to exclude from the check
#    excluded_tables: # comma separated list of keyspace.table pairs to exclude from the check

# This property indicates with what Cassandra major version the storage format will be compatible with.
#
# The chosen storage compatiblity mode will determine the versions of the written sstables, commitlogs, hints,
# etc. Those storage elements will use the higher minor versions of the major version that corresponds to the
# Cassandra version we want to stay compatible with. For example, if we want to stay compatible with Cassandra 4.0
# or 4.1, the value of this property should be 4, and that will make us use 'nc' sstables.
#
# This will also determine if certain features depending on newer formats are available. For example, extended TTLs
# up to 2106 depend on the sstable, commitlog, hints and messaging versions that were introduced by Cassandra 5.0,
# so that feature won't be available if this property is set to CASSANDRA_4. See upgrade guides for details. Currently 
# the only supported major is CASSANDRA_4.
#
# Possible values are in the StorageCompatibilityMode.java file accessible online. At the time of writing these are:
# - CASSANDRA_4: Stays compatible with the 4.x line in features, formats and component versions.
# - UPGRADING:   The cluster monitors nodes versions during this interim stage. _This has a cost_ but ensures any new features, 
#                formats, versions, etc are enabled safely.
# - NONE:        Start with all the new features and formats enabled.
#
# A typical upgrade would be:
# - Do a rolling upgrade starting all nodes in CASSANDRA_Y compatibility mode.
# - Once the new binary is rendered stable do a rolling restart with UPGRADING. The cluster will enable new features in a safe way 
#   until all nodes are started in UPGRADING, then all new features are enabled.
# - Do a rolling restart with all nodes starting with NONE. This sheds the extra cost of checking nodes versions and ensures 
#   a stable cluster. If a node from a previous version was started by accident we won't any longer toggle behaviors as when UPGRADING.
#
storage_compatibility_mode: CASSANDRA_4<|MERGE_RESOLUTION|>--- conflicted
+++ resolved
@@ -608,17 +608,7 @@
 # any class that implements the SeedProvider interface and has a
 # constructor that takes a Map<String, String> of parameters will do.
 seed_provider:
-<<<<<<< HEAD
-    # Addresses of hosts that are deemed contact points. 
-    # Cassandra nodes use this list of hosts to find each other and learn
-    # the topology of the ring.  You must change this if you are running
-    # multiple nodes!
-    - class_name: org.apache.cassandra.locator.SimpleSeedProvider
-      parameters:
-          # seeds is actually a comma-delimited list of addresses.
-          # Ex: "<ip1>,<ip2>,<ip3>"
-          - seeds: "100.0.0.8"
-=======
+
   # Addresses of hosts that are deemed contact points.
   # Cassandra nodes use this list of hosts to find each other and learn
   # the topology of the ring.  You must change this if you are running
@@ -631,7 +621,6 @@
       # If set to "true", SimpleSeedProvider will return all IP addresses for a DNS name,
       # based on the configured name service on the system. Defaults to "false".
       #  resolve_multiple_ip_addresses_per_dns_record: "false"
->>>>>>> abe09cff
 
 # For workloads with more data than can fit in memory, Cassandra's
 # bottleneck will be reads that need to fetch data from
@@ -695,15 +684,11 @@
 # accepting writes when the limit is exceeded until a flush completes,
 # and will trigger a flush based on memtable_cleanup_threshold
 # If omitted, Cassandra will set both to 1/4 the size of the heap.
-<<<<<<< HEAD
-memtable_heap_space_in_mb: 1888 #1888 #1688 #1288 #2248
-memtable_offheap_space_in_mb: 1888 #1888 #1688 #1288 #2248
-=======
+
 # Min unit: MiB
-# memtable_heap_space: 2048MiB
+ memtable_heap_space: 1888MiB
 # Min unit: MiB
-# memtable_offheap_space: 2048MiB
->>>>>>> abe09cff
+ memtable_offheap_space: 1888MiB
 
 # memtable_cleanup_threshold is deprecated. The default calculation
 # is the only reasonable choice. See the comments on  memtable_flush_writers
@@ -752,11 +737,7 @@
 # The default value is the smaller of 8192, and 1/4 of the total space
 # of the commitlog volume.
 #
-<<<<<<< HEAD
-#commitlog_total_space_in_mb: 16384 #8192
-=======
 # commitlog_total_space: 8192MiB
->>>>>>> abe09cff
 
 # This sets the number of memtable flush writer threads per disk
 # as well as the total number of memtables that can be flushed concurrently.
@@ -785,11 +766,7 @@
 # and flush size and frequency. More is not better you just need enough flush writers
 # to never stall waiting for flushing to free memory.
 #
-<<<<<<< HEAD
-#memtable_flush_writers: 1 #2
-=======
 # memtable_flush_writers: 2
->>>>>>> abe09cff
 
 # Total space to use for change-data-capture logs on disk.
 #
@@ -1119,16 +1096,10 @@
 # system. The faster you insert data, the faster you need to compact in
 # order to keep the sstable count down, but in general, setting this to
 # 16 to 32 times the rate you are inserting data is more than sufficient.
-<<<<<<< HEAD
-# Setting this to 0 disables throttling. Note that this account for all types
-# of compaction, including validation compaction.
-compaction_throughput_mb_per_sec: 48 #16 #48 #64 #48 #32 #64 #14 #16 #14 #16
-=======
 # Setting this to 0 disables throttling. Note that this accounts for all types
 # of compaction, including validation compaction (building Merkle trees
 # for repairs).
-compaction_throughput: 64MiB/s
->>>>>>> abe09cff
+compaction_throughput: 48MiB/s
 
 # When compacting, the replacement sstable(s) can be opened before they
 # are completely written, and used in place of the prior sstables for
@@ -1180,19 +1151,6 @@
 # this setting allows users to throttle inter dc stream throughput in addition
 # to throttling all network stream traffic as configured with
 # stream_throughput_outbound_megabits_per_sec
-<<<<<<< HEAD
-# When unset, the default is 200 Mbps or 25 MB/s
-# inter_dc_stream_throughput_outbound_megabits_per_sec: 200
-
-# How long the coordinator should wait for read operations to complete
-read_request_timeout_in_ms: 5000
-# How long the coordinator should wait for seq or index scans to complete
-range_request_timeout_in_ms: 1000000 #10000
-# How long the coordinator should wait for writes to complete
-write_request_timeout_in_ms: 2000
-# How long the coordinator should wait for counter writes to complete
-counter_write_request_timeout_in_ms: 5000
-=======
 # When unset, the default is 200 Mbps or 24 MiB/s.
 # inter_dc_stream_throughput_outbound: 24MiB/s
 
@@ -1216,7 +1174,7 @@
 # How long the coordinator should wait for seq or index scans to complete.
 # Lowest acceptable value is 10 ms.
 # Min unit: ms
-range_request_timeout: 10000ms
+range_request_timeout: 1000000ms
 # How long the coordinator should wait for writes to complete.
 # Lowest acceptable value is 10 ms.
 # Min unit: ms
@@ -1225,7 +1183,6 @@
 # Lowest acceptable value is 10 ms.
 # Min unit: ms
 counter_write_request_timeout: 5000ms
->>>>>>> abe09cff
 # How long a coordinator should continue to retry a CAS operation
 # that contends with other proposals for the same row.
 # Lowest acceptable value is 10 ms.
@@ -1234,18 +1191,13 @@
 # How long the coordinator should wait for truncates to complete
 # (This can be much longer, because unless auto_snapshot is disabled
 # we need to flush first so we can snapshot before removing the data.)
-<<<<<<< HEAD
-truncate_request_timeout_in_ms: 60000
-# The default timeout for other, miscellaneous operations
-request_timeout_in_ms: 1000000 #10000
-=======
 # Lowest acceptable value is 10 ms.
 # Min unit: ms
 truncate_request_timeout: 60000ms
 # The default timeout for other, miscellaneous operations.
 # Lowest acceptable value is 10 ms.
 # Min unit: ms
-request_timeout: 10000ms
+request_timeout: 1000000 
 
 # Defensive settings for protecting Cassandra from true network partitions.
 # See (CASSANDRA-14358) for details.
@@ -1289,17 +1241,13 @@
 # internode_application_receive_queue_reserve_endpoint_capacity: 128MiB
 # internode_application_receive_queue_reserve_global_capacity: 512MiB
 
->>>>>>> abe09cff
 
 # How long before a node logs slow queries. Select queries that take longer than
 # this timeout to execute, will generate an aggregated log message, so that slow queries
 # can be identified. Set this value to zero to disable slow query logging.
-<<<<<<< HEAD
-slow_query_log_timeout_in_ms: 500000 # 500
-=======
-# Min unit: ms
-slow_query_log_timeout: 500ms
->>>>>>> abe09cff
+
+# Min unit: ms
+slow_query_log_timeout: 500000ms
 
 # Enable operation timeout information exchange between nodes to accurately
 # measure request timeouts.  If disabled, replicas will assume that requests
