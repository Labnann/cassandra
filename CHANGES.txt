--- conflicted
+++ resolved
@@ -9,15 +9,12 @@
  * add INTERNAL_RESPONSE verb to differentiate from responses related
    to client requests (CASSANDRA-1685)
  * log tpstats when dropping messages (CASSANDRA-1660)
-<<<<<<< HEAD
  * include unreachable nodes in describeSchemaVersions (CASSANDRA-1678)
-=======
  * Avoid dropping messages off the client request path (CASSANDRA-1676)
  * fix jna errno reporting (CASSANDRA-1694)
  * add friendlier error for UnknownHostException on startup (CASSANDRA-1697)
  * include jna dependency in RPM package (CASSANDRA-1690)
  * add --skip-keys option to stress.py (CASSANDRA-1696)
->>>>>>> 85d6ce67
 
 
 0.7.0-beta3
