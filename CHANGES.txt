--- conflicted
+++ resolved
@@ -44,11 +44,8 @@
  * Optimize CounterColumn#reconcile() (CASSANDRA-6953)
  * Properly remove 1.2 sstable support in 2.1 (CASSANDRA-6869)
 Merged from 2.0:
-<<<<<<< HEAD
-=======
  * Don't shut ExpiringMap down (CASSANDRA-6948)
  * Restrict Windows to parallel repairs (CASSANDRA-6907)
->>>>>>> 8234bc15
  * (Hadoop) Allow manually specifying start/end tokens in CFIF (CASSANDRA-6436)
  * Fix NPE in MeteredFlusher (CASSANDRA-6820)
  * Fix race processing range scan responses (CASSANDRA-6820)
