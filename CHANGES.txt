<<<<<<< HEAD
3.11.0
 * Move to FastThreadLocalThread and FastThreadLocal (CASSANDRA-13034)
 * nodetool stopdaemon errors out (CASSANDRA-13030)
 * Tables in system_distributed should not use gcgs of 0 (CASSANDRA-12954)
 * Fix primary index calculation for SASI (CASSANDRA-12910)
 * More fixes to the TokenAllocator (CASSANDRA-12990)
 * NoReplicationTokenAllocator should work with zero replication factor (CASSANDRA-12983)
Merged from 3.0:
=======
3.0.11
 * Hint related logging should include the IP address of the destination in addition to 
   host ID (CASSANDRA-13205)
>>>>>>> 0cc1c1b2
 * Reloading logback.xml does not work (CASSANDRA-13173)
 * Lightweight transactions temporarily fail after upgrade from 2.1 to 3.0 (CASSANDRA-13109)
 * Duplicate rows after upgrading from 2.1.16 to 3.0.10/3.9 (CASSANDRA-13125)
 * Fix UPDATE queries with empty IN restrictions (CASSANDRA-13152)
 * Fix handling of partition with partition-level deletion plus
   live rows in sstabledump (CASSANDRA-13177)
 * Provide user workaround when system_schema.columns does not contain entries
   for a table that's in system_schema.tables (CASSANDRA-13180)
Merged from 2.2:
  * Use only one file pointer when creating commitlog segments (CASSANDRA-12539)
Merged from 2.1:
 * Coalescing strategy can enter infinite loop (CASSANDRA-13159)

3.10
 * Fix secondary index queries regression (CASSANDRA-13013)
 * Add duration type to the protocol V5 (CASSANDRA-12850)
 * Fix duration type validation (CASSANDRA-13143)
 * Fix flaky GcCompactionTest (CASSANDRA-12664)
 * Fix TestHintedHandoff.hintedhandoff_decom_test (CASSANDRA-13058)
 * Fixed query monitoring for range queries (CASSANDRA-13050)
 * Remove outboundBindAny configuration property (CASSANDRA-12673)
 * Use correct bounds for all-data range when filtering (CASSANDRA-12666)
 * Remove timing window in test case (CASSANDRA-12875)
 * Resolve unit testing without JCE security libraries installed (CASSANDRA-12945)
 * Fix inconsistencies in cassandra-stress load balancing policy (CASSANDRA-12919)
 * Fix validation of non-frozen UDT cells (CASSANDRA-12916)
 * Don't shut down socket input/output on StreamSession (CASSANDRA-12903)
 * Fix Murmur3PartitionerTest (CASSANDRA-12858)
 * Move cqlsh syntax rules into separate module and allow easier customization (CASSANDRA-12897)
 * Fix CommitLogSegmentManagerTest (CASSANDRA-12283)
 * Fix cassandra-stress truncate option (CASSANDRA-12695)
 * Fix crossNode value when receiving messages (CASSANDRA-12791)
 * Don't load MX4J beans twice (CASSANDRA-12869)
 * Extend native protocol request flags, add versions to SUPPORTED, and introduce ProtocolVersion enum (CASSANDRA-12838)
 * Set JOINING mode when running pre-join tasks (CASSANDRA-12836)
 * remove net.mintern.primitive library due to license issue (CASSANDRA-12845)
 * Properly format IPv6 addresses when logging JMX service URL (CASSANDRA-12454)
 * Optimize the vnode allocation for single replica per DC (CASSANDRA-12777)
 * Use non-token restrictions for bounds when token restrictions are overridden (CASSANDRA-12419)
 * Fix CQLSH auto completion for PER PARTITION LIMIT (CASSANDRA-12803)
 * Use different build directories for Eclipse and Ant (CASSANDRA-12466)
 * Avoid potential AttributeError in cqlsh due to no table metadata (CASSANDRA-12815)
 * Fix RandomReplicationAwareTokenAllocatorTest.testExistingCluster (CASSANDRA-12812)
 * Upgrade commons-codec to 1.9 (CASSANDRA-12790)
 * Make the fanout size for LeveledCompactionStrategy to be configurable (CASSANDRA-11550)
 * Add duration data type (CASSANDRA-11873)
 * Fix timeout in ReplicationAwareTokenAllocatorTest (CASSANDRA-12784)
 * Improve sum aggregate functions (CASSANDRA-12417)
 * Make cassandra.yaml docs for batch_size_*_threshold_in_kb reflect changes in CASSANDRA-10876 (CASSANDRA-12761)
 * cqlsh fails to format collections when using aliases (CASSANDRA-11534)
 * Check for hash conflicts in prepared statements (CASSANDRA-12733)
 * Exit query parsing upon first error (CASSANDRA-12598)
 * Fix cassandra-stress to use single seed in UUID generation (CASSANDRA-12729)
 * CQLSSTableWriter does not allow Update statement (CASSANDRA-12450)
 * Config class uses boxed types but DD exposes primitive types (CASSANDRA-12199)
 * Add pre- and post-shutdown hooks to Storage Service (CASSANDRA-12461)
 * Add hint delivery metrics (CASSANDRA-12693)
 * Remove IndexInfo cache from FileIndexInfoRetriever (CASSANDRA-12731)
 * ColumnIndex does not reuse buffer (CASSANDRA-12502)
 * cdc column addition still breaks schema migration tasks (CASSANDRA-12697)
 * Upgrade metrics-reporter dependencies (CASSANDRA-12089)
 * Tune compaction thread count via nodetool (CASSANDRA-12248)
 * Add +=/-= shortcut syntax for update queries (CASSANDRA-12232)
 * Include repair session IDs in repair start message (CASSANDRA-12532)
 * Add a blocking task to Index, run before joining the ring (CASSANDRA-12039)
 * Fix NPE when using CQLSSTableWriter (CASSANDRA-12667)
 * Support optional backpressure strategies at the coordinator (CASSANDRA-9318)
 * Make randompartitioner work with new vnode allocation (CASSANDRA-12647)
 * Fix cassandra-stress graphing (CASSANDRA-12237)
 * Allow filtering on partition key columns for queries without secondary indexes (CASSANDRA-11031)
 * Fix Cassandra Stress reporting thread model and precision (CASSANDRA-12585)
 * Add JMH benchmarks.jar (CASSANDRA-12586)
 * Cleanup uses of AlterTableStatementColumn (CASSANDRA-12567)
 * Add keep-alive to streaming (CASSANDRA-11841)
 * Tracing payload is passed through newSession(..) (CASSANDRA-11706)
 * avoid deleting non existing sstable files and improve related log messages (CASSANDRA-12261)
 * json/yaml output format for nodetool compactionhistory (CASSANDRA-12486)
 * Retry all internode messages once after a connection is
   closed and reopened (CASSANDRA-12192)
 * Add support to rebuild from targeted replica (CASSANDRA-9875)
 * Add sequence distribution type to cassandra stress (CASSANDRA-12490)
 * "SELECT * FROM foo LIMIT ;" does not error out (CASSANDRA-12154)
 * Define executeLocally() at the ReadQuery Level (CASSANDRA-12474)
 * Extend read/write failure messages with a map of replica addresses
   to error codes in the v5 native protocol (CASSANDRA-12311)
 * Fix rebuild of SASI indexes with existing index files (CASSANDRA-12374)
 * Let DatabaseDescriptor not implicitly startup services (CASSANDRA-9054, 12550)
 * Fix clustering indexes in presence of static columns in SASI (CASSANDRA-12378)
 * Fix queries on columns with reversed type on SASI indexes (CASSANDRA-12223)
 * Added slow query log (CASSANDRA-12403)
 * Count full coordinated request against timeout (CASSANDRA-12256)
 * Allow TTL with null value on insert and update (CASSANDRA-12216)
 * Make decommission operation resumable (CASSANDRA-12008)
 * Add support to one-way targeted repair (CASSANDRA-9876)
 * Remove clientutil jar (CASSANDRA-11635)
 * Fix compaction throughput throttle (CASSANDRA-12366, CASSANDRA-12717)
 * Delay releasing Memtable memory on flush until PostFlush has finished running (CASSANDRA-12358)
 * Cassandra stress should dump all setting on startup (CASSANDRA-11914)
 * Make it possible to compact a given token range (CASSANDRA-10643)
 * Allow updating DynamicEndpointSnitch properties via JMX (CASSANDRA-12179)
 * Collect metrics on queries by consistency level (CASSANDRA-7384)
 * Add support for GROUP BY to SELECT statement (CASSANDRA-10707)
 * Deprecate memtable_cleanup_threshold and update default for memtable_flush_writers (CASSANDRA-12228)
 * Upgrade to OHC 0.4.4 (CASSANDRA-12133)
 * Add version command to cassandra-stress (CASSANDRA-12258)
 * Create compaction-stress tool (CASSANDRA-11844)
 * Garbage-collecting compaction operation and schema option (CASSANDRA-7019)
 * Add beta protocol flag for v5 native protocol (CASSANDRA-12142)
 * Support filtering on non-PRIMARY KEY columns in the CREATE
   MATERIALIZED VIEW statement's WHERE clause (CASSANDRA-10368)
 * Unify STDOUT and SYSTEMLOG logback format (CASSANDRA-12004)
 * COPY FROM should raise error for non-existing input files (CASSANDRA-12174)
 * Faster write path (CASSANDRA-12269)
 * Option to leave omitted columns in INSERT JSON unset (CASSANDRA-11424)
 * Support json/yaml output in nodetool tpstats (CASSANDRA-12035)
 * Expose metrics for successful/failed authentication attempts (CASSANDRA-10635)
 * Prepend snapshot name with "truncated" or "dropped" when a snapshot
   is taken before truncating or dropping a table (CASSANDRA-12178)
 * Optimize RestrictionSet (CASSANDRA-12153)
 * cqlsh does not automatically downgrade CQL version (CASSANDRA-12150)
 * Omit (de)serialization of state variable in UDAs (CASSANDRA-9613)
 * Create a system table to expose prepared statements (CASSANDRA-8831)
 * Reuse DataOutputBuffer from ColumnIndex (CASSANDRA-11970)
 * Remove DatabaseDescriptor dependency from SegmentedFile (CASSANDRA-11580)
 * Add supplied username to authentication error messages (CASSANDRA-12076)
 * Remove pre-startup check for open JMX port (CASSANDRA-12074)
 * Remove compaction Severity from DynamicEndpointSnitch (CASSANDRA-11738)
 * Restore resumable hints delivery (CASSANDRA-11960)
 * Properly report LWT contention (CASSANDRA-12626)
Merged from 3.0:
 * Dump threads when unit tests time out (CASSANDRA-13117)
 * Better error when modifying function permissions without explicit keyspace (CASSANDRA-12925)
 * Indexer is not correctly invoked when building indexes over sstables (CASSANDRA-13075)
 * Read repair is not blocking repair to finish in foreground repair (CASSANDRA-13115)
 * Stress daemon help is incorrect(CASSANDRA-12563)
 * Remove ALTER TYPE support (CASSANDRA-12443)
 * Fix assertion for certain legacy range tombstone pattern (CASSANDRA-12203)
 * Replace empty strings with null values if they cannot be converted (CASSANDRA-12794)
 * Fix deserialization of 2.x DeletedCells (CASSANDRA-12620)
 * Add parent repair session id to anticompaction log message (CASSANDRA-12186)
 * Improve contention handling on failure to acquire MV lock for streaming and hints (CASSANDRA-12905)
 * Fix DELETE and UPDATE queries with empty IN restrictions (CASSANDRA-12829)
 * Mark MVs as built after successful bootstrap (CASSANDRA-12984)
 * Estimated TS drop-time histogram updated with Cell.NO_DELETION_TIME (CASSANDRA-13040)
 * Nodetool compactionstats fails with NullPointerException (CASSANDRA-13021)
 * Thread local pools never cleaned up (CASSANDRA-13033)
 * Set RPC_READY to false when draining or if a node is marked as shutdown (CASSANDRA-12781)
 * CQL often queries static columns unnecessarily (CASSANDRA-12768)
 * Make sure sstables only get committed when it's safe to discard commit log records (CASSANDRA-12956)
 * Reject default_time_to_live option when creating or altering MVs (CASSANDRA-12868)
 * Nodetool should use a more sane max heap size (CASSANDRA-12739)
 * LocalToken ensures token values are cloned on heap (CASSANDRA-12651)
 * AnticompactionRequestSerializer serializedSize is incorrect (CASSANDRA-12934)
 * Prevent reloading of logback.xml from UDF sandbox (CASSANDRA-12535)
 * Reenable HeapPool (CASSANDRA-12900)
 * Disallow offheap_buffers memtable allocation (CASSANDRA-11039)
 * Fix CommitLogSegmentManagerTest (CASSANDRA-12283)
 * Pass root cause to CorruptBlockException when uncompression failed (CASSANDRA-12889)
 * Batch with multiple conditional updates for the same partition causes AssertionError (CASSANDRA-12867)
 * Make AbstractReplicationStrategy extendable from outside its package (CASSANDRA-12788)
 * Don't tell users to turn off consistent rangemovements during rebuild. (CASSANDRA-12296)
 * Fix CommitLogTest.testDeleteIfNotDirty (CASSANDRA-12854)
 * Avoid deadlock due to MV lock contention (CASSANDRA-12689)
 * Fix for KeyCacheCqlTest flakiness (CASSANDRA-12801)
 * Include SSTable filename in compacting large row message (CASSANDRA-12384)
 * Fix potential socket leak (CASSANDRA-12329, CASSANDRA-12330)
 * Fix ViewTest.testCompaction (CASSANDRA-12789)
 * Improve avg aggregate functions (CASSANDRA-12417)
 * Preserve quoted reserved keyword column names in MV creation (CASSANDRA-11803)
 * nodetool stopdaemon errors out (CASSANDRA-12646)
 * Split materialized view mutations on build to prevent OOM (CASSANDRA-12268)
 * mx4j does not work in 3.0.8 (CASSANDRA-12274)
 * Abort cqlsh copy-from in case of no answer after prolonged period of time (CASSANDRA-12740)
 * Avoid sstable corrupt exception due to dropped static column (CASSANDRA-12582)
 * Make stress use client mode to avoid checking commit log size on startup (CASSANDRA-12478)
 * Fix exceptions with new vnode allocation (CASSANDRA-12715)
 * Unify drain and shutdown processes (CASSANDRA-12509)
 * Fix NPE in ComponentOfSlice.isEQ() (CASSANDRA-12706)
 * Fix failure in LogTransactionTest (CASSANDRA-12632)
 * Fix potentially incomplete non-frozen UDT values when querying with the
   full primary key specified (CASSANDRA-12605)
 * Make sure repaired tombstones are dropped when only_purge_repaired_tombstones is enabled (CASSANDRA-12703)
 * Skip writing MV mutations to commitlog on mutation.applyUnsafe() (CASSANDRA-11670)
 * Establish consistent distinction between non-existing partition and NULL value for LWTs on static columns (CASSANDRA-12060)
 * Extend ColumnIdentifier.internedInstances key to include the type that generated the byte buffer (CASSANDRA-12516)
 * Handle composite prefixes with final EOC=0 as in 2.x and refactor LegacyLayout.decodeBound (CASSANDRA-12423)
 * select_distinct_with_deletions_test failing on non-vnode environments (CASSANDRA-11126)
 * Stack Overflow returned to queries while upgrading (CASSANDRA-12527)
 * Fix legacy regex for temporary files from 2.2 (CASSANDRA-12565)
 * Add option to state current gc_grace_seconds to tools/bin/sstablemetadata (CASSANDRA-12208)
 * Fix file system race condition that may cause LogAwareFileLister to fail to classify files (CASSANDRA-11889)
 * Fix file handle leaks due to simultaneous compaction/repair and
   listing snapshots, calculating snapshot sizes, or making schema
   changes (CASSANDRA-11594)
 * Fix nodetool repair exits with 0 for some errors (CASSANDRA-12508)
 * Do not shut down BatchlogManager twice during drain (CASSANDRA-12504)
 * Disk failure policy should not be invoked on out of space (CASSANDRA-12385)
 * Calculate last compacted key on startup (CASSANDRA-6216)
 * Add schema to snapshot manifest, add USING TIMESTAMP clause to ALTER TABLE statements (CASSANDRA-7190)
 * If CF has no clustering columns, any row cache is full partition cache (CASSANDRA-12499)
 * Correct log message for statistics of offheap memtable flush (CASSANDRA-12776)
 * Explicitly set locale for string validation (CASSANDRA-12541,CASSANDRA-12542,CASSANDRA-12543,CASSANDRA-12545)
Merged from 2.2:
 * Fix speculative retry bugs (CASSANDRA-13009)
 * Fix handling of nulls and unsets in IN conditions (CASSANDRA-12981)
 * Fix race causing infinite loop if Thrift server is stopped before it starts listening (CASSANDRA-12856)
 * CompactionTasks now correctly drops sstables out of compaction when not enough disk space is available (CASSANDRA-12979)
 * Remove support for non-JavaScript UDFs (CASSANDRA-12883)
 * Fix DynamicEndpointSnitch noop in multi-datacenter situations (CASSANDRA-13074)
 * cqlsh copy-from: encode column names to avoid primary key parsing errors (CASSANDRA-12909)
 * Temporarily fix bug that creates commit log when running offline tools (CASSANDRA-8616)
 * Reduce granuality of OpOrder.Group during index build (CASSANDRA-12796)
 * Test bind parameters and unset parameters in InsertUpdateIfConditionTest (CASSANDRA-12980)
 * Use saved tokens when setting local tokens on StorageService.joinRing (CASSANDRA-12935)
 * cqlsh: fix DESC TYPES errors (CASSANDRA-12914)
 * Fix leak on skipped SSTables in sstableupgrade (CASSANDRA-12899)
 * Avoid blocking gossip during pending range calculation (CASSANDRA-12281)
 * Fix purgeability of tombstones with max timestamp (CASSANDRA-12792)
 * Fail repair if participant dies during sync or anticompaction (CASSANDRA-12901)
 * cqlsh COPY: unprotected pk values before converting them if not using prepared statements (CASSANDRA-12863)
 * Fix Util.spinAssertEquals (CASSANDRA-12283)
 * Fix potential NPE for compactionstats (CASSANDRA-12462)
 * Prepare legacy authenticate statement if credentials table initialised after node startup (CASSANDRA-12813)
 * Change cassandra.wait_for_tracing_events_timeout_secs default to 0 (CASSANDRA-12754)
 * Clean up permissions when a UDA is dropped (CASSANDRA-12720)
 * Limit colUpdateTimeDelta histogram updates to reasonable deltas (CASSANDRA-11117)
 * Fix leak errors and execution rejected exceptions when draining (CASSANDRA-12457)
 * Fix merkle tree depth calculation (CASSANDRA-12580)
 * Make Collections deserialization more robust (CASSANDRA-12618)
 * Better handle invalid system roles table (CASSANDRA-12700)
 * Fix exceptions when enabling gossip on nodes that haven't joined the ring (CASSANDRA-12253)
 * Fix authentication problem when invoking cqlsh copy from a SOURCE command (CASSANDRA-12642)
 * Decrement pending range calculator jobs counter in finally block
 * cqlshlib tests: increase default execute timeout (CASSANDRA-12481)
 * Forward writes to replacement node when replace_address != broadcast_address (CASSANDRA-8523)
 * Fail repair on non-existing table (CASSANDRA-12279)
 * Enable repair -pr and -local together (fix regression of CASSANDRA-7450) (CASSANDRA-12522)
 * Split consistent range movement flag correction (CASSANDRA-12786)
Merged from 2.1:
 * Upgrade netty version to fix memory leak with client encryption (CASSANDRA-13114)
 * cqlsh copy-from: sort user type fields in csv (CASSANDRA-12959)
 * Don't skip sstables based on maxLocalDeletionTime (CASSANDRA-12765)


3.8, 3.9
 * Fix value skipping with counter columns (CASSANDRA-11726)
 * Fix nodetool tablestats miss SSTable count (CASSANDRA-12205)
 * Fixed flacky SSTablesIteratedTest (CASSANDRA-12282)
 * Fixed flacky SSTableRewriterTest: check file counts before calling validateCFS (CASSANDRA-12348)
 * cqlsh: Fix handling of $$-escaped strings (CASSANDRA-12189)
 * Fix SSL JMX requiring truststore containing server cert (CASSANDRA-12109)
 * RTE from new CDC column breaks in flight queries (CASSANDRA-12236)
 * Fix hdr logging for single operation workloads (CASSANDRA-12145)
 * Fix SASI PREFIX search in CONTAINS mode with partial terms (CASSANDRA-12073)
 * Increase size of flushExecutor thread pool (CASSANDRA-12071)
 * Partial revert of CASSANDRA-11971, cannot recycle buffer in SP.sendMessagesToNonlocalDC (CASSANDRA-11950)
 * Upgrade netty to 4.0.39 (CASSANDRA-12032, CASSANDRA-12034)
 * Improve details in compaction log message (CASSANDRA-12080)
 * Allow unset values in CQLSSTableWriter (CASSANDRA-11911)
 * Chunk cache to request compressor-compatible buffers if pool space is exhausted (CASSANDRA-11993)
 * Remove DatabaseDescriptor dependencies from SequentialWriter (CASSANDRA-11579)
 * Move skip_stop_words filter before stemming (CASSANDRA-12078)
 * Support seek() in EncryptedFileSegmentInputStream (CASSANDRA-11957)
 * SSTable tools mishandling LocalPartitioner (CASSANDRA-12002)
 * When SEPWorker assigned work, set thread name to match pool (CASSANDRA-11966)
 * Add cross-DC latency metrics (CASSANDRA-11596)
 * Allow terms in selection clause (CASSANDRA-10783)
 * Add bind variables to trace (CASSANDRA-11719)
 * Switch counter shards' clock to timestamps (CASSANDRA-9811)
 * Introduce HdrHistogram and response/service/wait separation to stress tool (CASSANDRA-11853)
 * entry-weighers in QueryProcessor should respect partitionKeyBindIndexes field (CASSANDRA-11718)
 * Support older ant versions (CASSANDRA-11807)
 * Estimate compressed on disk size when deciding if sstable size limit reached (CASSANDRA-11623)
 * cassandra-stress profiles should support case sensitive schemas (CASSANDRA-11546)
 * Remove DatabaseDescriptor dependency from FileUtils (CASSANDRA-11578)
 * Faster streaming (CASSANDRA-9766)
 * Add prepared query parameter to trace for "Execute CQL3 prepared query" session (CASSANDRA-11425)
 * Add repaired percentage metric (CASSANDRA-11503)
 * Add Change-Data-Capture (CASSANDRA-8844)
Merged from 3.0:
 * Fix paging for 2.x to 3.x upgrades (CASSANDRA-11195)
 * Fix clean interval not sent to commit log for empty memtable flush (CASSANDRA-12436)
 * Fix potential resource leak in RMIServerSocketFactoryImpl (CASSANDRA-12331)
 * Make sure compaction stats are updated when compaction is interrupted (CASSANDRA-12100)
 * Change commitlog and sstables to track dirty and clean intervals (CASSANDRA-11828)
 * NullPointerException during compaction on table with static columns (CASSANDRA-12336)
 * Fixed ConcurrentModificationException when reading metrics in GraphiteReporter (CASSANDRA-11823)
 * Fix upgrade of super columns on thrift (CASSANDRA-12335)
 * Fixed flacky BlacklistingCompactionsTest, switched to fixed size types and increased corruption size (CASSANDRA-12359)
 * Rerun ReplicationAwareTokenAllocatorTest on failure to avoid flakiness (CASSANDRA-12277)
 * Exception when computing read-repair for range tombstones (CASSANDRA-12263)
 * Lost counter writes in compact table and static columns (CASSANDRA-12219)
 * AssertionError with MVs on updating a row that isn't indexed due to a null value (CASSANDRA-12247)
 * Disable RR and speculative retry with EACH_QUORUM reads (CASSANDRA-11980)
 * Add option to override compaction space check (CASSANDRA-12180)
 * Faster startup by only scanning each directory for temporary files once (CASSANDRA-12114)
 * Respond with v1/v2 protocol header when responding to driver that attempts
   to connect with too low of a protocol version (CASSANDRA-11464)
 * NullPointerExpception when reading/compacting table (CASSANDRA-11988)
 * Fix problem with undeleteable rows on upgrade to new sstable format (CASSANDRA-12144)
 * Fix potential bad messaging service message for paged range reads
   within mixed-version 3.x clusters (CASSANDRA-12249)
 * Fix paging logic for deleted partitions with static columns (CASSANDRA-12107)
 * Wait until the message is being send to decide which serializer must be used (CASSANDRA-11393)
 * Fix migration of static thrift column names with non-text comparators (CASSANDRA-12147)
 * Fix upgrading sparse tables that are incorrectly marked as dense (CASSANDRA-11315)
 * Fix reverse queries ignoring range tombstones (CASSANDRA-11733)
 * Avoid potential race when rebuilding CFMetaData (CASSANDRA-12098)
 * Avoid missing sstables when getting the canonical sstables (CASSANDRA-11996)
 * Always select the live sstables when getting sstables in bounds (CASSANDRA-11944)
 * Fix column ordering of results with static columns for Thrift requests in
   a mixed 2.x/3.x cluster, also fix potential non-resolved duplication of
   those static columns in query results (CASSANDRA-12123)
 * Avoid digest mismatch with empty but static rows (CASSANDRA-12090)
 * Fix EOF exception when altering column type (CASSANDRA-11820)
 * Fix potential race in schema during new table creation (CASSANDRA-12083)
 * cqlsh: fix error handling in rare COPY FROM failure scenario (CASSANDRA-12070)
 * Disable autocompaction during drain (CASSANDRA-11878)
 * Add a metrics timer to MemtablePool and use it to track time spent blocked on memory in MemtableAllocator (CASSANDRA-11327)
 * Fix upgrading schema with super columns with non-text subcomparators (CASSANDRA-12023)
 * Add TimeWindowCompactionStrategy (CASSANDRA-9666)
 * Fix JsonTransformer output of partition with deletion info (CASSANDRA-12418)
 * Fix NPE in SSTableLoader when specifying partial directory path (CASSANDRA-12609)
Merged from 2.2:
 * Add local address entry in PropertyFileSnitch (CASSANDRA-11332)
 * cqlsh copy: fix missing counter values (CASSANDRA-12476)
 * Move migration tasks to non-periodic queue, assure flush executor shutdown after non-periodic executor (CASSANDRA-12251)
 * cqlsh copy: fixed possible race in initializing feeding thread (CASSANDRA-11701)
 * Only set broadcast_rpc_address on Ec2MultiRegionSnitch if it's not set (CASSANDRA-11357)
 * Update StorageProxy range metrics for timeouts, failures and unavailables (CASSANDRA-9507)
 * Add Sigar to classes included in clientutil.jar (CASSANDRA-11635)
 * Add decay to histograms and timers used for metrics (CASSANDRA-11752)
 * Fix hanging stream session (CASSANDRA-10992)
 * Fix INSERT JSON, fromJson() support of smallint, tinyint types (CASSANDRA-12371)
 * Restore JVM metric export for metric reporters (CASSANDRA-12312)
 * Release sstables of failed stream sessions only when outgoing transfers are finished (CASSANDRA-11345)
 * Wait for tracing events before returning response and query at same consistency level client side (CASSANDRA-11465)
 * cqlsh copyutil should get host metadata by connected address (CASSANDRA-11979)
 * Fixed cqlshlib.test.remove_test_db (CASSANDRA-12214)
 * Synchronize ThriftServer::stop() (CASSANDRA-12105)
 * Use dedicated thread for JMX notifications (CASSANDRA-12146)
 * Improve streaming synchronization and fault tolerance (CASSANDRA-11414)
 * MemoryUtil.getShort() should return an unsigned short also for architectures not supporting unaligned memory accesses (CASSANDRA-11973)
Merged from 2.1:
 * Fix queries with empty ByteBuffer values in clustering column restrictions (CASSANDRA-12127)
 * Disable passing control to post-flush after flush failure to prevent data loss (CASSANDRA-11828)
 * Allow STCS-in-L0 compactions to reduce scope with LCS (CASSANDRA-12040)
 * cannot use cql since upgrading python to 2.7.11+ (CASSANDRA-11850)
 * Fix filtering on clustering columns when 2i is used (CASSANDRA-11907)


3.0.8
 * Fix potential race in schema during new table creation (CASSANDRA-12083)
 * cqlsh: fix error handling in rare COPY FROM failure scenario (CASSANDRA-12070)
 * Disable autocompaction during drain (CASSANDRA-11878)
 * Add a metrics timer to MemtablePool and use it to track time spent blocked on memory in MemtableAllocator (CASSANDRA-11327)
 * Fix upgrading schema with super columns with non-text subcomparators (CASSANDRA-12023)
 * Add TimeWindowCompactionStrategy (CASSANDRA-9666)
Merged from 2.2:
 * Allow nodetool info to run with readonly JMX access (CASSANDRA-11755)
 * Validate bloom_filter_fp_chance against lowest supported
   value when the table is created (CASSANDRA-11920)
 * Don't send erroneous NEW_NODE notifications on restart (CASSANDRA-11038)
 * StorageService shutdown hook should use a volatile variable (CASSANDRA-11984)
Merged from 2.1:
 * Add system property to set the max number of native transport requests in queue (CASSANDRA-11363)
 * Fix queries with empty ByteBuffer values in clustering column restrictions (CASSANDRA-12127)
 * Disable passing control to post-flush after flush failure to prevent data loss (CASSANDRA-11828)
 * Allow STCS-in-L0 compactions to reduce scope with LCS (CASSANDRA-12040)
 * cannot use cql since upgrading python to 2.7.11+ (CASSANDRA-11850)
 * Fix filtering on clustering columns when 2i is used (CASSANDRA-11907)
 * Avoid stalling paxos when the paxos state expires (CASSANDRA-12043)
 * Remove finished incoming streaming connections from MessagingService (CASSANDRA-11854)
 * Don't try to get sstables for non-repairing column families (CASSANDRA-12077)
 * Avoid marking too many sstables as repaired (CASSANDRA-11696)
 * Prevent select statements with clustering key > 64k (CASSANDRA-11882)
 * Fix clock skew corrupting other nodes with paxos (CASSANDRA-11991)
 * Remove distinction between non-existing static columns and existing but null in LWTs (CASSANDRA-9842)
 * Cache local ranges when calculating repair neighbors (CASSANDRA-11934)
 * Allow LWT operation on static column with only partition keys (CASSANDRA-10532)
 * Create interval tree over canonical sstables to avoid missing sstables during streaming (CASSANDRA-11886)
 * cqlsh COPY FROM: shutdown parent cluster after forking, to avoid corrupting SSL connections (CASSANDRA-11749)


3.7
 * Support multiple folders for user defined compaction tasks (CASSANDRA-11765)
 * Fix race in CompactionStrategyManager's pause/resume (CASSANDRA-11922)
Merged from 3.0:
 * Fix legacy serialization of Thrift-generated non-compound range tombstones
   when communicating with 2.x nodes (CASSANDRA-11930)
 * Fix Directories instantiations where CFS.initialDirectories should be used (CASSANDRA-11849)
 * Avoid referencing DatabaseDescriptor in AbstractType (CASSANDRA-11912)
 * Don't use static dataDirectories field in Directories instances (CASSANDRA-11647)
 * Fix sstables not being protected from removal during index build (CASSANDRA-11905)
 * cqlsh: Suppress stack trace from Read/WriteFailures (CASSANDRA-11032)
 * Remove unneeded code to repair index summaries that have
   been improperly down-sampled (CASSANDRA-11127)
 * Avoid WriteTimeoutExceptions during commit log replay due to materialized
   view lock contention (CASSANDRA-11891)
 * Prevent OOM failures on SSTable corruption, improve tests for corruption detection (CASSANDRA-9530)
 * Use CFS.initialDirectories when clearing snapshots (CASSANDRA-11705)
 * Allow compaction strategies to disable early open (CASSANDRA-11754)
 * Refactor Materialized View code (CASSANDRA-11475)
 * Update Java Driver (CASSANDRA-11615)
Merged from 2.2:
 * Persist local metadata earlier in startup sequence (CASSANDRA-11742)
 * cqlsh: fix tab completion for case-sensitive identifiers (CASSANDRA-11664)
 * Avoid showing estimated key as -1 in tablestats (CASSANDRA-11587)
 * Fix possible race condition in CommitLog.recover (CASSANDRA-11743)
 * Enable client encryption in sstableloader with cli options (CASSANDRA-11708)
 * Possible memory leak in NIODataInputStream (CASSANDRA-11867)
 * Add seconds to cqlsh tracing session duration (CASSANDRA-11753)
 * Fix commit log replay after out-of-order flush completion (CASSANDRA-9669)
 * Prohibit Reversed Counter type as part of the PK (CASSANDRA-9395)
 * cqlsh: correctly handle non-ascii chars in error messages (CASSANDRA-11626)
Merged from 2.1:
 * Run CommitLog tests with different compression settings (CASSANDRA-9039)
 * cqlsh: apply current keyspace to source command (CASSANDRA-11152)
 * Clear out parent repair session if repair coordinator dies (CASSANDRA-11824)
 * Set default streaming_socket_timeout_in_ms to 24 hours (CASSANDRA-11840)
 * Do not consider local node a valid source during replace (CASSANDRA-11848)
 * Add message dropped tasks to nodetool netstats (CASSANDRA-11855)
 * Avoid holding SSTableReaders for duration of incremental repair (CASSANDRA-11739)


3.6
 * Correctly migrate schema for frozen UDTs during 2.x -> 3.x upgrades
   (does not affect any released versions) (CASSANDRA-11613)
 * Allow server startup if JMX is configured directly (CASSANDRA-11725)
 * Prevent direct memory OOM on buffer pool allocations (CASSANDRA-11710)
 * Enhanced Compaction Logging (CASSANDRA-10805)
 * Make prepared statement cache size configurable (CASSANDRA-11555)
 * Integrated JMX authentication and authorization (CASSANDRA-10091)
 * Add units to stress ouput (CASSANDRA-11352)
 * Fix PER PARTITION LIMIT for single and multi partitions queries (CASSANDRA-11603)
 * Add uncompressed chunk cache for RandomAccessReader (CASSANDRA-5863)
 * Clarify ClusteringPrefix hierarchy (CASSANDRA-11213)
 * Always perform collision check before joining ring (CASSANDRA-10134)
 * SSTableWriter output discrepancy (CASSANDRA-11646)
 * Fix potential timeout in NativeTransportService.testConcurrentDestroys (CASSANDRA-10756)
 * Support large partitions on the 3.0 sstable format (CASSANDRA-11206,11763)
 * Add support to rebuild from specific range (CASSANDRA-10406)
 * Optimize the overlapping lookup by calculating all the
   bounds in advance (CASSANDRA-11571)
 * Support json/yaml output in nodetool tablestats (CASSANDRA-5977)
 * (stress) Add datacenter option to -node options (CASSANDRA-11591)
 * Fix handling of empty slices (CASSANDRA-11513)
 * Make number of cores used by cqlsh COPY visible to testing code (CASSANDRA-11437)
 * Allow filtering on clustering columns for queries without secondary indexes (CASSANDRA-11310)
 * Refactor Restriction hierarchy (CASSANDRA-11354)
 * Eliminate allocations in R/W path (CASSANDRA-11421)
 * Update Netty to 4.0.36 (CASSANDRA-11567)
 * Fix PER PARTITION LIMIT for queries requiring post-query ordering (CASSANDRA-11556)
 * Allow instantiation of UDTs and tuples in UDFs (CASSANDRA-10818)
 * Support UDT in CQLSSTableWriter (CASSANDRA-10624)
 * Support for non-frozen user-defined types, updating
   individual fields of user-defined types (CASSANDRA-7423)
 * Make LZ4 compression level configurable (CASSANDRA-11051)
 * Allow per-partition LIMIT clause in CQL (CASSANDRA-7017)
 * Make custom filtering more extensible with UserExpression (CASSANDRA-11295)
 * Improve field-checking and error reporting in cassandra.yaml (CASSANDRA-10649)
 * Print CAS stats in nodetool proxyhistograms (CASSANDRA-11507)
 * More user friendly error when providing an invalid token to nodetool (CASSANDRA-9348)
 * Add static column support to SASI index (CASSANDRA-11183)
 * Support EQ/PREFIX queries in SASI CONTAINS mode without tokenization (CASSANDRA-11434)
 * Support LIKE operator in prepared statements (CASSANDRA-11456)
 * Add a command to see if a Materialized View has finished building (CASSANDRA-9967)
 * Log endpoint and port associated with streaming operation (CASSANDRA-8777)
 * Print sensible units for all log messages (CASSANDRA-9692)
 * Upgrade Netty to version 4.0.34 (CASSANDRA-11096)
 * Break the CQL grammar into separate Parser and Lexer (CASSANDRA-11372)
 * Compress only inter-dc traffic by default (CASSANDRA-8888)
 * Add metrics to track write amplification (CASSANDRA-11420)
 * cassandra-stress: cannot handle "value-less" tables (CASSANDRA-7739)
 * Add/drop multiple columns in one ALTER TABLE statement (CASSANDRA-10411)
 * Add require_endpoint_verification opt for internode encryption (CASSANDRA-9220)
 * Add auto import java.util for UDF code block (CASSANDRA-11392)
 * Add --hex-format option to nodetool getsstables (CASSANDRA-11337)
 * sstablemetadata should print sstable min/max token (CASSANDRA-7159)
 * Do not wrap CassandraException in TriggerExecutor (CASSANDRA-9421)
 * COPY TO should have higher double precision (CASSANDRA-11255)
 * Stress should exit with non-zero status after failure (CASSANDRA-10340)
 * Add client to cqlsh SHOW_SESSION (CASSANDRA-8958)
 * Fix nodetool tablestats keyspace level metrics (CASSANDRA-11226)
 * Store repair options in parent_repair_history (CASSANDRA-11244)
 * Print current leveling in sstableofflinerelevel (CASSANDRA-9588)
 * Change repair message for keyspaces with RF 1 (CASSANDRA-11203)
 * Remove hard-coded SSL cipher suites and protocols (CASSANDRA-10508)
 * Improve concurrency in CompactionStrategyManager (CASSANDRA-10099)
 * (cqlsh) interpret CQL type for formatting blobs (CASSANDRA-11274)
 * Refuse to start and print txn log information in case of disk
   corruption (CASSANDRA-10112)
 * Resolve some eclipse-warnings (CASSANDRA-11086)
 * (cqlsh) Show static columns in a different color (CASSANDRA-11059)
 * Allow to remove TTLs on table with default_time_to_live (CASSANDRA-11207)
Merged from 3.0:
 * Disallow creating view with a static column (CASSANDRA-11602)
 * Reduce the amount of object allocations caused by the getFunctions methods (CASSANDRA-11593)
 * Potential error replaying commitlog with smallint/tinyint/date/time types (CASSANDRA-11618)
 * Fix queries with filtering on counter columns (CASSANDRA-11629)
 * Improve tombstone printing in sstabledump (CASSANDRA-11655)
 * Fix paging for range queries where all clustering columns are specified (CASSANDRA-11669)
 * Don't require HEAP_NEW_SIZE to be set when using G1 (CASSANDRA-11600)
 * Fix sstabledump not showing cells after tombstone marker (CASSANDRA-11654)
 * Ignore all LocalStrategy keyspaces for streaming and other related
   operations (CASSANDRA-11627)
 * Ensure columnfilter covers indexed columns for thrift 2i queries (CASSANDRA-11523)
 * Only open one sstable scanner per sstable (CASSANDRA-11412)
 * Option to specify ProtocolVersion in cassandra-stress (CASSANDRA-11410)
 * ArithmeticException in avgFunctionForDecimal (CASSANDRA-11485)
 * LogAwareFileLister should only use OLD sstable files in current folder to determine disk consistency (CASSANDRA-11470)
 * Notify indexers of expired rows during compaction (CASSANDRA-11329)
 * Properly respond with ProtocolError when a v1/v2 native protocol
   header is received (CASSANDRA-11464)
 * Validate that num_tokens and initial_token are consistent with one another (CASSANDRA-10120)
Merged from 2.2:
 * Exit JVM if JMX server fails to startup (CASSANDRA-11540)
 * Produce a heap dump when exiting on OOM (CASSANDRA-9861)
 * Restore ability to filter on clustering columns when using a 2i (CASSANDRA-11510)
 * JSON datetime formatting needs timezone (CASSANDRA-11137)
 * Fix is_dense recalculation for Thrift-updated tables (CASSANDRA-11502)
 * Remove unnescessary file existence check during anticompaction (CASSANDRA-11660)
 * Add missing files to debian packages (CASSANDRA-11642)
 * Avoid calling Iterables::concat in loops during ModificationStatement::getFunctions (CASSANDRA-11621)
 * cqlsh: COPY FROM should use regular inserts for single statement batches and
   report errors correctly if workers processes crash on initialization (CASSANDRA-11474)
 * Always close cluster with connection in CqlRecordWriter (CASSANDRA-11553)
 * Allow only DISTINCT queries with partition keys restrictions (CASSANDRA-11339)
 * CqlConfigHelper no longer requires both a keystore and truststore to work (CASSANDRA-11532)
 * Make deprecated repair methods backward-compatible with previous notification service (CASSANDRA-11430)
 * IncomingStreamingConnection version check message wrong (CASSANDRA-11462)
Merged from 2.1:
 * Support mlockall on IBM POWER arch (CASSANDRA-11576)
 * Add option to disable use of severity in DynamicEndpointSnitch (CASSANDRA-11737)
 * cqlsh COPY FROM fails for null values with non-prepared statements (CASSANDRA-11631)
 * Make cython optional in pylib/setup.py (CASSANDRA-11630)
 * Change order of directory searching for cassandra.in.sh to favor local one (CASSANDRA-11628)
 * cqlsh COPY FROM fails with []{} chars in UDT/tuple fields/values (CASSANDRA-11633)
 * clqsh: COPY FROM throws TypeError with Cython extensions enabled (CASSANDRA-11574)
 * cqlsh: COPY FROM ignores NULL values in conversion (CASSANDRA-11549)
 * Validate levels when building LeveledScanner to avoid overlaps with orphaned sstables (CASSANDRA-9935)


3.5
 * StaticTokenTreeBuilder should respect posibility of duplicate tokens (CASSANDRA-11525)
 * Correctly fix potential assertion error during compaction (CASSANDRA-11353)
 * Avoid index segment stitching in RAM which lead to OOM on big SSTable files (CASSANDRA-11383)
 * Fix clustering and row filters for LIKE queries on clustering columns (CASSANDRA-11397)
Merged from 3.0:
 * Fix rare NPE on schema upgrade from 2.x to 3.x (CASSANDRA-10943)
 * Improve backoff policy for cqlsh COPY FROM (CASSANDRA-11320)
 * Improve IF NOT EXISTS check in CREATE INDEX (CASSANDRA-11131)
 * Upgrade ohc to 0.4.3
 * Enable SO_REUSEADDR for JMX RMI server sockets (CASSANDRA-11093)
 * Allocate merkletrees with the correct size (CASSANDRA-11390)
 * Support streaming pre-3.0 sstables (CASSANDRA-10990)
 * Add backpressure to compressed or encrypted commit log (CASSANDRA-10971)
 * SSTableExport supports secondary index tables (CASSANDRA-11330)
 * Fix sstabledump to include missing info in debug output (CASSANDRA-11321)
 * Establish and implement canonical bulk reading workload(s) (CASSANDRA-10331)
 * Fix paging for IN queries on tables without clustering columns (CASSANDRA-11208)
 * Remove recursive call from CompositesSearcher (CASSANDRA-11304)
 * Fix filtering on non-primary key columns for queries without index (CASSANDRA-6377)
 * Fix sstableloader fail when using materialized view (CASSANDRA-11275)
Merged from 2.2:
 * DatabaseDescriptor should log stacktrace in case of Eception during seed provider creation (CASSANDRA-11312)
 * Use canonical path for directory in SSTable descriptor (CASSANDRA-10587)
 * Add cassandra-stress keystore option (CASSANDRA-9325)
 * Dont mark sstables as repairing with sub range repairs (CASSANDRA-11451)
 * Notify when sstables change after cancelling compaction (CASSANDRA-11373)
 * cqlsh: COPY FROM should check that explicit column names are valid (CASSANDRA-11333)
 * Add -Dcassandra.start_gossip startup option (CASSANDRA-10809)
 * Fix UTF8Validator.validate() for modified UTF-8 (CASSANDRA-10748)
 * Clarify that now() function is calculated on the coordinator node in CQL documentation (CASSANDRA-10900)
 * Fix bloom filter sizing with LCS (CASSANDRA-11344)
 * (cqlsh) Fix error when result is 0 rows with EXPAND ON (CASSANDRA-11092)
 * Add missing newline at end of bin/cqlsh (CASSANDRA-11325)
 * Unresolved hostname leads to replace being ignored (CASSANDRA-11210)
 * Only log yaml config once, at startup (CASSANDRA-11217)
 * Reference leak with parallel repairs on the same table (CASSANDRA-11215)
Merged from 2.1:
 * Add a -j parameter to scrub/cleanup/upgradesstables to state how
   many threads to use (CASSANDRA-11179)
 * COPY FROM on large datasets: fix progress report and debug performance (CASSANDRA-11053)
 * InvalidateKeys should have a weak ref to key cache (CASSANDRA-11176)


3.4
 * (cqlsh) add cqlshrc option to always connect using ssl (CASSANDRA-10458)
 * Cleanup a few resource warnings (CASSANDRA-11085)
 * Allow custom tracing implementations (CASSANDRA-10392)
 * Extract LoaderOptions to be able to be used from outside (CASSANDRA-10637)
 * fix OnDiskIndexTest to properly treat empty ranges (CASSANDRA-11205)
 * fix TrackerTest to handle new notifications (CASSANDRA-11178)
 * add SASI validation for partitioner and complex columns (CASSANDRA-11169)
 * Add caching of encrypted credentials in PasswordAuthenticator (CASSANDRA-7715)
 * fix SASI memtable switching on flush (CASSANDRA-11159)
 * Remove duplicate offline compaction tracking (CASSANDRA-11148)
 * fix EQ semantics of analyzed SASI indexes (CASSANDRA-11130)
 * Support long name output for nodetool commands (CASSANDRA-7950)
 * Encrypted hints (CASSANDRA-11040)
 * SASI index options validation (CASSANDRA-11136)
 * Optimize disk seek using min/max column name meta data when the LIMIT clause is used
   (CASSANDRA-8180)
 * Add LIKE support to CQL3 (CASSANDRA-11067)
 * Generic Java UDF types (CASSANDRA-10819)
 * cqlsh: Include sub-second precision in timestamps by default (CASSANDRA-10428)
 * Set javac encoding to utf-8 (CASSANDRA-11077)
 * Integrate SASI index into Cassandra (CASSANDRA-10661)
 * Add --skip-flush option to nodetool snapshot
 * Skip values for non-queried columns (CASSANDRA-10657)
 * Add support for secondary indexes on static columns (CASSANDRA-8103)
 * CommitLogUpgradeTestMaker creates broken commit logs (CASSANDRA-11051)
 * Add metric for number of dropped mutations (CASSANDRA-10866)
 * Simplify row cache invalidation code (CASSANDRA-10396)
 * Support user-defined compaction through nodetool (CASSANDRA-10660)
 * Stripe view locks by key and table ID to reduce contention (CASSANDRA-10981)
 * Add nodetool gettimeout and settimeout commands (CASSANDRA-10953)
 * Add 3.0 metadata to sstablemetadata output (CASSANDRA-10838)
Merged from 3.0:
 * MV should only query complex columns included in the view (CASSANDRA-11069)
 * Failed aggregate creation breaks server permanently (CASSANDRA-11064)
 * Add sstabledump tool (CASSANDRA-7464)
 * Introduce backpressure for hints (CASSANDRA-10972)
 * Fix ClusteringPrefix not being able to read tombstone range boundaries (CASSANDRA-11158)
 * Prevent logging in sandboxed state (CASSANDRA-11033)
 * Disallow drop/alter operations of UDTs used by UDAs (CASSANDRA-10721)
 * Add query time validation method on Index (CASSANDRA-11043)
 * Avoid potential AssertionError in mixed version cluster (CASSANDRA-11128)
 * Properly handle hinted handoff after topology changes (CASSANDRA-5902)
 * AssertionError when listing sstable files on inconsistent disk state (CASSANDRA-11156)
 * Fix wrong rack counting and invalid conditions check for TokenAllocation
   (CASSANDRA-11139)
 * Avoid creating empty hint files (CASSANDRA-11090)
 * Fix leak detection strong reference loop using weak reference (CASSANDRA-11120)
 * Configurie BatchlogManager to stop delayed tasks on shutdown (CASSANDRA-11062)
 * Hadoop integration is incompatible with Cassandra Driver 3.0.0 (CASSANDRA-11001)
 * Add dropped_columns to the list of schema table so it gets handled
   properly (CASSANDRA-11050)
 * Fix NPE when using forceRepairRangeAsync without DC (CASSANDRA-11239)
Merged from 2.2:
 * Preserve order for preferred SSL cipher suites (CASSANDRA-11164)
 * Range.compareTo() violates the contract of Comparable (CASSANDRA-11216)
 * Avoid NPE when serializing ErrorMessage with null message (CASSANDRA-11167)
 * Replacing an aggregate with a new version doesn't reset INITCOND (CASSANDRA-10840)
 * (cqlsh) cqlsh cannot be called through symlink (CASSANDRA-11037)
 * fix ohc and java-driver pom dependencies in build.xml (CASSANDRA-10793)
 * Protect from keyspace dropped during repair (CASSANDRA-11065)
 * Handle adding fields to a UDT in SELECT JSON and toJson() (CASSANDRA-11146)
 * Better error message for cleanup (CASSANDRA-10991)
 * cqlsh pg-style-strings broken if line ends with ';' (CASSANDRA-11123)
 * Always persist upsampled index summaries (CASSANDRA-10512)
 * (cqlsh) Fix inconsistent auto-complete (CASSANDRA-10733)
 * Make SELECT JSON and toJson() threadsafe (CASSANDRA-11048)
 * Fix SELECT on tuple relations for mixed ASC/DESC clustering order (CASSANDRA-7281)
 * Use cloned TokenMetadata in size estimates to avoid race against membership check
   (CASSANDRA-10736)
 * (cqlsh) Support utf-8/cp65001 encoding on Windows (CASSANDRA-11030)
 * Fix paging on DISTINCT queries repeats result when first row in partition changes
   (CASSANDRA-10010)
 * (cqlsh) Support timezone conversion using pytz (CASSANDRA-10397)
 * cqlsh: change default encoding to UTF-8 (CASSANDRA-11124)
Merged from 2.1:
 * Checking if an unlogged batch is local is inefficient (CASSANDRA-11529)
 * Fix out-of-space error treatment in memtable flushing (CASSANDRA-11448).
 * Don't do defragmentation if reading from repaired sstables (CASSANDRA-10342)
 * Fix streaming_socket_timeout_in_ms not enforced (CASSANDRA-11286)
 * Avoid dropping message too quickly due to missing unit conversion (CASSANDRA-11302)
 * Don't remove FailureDetector history on removeEndpoint (CASSANDRA-10371)
 * Only notify if repair status changed (CASSANDRA-11172)
 * Use logback setting for 'cassandra -v' command (CASSANDRA-10767)
 * Fix sstableloader to unthrottle streaming by default (CASSANDRA-9714)
 * Fix incorrect warning in 'nodetool status' (CASSANDRA-10176)
 * Properly release sstable ref when doing offline scrub (CASSANDRA-10697)
 * Improve nodetool status performance for large cluster (CASSANDRA-7238)
 * Gossiper#isEnabled is not thread safe (CASSANDRA-11116)
 * Avoid major compaction mixing repaired and unrepaired sstables in DTCS (CASSANDRA-11113)
 * Make it clear what DTCS timestamp_resolution is used for (CASSANDRA-11041)
 * (cqlsh) Display milliseconds when datetime overflows (CASSANDRA-10625)


3.3
 * Avoid infinite loop if owned range is smaller than number of
   data dirs (CASSANDRA-11034)
 * Avoid bootstrap hanging when existing nodes have no data to stream (CASSANDRA-11010)
Merged from 3.0:
 * Remove double initialization of newly added tables (CASSANDRA-11027)
 * Filter keys searcher results by target range (CASSANDRA-11104)
 * Fix deserialization of legacy read commands (CASSANDRA-11087)
 * Fix incorrect computation of deletion time in sstable metadata (CASSANDRA-11102)
 * Avoid memory leak when collecting sstable metadata (CASSANDRA-11026)
 * Mutations do not block for completion under view lock contention (CASSANDRA-10779)
 * Invalidate legacy schema tables when unloading them (CASSANDRA-11071)
 * (cqlsh) handle INSERT and UPDATE statements with LWT conditions correctly
   (CASSANDRA-11003)
 * Fix DISTINCT queries in mixed version clusters (CASSANDRA-10762)
 * Migrate build status for indexes along with legacy schema (CASSANDRA-11046)
 * Ensure SSTables for legacy KEYS indexes can be read (CASSANDRA-11045)
 * Added support for IBM zSystems architecture (CASSANDRA-11054)
 * Update CQL documentation (CASSANDRA-10899)
 * Check the column name, not cell name, for dropped columns when reading
   legacy sstables (CASSANDRA-11018)
 * Don't attempt to index clustering values of static rows (CASSANDRA-11021)
 * Remove checksum files after replaying hints (CASSANDRA-10947)
 * Support passing base table metadata to custom 2i validation (CASSANDRA-10924)
 * Ensure stale index entries are purged during reads (CASSANDRA-11013)
 * (cqlsh) Also apply --connect-timeout to control connection
   timeout (CASSANDRA-10959)
 * Fix AssertionError when removing from list using UPDATE (CASSANDRA-10954)
 * Fix UnsupportedOperationException when reading old sstable with range
   tombstone (CASSANDRA-10743)
 * MV should use the maximum timestamp of the primary key (CASSANDRA-10910)
 * Fix potential assertion error during compaction (CASSANDRA-10944)
Merged from 2.2:
 * maxPurgeableTimestamp needs to check memtables too (CASSANDRA-9949)
 * Apply change to compaction throughput in real time (CASSANDRA-10025)
 * (cqlsh) encode input correctly when saving history
 * Fix potential NPE on ORDER BY queries with IN (CASSANDRA-10955)
 * Start L0 STCS-compactions even if there is a L0 -> L1 compaction
   going (CASSANDRA-10979)
 * Make UUID LSB unique per process (CASSANDRA-7925)
 * Avoid NPE when performing sstable tasks (scrub etc.) (CASSANDRA-10980)
 * Make sure client gets tombstone overwhelmed warning (CASSANDRA-9465)
 * Fix error streaming section more than 2GB (CASSANDRA-10961)
 * Histogram buckets exposed in jmx are sorted incorrectly (CASSANDRA-10975)
 * Enable GC logging by default (CASSANDRA-10140)
 * Optimize pending range computation (CASSANDRA-9258)
 * Skip commit log and saved cache directories in SSTable version startup check (CASSANDRA-10902)
 * drop/alter user should be case sensitive (CASSANDRA-10817)
Merged from 2.1:
 * test_bulk_round_trip_blogposts is failing occasionally (CASSANDRA-10938)
 * Fix isJoined return true only after becoming cluster member (CASANDRA-11007)
 * Fix bad gossip generation seen in long-running clusters (CASSANDRA-10969)
 * Avoid NPE when incremental repair fails (CASSANDRA-10909)
 * Unmark sstables compacting once they are done in cleanup/scrub/upgradesstables (CASSANDRA-10829)
 * Allow simultaneous bootstrapping with strict consistency when no vnodes are used (CASSANDRA-11005)
 * Log a message when major compaction does not result in a single file (CASSANDRA-10847)
 * (cqlsh) fix cqlsh_copy_tests when vnodes are disabled (CASSANDRA-10997)
 * (cqlsh) Add request timeout option to cqlsh (CASSANDRA-10686)
 * Avoid AssertionError while submitting hint with LWT (CASSANDRA-10477)
 * If CompactionMetadata is not in stats file, use index summary instead (CASSANDRA-10676)
 * Retry sending gossip syn multiple times during shadow round (CASSANDRA-8072)
 * Fix pending range calculation during moves (CASSANDRA-10887)
 * Sane default (200Mbps) for inter-DC streaming througput (CASSANDRA-8708)



3.2
 * Make sure tokens don't exist in several data directories (CASSANDRA-6696)
 * Add requireAuthorization method to IAuthorizer (CASSANDRA-10852)
 * Move static JVM options to conf/jvm.options file (CASSANDRA-10494)
 * Fix CassandraVersion to accept x.y version string (CASSANDRA-10931)
 * Add forceUserDefinedCleanup to allow more flexible cleanup (CASSANDRA-10708)
 * (cqlsh) allow setting TTL with COPY (CASSANDRA-9494)
 * Fix counting of received sstables in streaming (CASSANDRA-10949)
 * Implement hints compression (CASSANDRA-9428)
 * Fix potential assertion error when reading static columns (CASSANDRA-10903)
 * Fix EstimatedHistogram creation in nodetool tablehistograms (CASSANDRA-10859)
 * Establish bootstrap stream sessions sequentially (CASSANDRA-6992)
 * Sort compactionhistory output by timestamp (CASSANDRA-10464)
 * More efficient BTree removal (CASSANDRA-9991)
 * Make tablehistograms accept the same syntax as tablestats (CASSANDRA-10149)
 * Group pending compactions based on table (CASSANDRA-10718)
 * Add compressor name in sstablemetadata output (CASSANDRA-9879)
 * Fix type casting for counter columns (CASSANDRA-10824)
 * Prevent running Cassandra as root (CASSANDRA-8142)
 * bound maximum in-flight commit log replay mutation bytes to 64 megabytes (CASSANDRA-8639)
 * Normalize all scripts (CASSANDRA-10679)
 * Make compression ratio much more accurate (CASSANDRA-10225)
 * Optimize building of Clustering object when only one is created (CASSANDRA-10409)
 * Make index building pluggable (CASSANDRA-10681)
 * Add sstable flush observer (CASSANDRA-10678)
 * Improve NTS endpoints calculation (CASSANDRA-10200)
 * Improve performance of the folderSize function (CASSANDRA-10677)
 * Add support for type casting in selection clause (CASSANDRA-10310)
 * Added graphing option to cassandra-stress (CASSANDRA-7918)
 * Abort in-progress queries that time out (CASSANDRA-7392)
 * Add transparent data encryption core classes (CASSANDRA-9945)
Merged from 3.0:
 * Better handling of SSL connection errors inter-node (CASSANDRA-10816)
 * Avoid NoSuchElementException when executing empty batch (CASSANDRA-10711)
 * Avoid building PartitionUpdate in toString (CASSANDRA-10897)
 * Reduce heap spent when receiving many SSTables (CASSANDRA-10797)
 * Add back support for 3rd party auth providers to bulk loader (CASSANDRA-10873)
 * Eliminate the dependency on jgrapht for UDT resolution (CASSANDRA-10653)
 * (Hadoop) Close Clusters and Sessions in Hadoop Input/Output classes (CASSANDRA-10837)
 * Fix sstableloader not working with upper case keyspace name (CASSANDRA-10806)
Merged from 2.2:
 * jemalloc detection fails due to quoting issues in regexv (CASSANDRA-10946)
 * (cqlsh) show correct column names for empty result sets (CASSANDRA-9813)
 * Add new types to Stress (CASSANDRA-9556)
 * Add property to allow listening on broadcast interface (CASSANDRA-9748)
Merged from 2.1:
 * Match cassandra-loader options in COPY FROM (CASSANDRA-9303)
 * Fix binding to any address in CqlBulkRecordWriter (CASSANDRA-9309)
 * cqlsh fails to decode utf-8 characters for text typed columns (CASSANDRA-10875)
 * Log error when stream session fails (CASSANDRA-9294)
 * Fix bugs in commit log archiving startup behavior (CASSANDRA-10593)
 * (cqlsh) further optimise COPY FROM (CASSANDRA-9302)
 * Allow CREATE TABLE WITH ID (CASSANDRA-9179)
 * Make Stress compiles within eclipse (CASSANDRA-10807)
 * Cassandra Daemon should print JVM arguments (CASSANDRA-10764)
 * Allow cancellation of index summary redistribution (CASSANDRA-8805)


3.1.1
Merged from 3.0:
  * Fix upgrade data loss due to range tombstone deleting more data than then should
    (CASSANDRA-10822)


3.1
Merged from 3.0:
 * Avoid MV race during node decommission (CASSANDRA-10674)
 * Disable reloading of GossipingPropertyFileSnitch (CASSANDRA-9474)
 * Handle single-column deletions correction in materialized views
   when the column is part of the view primary key (CASSANDRA-10796)
 * Fix issue with datadir migration on upgrade (CASSANDRA-10788)
 * Fix bug with range tombstones on reverse queries and test coverage for
   AbstractBTreePartition (CASSANDRA-10059)
 * Remove 64k limit on collection elements (CASSANDRA-10374)
 * Remove unclear Indexer.indexes() method (CASSANDRA-10690)
 * Fix NPE on stream read error (CASSANDRA-10771)
 * Normalize cqlsh DESC output (CASSANDRA-10431)
 * Rejects partition range deletions when columns are specified (CASSANDRA-10739)
 * Fix error when saving cached key for old format sstable (CASSANDRA-10778)
 * Invalidate prepared statements on DROP INDEX (CASSANDRA-10758)
 * Fix SELECT statement with IN restrictions on partition key,
   ORDER BY and LIMIT (CASSANDRA-10729)
 * Improve stress performance over 1k threads (CASSANDRA-7217)
 * Wait for migration responses to complete before bootstrapping (CASSANDRA-10731)
 * Unable to create a function with argument of type Inet (CASSANDRA-10741)
 * Fix backward incompatibiliy in CqlInputFormat (CASSANDRA-10717)
 * Correctly preserve deletion info on updated rows when notifying indexers
   of single-row deletions (CASSANDRA-10694)
 * Notify indexers of partition delete during cleanup (CASSANDRA-10685)
 * Keep the file open in trySkipCache (CASSANDRA-10669)
 * Updated trigger example (CASSANDRA-10257)
Merged from 2.2:
 * Verify tables in pseudo-system keyspaces at startup (CASSANDRA-10761)
 * Fix IllegalArgumentException in DataOutputBuffer.reallocate for large buffers (CASSANDRA-10592)
 * Show CQL help in cqlsh in web browser (CASSANDRA-7225)
 * Serialize on disk the proper SSTable compression ratio (CASSANDRA-10775)
 * Reject index queries while the index is building (CASSANDRA-8505)
 * CQL.textile syntax incorrectly includes optional keyspace for aggregate SFUNC and FINALFUNC (CASSANDRA-10747)
 * Fix JSON update with prepared statements (CASSANDRA-10631)
 * Don't do anticompaction after subrange repair (CASSANDRA-10422)
 * Fix SimpleDateType type compatibility (CASSANDRA-10027)
 * (Hadoop) fix splits calculation (CASSANDRA-10640)
 * (Hadoop) ensure that Cluster instances are always closed (CASSANDRA-10058)
Merged from 2.1:
 * Fix Stress profile parsing on Windows (CASSANDRA-10808)
 * Fix incremental repair hang when replica is down (CASSANDRA-10288)
 * Optimize the way we check if a token is repaired in anticompaction (CASSANDRA-10768)
 * Add proper error handling to stream receiver (CASSANDRA-10774)
 * Warn or fail when changing cluster topology live (CASSANDRA-10243)
 * Status command in debian/ubuntu init script doesn't work (CASSANDRA-10213)
 * Some DROP ... IF EXISTS incorrectly result in exceptions on non-existing KS (CASSANDRA-10658)
 * DeletionTime.compareTo wrong in rare cases (CASSANDRA-10749)
 * Force encoding when computing statement ids (CASSANDRA-10755)
 * Properly reject counters as map keys (CASSANDRA-10760)
 * Fix the sstable-needs-cleanup check (CASSANDRA-10740)
 * (cqlsh) Print column names before COPY operation (CASSANDRA-8935)
 * Fix CompressedInputStream for proper cleanup (CASSANDRA-10012)
 * (cqlsh) Support counters in COPY commands (CASSANDRA-9043)
 * Try next replica if not possible to connect to primary replica on
   ColumnFamilyRecordReader (CASSANDRA-2388)
 * Limit window size in DTCS (CASSANDRA-10280)
 * sstableloader does not use MAX_HEAP_SIZE env parameter (CASSANDRA-10188)
 * (cqlsh) Improve COPY TO performance and error handling (CASSANDRA-9304)
 * Create compression chunk for sending file only (CASSANDRA-10680)
 * Forbid compact clustering column type changes in ALTER TABLE (CASSANDRA-8879)
 * Reject incremental repair with subrange repair (CASSANDRA-10422)
 * Add a nodetool command to refresh size_estimates (CASSANDRA-9579)
 * Invalidate cache after stream receive task is completed (CASSANDRA-10341)
 * Reject counter writes in CQLSSTableWriter (CASSANDRA-10258)
 * Remove superfluous COUNTER_MUTATION stage mapping (CASSANDRA-10605)


3.0
 * Fix AssertionError while flushing memtable due to materialized views
   incorrectly inserting empty rows (CASSANDRA-10614)
 * Store UDA initcond as CQL literal in the schema table, instead of a blob (CASSANDRA-10650)
 * Don't use -1 for the position of partition key in schema (CASSANDRA-10491)
 * Fix distinct queries in mixed version cluster (CASSANDRA-10573)
 * Skip sstable on clustering in names query (CASSANDRA-10571)
 * Remove value skipping as it breaks read-repair (CASSANDRA-10655)
 * Fix bootstrapping with MVs (CASSANDRA-10621)
 * Make sure EACH_QUORUM reads are using NTS (CASSANDRA-10584)
 * Fix MV replica filtering for non-NetworkTopologyStrategy (CASSANDRA-10634)
 * (Hadoop) fix CIF describeSplits() not handling 0 size estimates (CASSANDRA-10600)
 * Fix reading of legacy sstables (CASSANDRA-10590)
 * Use CQL type names in schema metadata tables (CASSANDRA-10365)
 * Guard batchlog replay against integer division by zero (CASSANDRA-9223)
 * Fix bug when adding a column to thrift with the same name than a primary key (CASSANDRA-10608)
 * Add client address argument to IAuthenticator::newSaslNegotiator (CASSANDRA-8068)
 * Fix implementation of LegacyLayout.LegacyBoundComparator (CASSANDRA-10602)
 * Don't use 'names query' read path for counters (CASSANDRA-10572)
 * Fix backward compatibility for counters (CASSANDRA-10470)
 * Remove memory_allocator paramter from cassandra.yaml (CASSANDRA-10581,10628)
 * Execute the metadata reload task of all registered indexes on CFS::reload (CASSANDRA-10604)
 * Fix thrift cas operations with defined columns (CASSANDRA-10576)
 * Fix PartitionUpdate.operationCount()for updates with static column operations (CASSANDRA-10606)
 * Fix thrift get() queries with defined columns (CASSANDRA-10586)
 * Fix marking of indexes as built and removed (CASSANDRA-10601)
 * Skip initialization of non-registered 2i instances, remove Index::getIndexName (CASSANDRA-10595)
 * Fix batches on multiple tables (CASSANDRA-10554)
 * Ensure compaction options are validated when updating KeyspaceMetadata (CASSANDRA-10569)
 * Flatten Iterator Transformation Hierarchy (CASSANDRA-9975)
 * Remove token generator (CASSANDRA-5261)
 * RolesCache should not be created for any authenticator that does not requireAuthentication (CASSANDRA-10562)
 * Fix LogTransaction checking only a single directory for files (CASSANDRA-10421)
 * Fix handling of range tombstones when reading old format sstables (CASSANDRA-10360)
 * Aggregate with Initial Condition fails with C* 3.0 (CASSANDRA-10367)
Merged from 2.2:
 * (cqlsh) show partial trace if incomplete after max_trace_wait (CASSANDRA-7645)
 * Use most up-to-date version of schema for system tables (CASSANDRA-10652)
 * Deprecate memory_allocator in cassandra.yaml (CASSANDRA-10581,10628)
 * Expose phi values from failure detector via JMX and tweak debug
   and trace logging (CASSANDRA-9526)
 * Fix IllegalArgumentException in DataOutputBuffer.reallocate for large buffers (CASSANDRA-10592)
Merged from 2.1:
 * Shutdown compaction in drain to prevent leak (CASSANDRA-10079)
 * (cqlsh) fix COPY using wrong variable name for time_format (CASSANDRA-10633)
 * Do not run SizeEstimatesRecorder if a node is not a member of the ring (CASSANDRA-9912)
 * Improve handling of dead nodes in gossip (CASSANDRA-10298)
 * Fix logback-tools.xml incorrectly configured for outputing to System.err
   (CASSANDRA-9937)
 * Fix streaming to catch exception so retry not fail (CASSANDRA-10557)
 * Add validation method to PerRowSecondaryIndex (CASSANDRA-10092)
 * Support encrypted and plain traffic on the same port (CASSANDRA-10559)
 * Do STCS in DTCS windows (CASSANDRA-10276)
 * Avoid repetition of JVM_OPTS in debian package (CASSANDRA-10251)
 * Fix potential NPE from handling result of SIM.highestSelectivityIndex (CASSANDRA-10550)
 * Fix paging issues with partitions containing only static columns data (CASSANDRA-10381)
 * Fix conditions on static columns (CASSANDRA-10264)
 * AssertionError: attempted to delete non-existing file CommitLog (CASSANDRA-10377)
 * Fix sorting for queries with an IN condition on partition key columns (CASSANDRA-10363)


3.0-rc2
 * Fix SELECT DISTINCT queries between 2.2.2 nodes and 3.0 nodes (CASSANDRA-10473)
 * Remove circular references in SegmentedFile (CASSANDRA-10543)
 * Ensure validation of indexed values only occurs once per-partition (CASSANDRA-10536)
 * Fix handling of static columns for range tombstones in thrift (CASSANDRA-10174)
 * Support empty ColumnFilter for backward compatility on empty IN (CASSANDRA-10471)
 * Remove Pig support (CASSANDRA-10542)
 * Fix LogFile throws Exception when assertion is disabled (CASSANDRA-10522)
 * Revert CASSANDRA-7486, make CMS default GC, move GC config to
   conf/jvm.options (CASSANDRA-10403)
 * Fix TeeingAppender causing some logs to be truncated/empty (CASSANDRA-10447)
 * Allow EACH_QUORUM for reads (CASSANDRA-9602)
 * Fix potential ClassCastException while upgrading (CASSANDRA-10468)
 * Fix NPE in MVs on update (CASSANDRA-10503)
 * Only include modified cell data in indexing deltas (CASSANDRA-10438)
 * Do not load keyspace when creating sstable writer (CASSANDRA-10443)
 * If node is not yet gossiping write all MV updates to batchlog only (CASSANDRA-10413)
 * Re-populate token metadata after commit log recovery (CASSANDRA-10293)
 * Provide additional metrics for materialized views (CASSANDRA-10323)
 * Flush system schema tables after local schema changes (CASSANDRA-10429)
Merged from 2.2:
 * Reduce contention getting instances of CompositeType (CASSANDRA-10433)
 * Fix the regression when using LIMIT with aggregates (CASSANDRA-10487)
 * Avoid NoClassDefFoundError during DataDescriptor initialization on windows (CASSANDRA-10412)
 * Preserve case of quoted Role & User names (CASSANDRA-10394)
 * cqlsh pg-style-strings broken (CASSANDRA-10484)
 * cqlsh prompt includes name of keyspace after failed `use` statement (CASSANDRA-10369)
Merged from 2.1:
 * (cqlsh) Distinguish negative and positive infinity in output (CASSANDRA-10523)
 * (cqlsh) allow custom time_format for COPY TO (CASSANDRA-8970)
 * Don't allow startup if the node's rack has changed (CASSANDRA-10242)
 * (cqlsh) show partial trace if incomplete after max_trace_wait (CASSANDRA-7645)
 * Allow LOCAL_JMX to be easily overridden (CASSANDRA-10275)
 * Mark nodes as dead even if they've already left (CASSANDRA-10205)


3.0.0-rc1
 * Fix mixed version read request compatibility for compact static tables
   (CASSANDRA-10373)
 * Fix paging of DISTINCT with static and IN (CASSANDRA-10354)
 * Allow MATERIALIZED VIEW's SELECT statement to restrict primary key
   columns (CASSANDRA-9664)
 * Move crc_check_chance out of compression options (CASSANDRA-9839)
 * Fix descending iteration past end of BTreeSearchIterator (CASSANDRA-10301)
 * Transfer hints to a different node on decommission (CASSANDRA-10198)
 * Check partition keys for CAS operations during stmt validation (CASSANDRA-10338)
 * Add custom query expressions to SELECT (CASSANDRA-10217)
 * Fix minor bugs in MV handling (CASSANDRA-10362)
 * Allow custom indexes with 0,1 or multiple target columns (CASSANDRA-10124)
 * Improve MV schema representation (CASSANDRA-9921)
 * Add flag to enable/disable coordinator batchlog for MV writes (CASSANDRA-10230)
 * Update cqlsh COPY for new internal driver serialization interface (CASSANDRA-10318)
 * Give index implementations more control over rebuild operations (CASSANDRA-10312)
 * Update index file format (CASSANDRA-10314)
 * Add "shadowable" row tombstones to deal with mv timestamp issues (CASSANDRA-10261)
 * CFS.loadNewSSTables() broken for pre-3.0 sstables
 * Cache selected index in read command to reduce lookups (CASSANDRA-10215)
 * Small optimizations of sstable index serialization (CASSANDRA-10232)
 * Support for both encrypted and unencrypted native transport connections (CASSANDRA-9590)
Merged from 2.2:
 * Configurable page size in cqlsh (CASSANDRA-9855)
 * Defer default role manager setup until all nodes are on 2.2+ (CASSANDRA-9761)
 * Handle missing RoleManager in config after upgrade to 2.2 (CASSANDRA-10209)
Merged from 2.1:
 * Bulk Loader API could not tolerate even node failure (CASSANDRA-10347)
 * Avoid misleading pushed notifications when multiple nodes
   share an rpc_address (CASSANDRA-10052)
 * Fix dropping undroppable when message queue is full (CASSANDRA-10113)
 * Fix potential ClassCastException during paging (CASSANDRA-10352)
 * Prevent ALTER TYPE from creating circular references (CASSANDRA-10339)
 * Fix cache handling of 2i and base tables (CASSANDRA-10155, 10359)
 * Fix NPE in nodetool compactionhistory (CASSANDRA-9758)
 * (Pig) support BulkOutputFormat as a URL parameter (CASSANDRA-7410)
 * BATCH statement is broken in cqlsh (CASSANDRA-10272)
 * (cqlsh) Make cqlsh PEP8 Compliant (CASSANDRA-10066)
 * (cqlsh) Fix error when starting cqlsh with --debug (CASSANDRA-10282)
 * Scrub, Cleanup and Upgrade do not unmark compacting until all operations
   have completed, regardless of the occurence of exceptions (CASSANDRA-10274)


3.0.0-beta2
 * Fix columns returned by AbstractBtreePartitions (CASSANDRA-10220)
 * Fix backward compatibility issue due to AbstractBounds serialization bug (CASSANDRA-9857)
 * Fix startup error when upgrading nodes (CASSANDRA-10136)
 * Base table PRIMARY KEY can be assumed to be NOT NULL in MV creation (CASSANDRA-10147)
 * Improve batchlog write patch (CASSANDRA-9673)
 * Re-apply MaterializedView updates on commitlog replay (CASSANDRA-10164)
 * Require AbstractType.isByteOrderComparable declaration in constructor (CASSANDRA-9901)
 * Avoid digest mismatch on upgrade to 3.0 (CASSANDRA-9554)
 * Fix Materialized View builder when adding multiple MVs (CASSANDRA-10156)
 * Choose better poolingOptions for protocol v4 in cassandra-stress (CASSANDRA-10182)
 * Fix LWW bug affecting Materialized Views (CASSANDRA-10197)
 * Ensures frozen sets and maps are always sorted (CASSANDRA-10162)
 * Don't deadlock when flushing CFS backed custom indexes (CASSANDRA-10181)
 * Fix double flushing of secondary index tables (CASSANDRA-10180)
 * Fix incorrect handling of range tombstones in thrift (CASSANDRA-10046)
 * Only use batchlog when paired materialized view replica is remote (CASSANDRA-10061)
 * Reuse TemporalRow when updating multiple MaterializedViews (CASSANDRA-10060)
 * Validate gc_grace_seconds for batchlog writes and MVs (CASSANDRA-9917)
 * Fix sstablerepairedset (CASSANDRA-10132)
Merged from 2.2:
 * Cancel transaction for sstables we wont redistribute index summary
   for (CASSANDRA-10270)
 * Retry snapshot deletion after compaction and gc on Windows (CASSANDRA-10222)
 * Fix failure to start with space in directory path on Windows (CASSANDRA-10239)
 * Fix repair hang when snapshot failed (CASSANDRA-10057)
 * Fall back to 1/4 commitlog volume for commitlog_total_space on small disks
   (CASSANDRA-10199)
Merged from 2.1:
 * Added configurable warning threshold for GC duration (CASSANDRA-8907)
 * Fix handling of streaming EOF (CASSANDRA-10206)
 * Only check KeyCache when it is enabled
 * Change streaming_socket_timeout_in_ms default to 1 hour (CASSANDRA-8611)
 * (cqlsh) update list of CQL keywords (CASSANDRA-9232)
 * Add nodetool gettraceprobability command (CASSANDRA-10234)
Merged from 2.0:
 * Fix rare race where older gossip states can be shadowed (CASSANDRA-10366)
 * Fix consolidating racks violating the RF contract (CASSANDRA-10238)
 * Disallow decommission when node is in drained state (CASSANDRA-8741)


2.2.1
 * Fix race during construction of commit log (CASSANDRA-10049)
 * Fix LeveledCompactionStrategyTest (CASSANDRA-9757)
 * Fix broken UnbufferedDataOutputStreamPlus.writeUTF (CASSANDRA-10203)
 * (cqlsh) default load-from-file encoding to utf-8 (CASSANDRA-9898)
 * Avoid returning Permission.NONE when failing to query users table (CASSANDRA-10168)
 * (cqlsh) add CLEAR command (CASSANDRA-10086)
 * Support string literals as Role names for compatibility (CASSANDRA-10135)
Merged from 2.1:
 * Only check KeyCache when it is enabled
 * Change streaming_socket_timeout_in_ms default to 1 hour (CASSANDRA-8611)
 * (cqlsh) update list of CQL keywords (CASSANDRA-9232)


3.0.0-beta1
 * Redesign secondary index API (CASSANDRA-9459, 7771, 9041)
 * Fix throwing ReadFailure instead of ReadTimeout on range queries (CASSANDRA-10125)
 * Rewrite hinted handoff (CASSANDRA-6230)
 * Fix query on static compact tables (CASSANDRA-10093)
 * Fix race during construction of commit log (CASSANDRA-10049)
 * Add option to only purge repaired tombstones (CASSANDRA-6434)
 * Change authorization handling for MVs (CASSANDRA-9927)
 * Add custom JMX enabled executor for UDF sandbox (CASSANDRA-10026)
 * Fix row deletion bug for Materialized Views (CASSANDRA-10014)
 * Support mixed-version clusters with Cassandra 2.1 and 2.2 (CASSANDRA-9704)
 * Fix multiple slices on RowSearchers (CASSANDRA-10002)
 * Fix bug in merging of collections (CASSANDRA-10001)
 * Optimize batchlog replay to avoid full scans (CASSANDRA-7237)
 * Repair improvements when using vnodes (CASSANDRA-5220)
 * Disable scripted UDFs by default (CASSANDRA-9889)
 * Bytecode inspection for Java-UDFs (CASSANDRA-9890)
 * Use byte to serialize MT hash length (CASSANDRA-9792)
 * Replace usage of Adler32 with CRC32 (CASSANDRA-8684)
 * Fix migration to new format from 2.1 SSTable (CASSANDRA-10006)
 * SequentialWriter should extend BufferedDataOutputStreamPlus (CASSANDRA-9500)
 * Use the same repairedAt timestamp within incremental repair session (CASSANDRA-9111)
Merged from 2.2:
 * Allow count(*) and count(1) to be use as normal aggregation (CASSANDRA-10114)
 * An NPE is thrown if the column name is unknown for an IN relation (CASSANDRA-10043)
 * Apply commit_failure_policy to more errors on startup (CASSANDRA-9749)
 * Fix histogram overflow exception (CASSANDRA-9973)
 * Route gossip messages over dedicated socket (CASSANDRA-9237)
 * Add checksum to saved cache files (CASSANDRA-9265)
 * Log warning when using an aggregate without partition key (CASSANDRA-9737)
Merged from 2.1:
 * (cqlsh) Allow encoding to be set through command line (CASSANDRA-10004)
 * Add new JMX methods to change local compaction strategy (CASSANDRA-9965)
 * Write hints for paxos commits (CASSANDRA-7342)
 * (cqlsh) Fix timestamps before 1970 on Windows, always
   use UTC for timestamp display (CASSANDRA-10000)
 * (cqlsh) Avoid overwriting new config file with old config
   when both exist (CASSANDRA-9777)
 * Release snapshot selfRef when doing snapshot repair (CASSANDRA-9998)
 * Cannot replace token does not exist - DN node removed as Fat Client (CASSANDRA-9871)
Merged from 2.0:
 * Don't cast expected bf size to an int (CASSANDRA-9959)
 * Make getFullyExpiredSSTables less expensive (CASSANDRA-9882)


3.0.0-alpha1
 * Implement proper sandboxing for UDFs (CASSANDRA-9402)
 * Simplify (and unify) cleanup of compaction leftovers (CASSANDRA-7066)
 * Allow extra schema definitions in cassandra-stress yaml (CASSANDRA-9850)
 * Metrics should use up to date nomenclature (CASSANDRA-9448)
 * Change CREATE/ALTER TABLE syntax for compression (CASSANDRA-8384)
 * Cleanup crc and adler code for java 8 (CASSANDRA-9650)
 * Storage engine refactor (CASSANDRA-8099, 9743, 9746, 9759, 9781, 9808, 9825,
   9848, 9705, 9859, 9867, 9874, 9828, 9801)
 * Update Guava to 18.0 (CASSANDRA-9653)
 * Bloom filter false positive ratio is not honoured (CASSANDRA-8413)
 * New option for cassandra-stress to leave a ratio of columns null (CASSANDRA-9522)
 * Change hinted_handoff_enabled yaml setting, JMX (CASSANDRA-9035)
 * Add algorithmic token allocation (CASSANDRA-7032)
 * Add nodetool command to replay batchlog (CASSANDRA-9547)
 * Make file buffer cache independent of paths being read (CASSANDRA-8897)
 * Remove deprecated legacy Hadoop code (CASSANDRA-9353)
 * Decommissioned nodes will not rejoin the cluster (CASSANDRA-8801)
 * Change gossip stabilization to use endpoit size (CASSANDRA-9401)
 * Change default garbage collector to G1 (CASSANDRA-7486)
 * Populate TokenMetadata early during startup (CASSANDRA-9317)
 * Undeprecate cache recentHitRate (CASSANDRA-6591)
 * Add support for selectively varint encoding fields (CASSANDRA-9499, 9865)
 * Materialized Views (CASSANDRA-6477)
Merged from 2.2:
 * Avoid grouping sstables for anticompaction with DTCS (CASSANDRA-9900)
 * UDF / UDA execution time in trace (CASSANDRA-9723)
 * Fix broken internode SSL (CASSANDRA-9884)
Merged from 2.1:
 * Add new JMX methods to change local compaction strategy (CASSANDRA-9965)
 * Fix handling of enable/disable autocompaction (CASSANDRA-9899)
 * Add consistency level to tracing ouput (CASSANDRA-9827)
 * Remove repair snapshot leftover on startup (CASSANDRA-7357)
 * Use random nodes for batch log when only 2 racks (CASSANDRA-8735)
 * Ensure atomicity inside thrift and stream session (CASSANDRA-7757)
 * Fix nodetool info error when the node is not joined (CASSANDRA-9031)
Merged from 2.0:
 * Log when messages are dropped due to cross_node_timeout (CASSANDRA-9793)
 * Don't track hotness when opening from snapshot for validation (CASSANDRA-9382)


2.2.0
 * Allow the selection of columns together with aggregates (CASSANDRA-9767)
 * Fix cqlsh copy methods and other windows specific issues (CASSANDRA-9795)
 * Don't wrap byte arrays in SequentialWriter (CASSANDRA-9797)
 * sum() and avg() functions missing for smallint and tinyint types (CASSANDRA-9671)
 * Revert CASSANDRA-9542 (allow native functions in UDA) (CASSANDRA-9771)
Merged from 2.1:
 * Fix MarshalException when upgrading superColumn family (CASSANDRA-9582)
 * Fix broken logging for "empty" flushes in Memtable (CASSANDRA-9837)
 * Handle corrupt files on startup (CASSANDRA-9686)
 * Fix clientutil jar and tests (CASSANDRA-9760)
 * (cqlsh) Allow the SSL protocol version to be specified through the
    config file or environment variables (CASSANDRA-9544)
Merged from 2.0:
 * Add tool to find why expired sstables are not getting dropped (CASSANDRA-10015)
 * Remove erroneous pending HH tasks from tpstats/jmx (CASSANDRA-9129)
 * Don't cast expected bf size to an int (CASSANDRA-9959)
 * checkForEndpointCollision fails for legitimate collisions (CASSANDRA-9765)
 * Complete CASSANDRA-8448 fix (CASSANDRA-9519)
 * Don't include auth credentials in debug log (CASSANDRA-9682)
 * Can't transition from write survey to normal mode (CASSANDRA-9740)
 * Scrub (recover) sstables even when -Index.db is missing (CASSANDRA-9591)
 * Fix growing pending background compaction (CASSANDRA-9662)


2.2.0-rc2
 * Re-enable memory-mapped I/O on Windows (CASSANDRA-9658)
 * Warn when an extra-large partition is compacted (CASSANDRA-9643)
 * (cqlsh) Allow setting the initial connection timeout (CASSANDRA-9601)
 * BulkLoader has --transport-factory option but does not use it (CASSANDRA-9675)
 * Allow JMX over SSL directly from nodetool (CASSANDRA-9090)
 * Update cqlsh for UDFs (CASSANDRA-7556)
 * Change Windows kernel default timer resolution (CASSANDRA-9634)
 * Deprected sstable2json and json2sstable (CASSANDRA-9618)
 * Allow native functions in user-defined aggregates (CASSANDRA-9542)
 * Don't repair system_distributed by default (CASSANDRA-9621)
 * Fix mixing min, max, and count aggregates for blob type (CASSANRA-9622)
 * Rename class for DATE type in Java driver (CASSANDRA-9563)
 * Duplicate compilation of UDFs on coordinator (CASSANDRA-9475)
 * Fix connection leak in CqlRecordWriter (CASSANDRA-9576)
 * Mlockall before opening system sstables & remove boot_without_jna option (CASSANDRA-9573)
 * Add functions to convert timeuuid to date or time, deprecate dateOf and unixTimestampOf (CASSANDRA-9229)
 * Make sure we cancel non-compacting sstables from LifecycleTransaction (CASSANDRA-9566)
 * Fix deprecated repair JMX API (CASSANDRA-9570)
 * Add logback metrics (CASSANDRA-9378)
 * Update and refactor ant test/test-compression to run the tests in parallel (CASSANDRA-9583)
 * Fix upgrading to new directory for secondary index (CASSANDRA-9687)
Merged from 2.1:
 * (cqlsh) Fix bad check for CQL compatibility when DESCRIBE'ing
   COMPACT STORAGE tables with no clustering columns
 * Eliminate strong self-reference chains in sstable ref tidiers (CASSANDRA-9656)
 * Ensure StreamSession uses canonical sstable reader instances (CASSANDRA-9700)
 * Ensure memtable book keeping is not corrupted in the event we shrink usage (CASSANDRA-9681)
 * Update internal python driver for cqlsh (CASSANDRA-9064)
 * Fix IndexOutOfBoundsException when inserting tuple with too many
   elements using the string literal notation (CASSANDRA-9559)
 * Enable describe on indices (CASSANDRA-7814)
 * Fix incorrect result for IN queries where column not found (CASSANDRA-9540)
 * ColumnFamilyStore.selectAndReference may block during compaction (CASSANDRA-9637)
 * Fix bug in cardinality check when compacting (CASSANDRA-9580)
 * Fix memory leak in Ref due to ConcurrentLinkedQueue.remove() behaviour (CASSANDRA-9549)
 * Make rebuild only run one at a time (CASSANDRA-9119)
Merged from 2.0:
 * Avoid NPE in AuthSuccess#decode (CASSANDRA-9727)
 * Add listen_address to system.local (CASSANDRA-9603)
 * Bug fixes to resultset metadata construction (CASSANDRA-9636)
 * Fix setting 'durable_writes' in ALTER KEYSPACE (CASSANDRA-9560)
 * Avoids ballot clash in Paxos (CASSANDRA-9649)
 * Improve trace messages for RR (CASSANDRA-9479)
 * Fix suboptimal secondary index selection when restricted
   clustering column is also indexed (CASSANDRA-9631)
 * (cqlsh) Add min_threshold to DTCS option autocomplete (CASSANDRA-9385)
 * Fix error message when attempting to create an index on a column
   in a COMPACT STORAGE table with clustering columns (CASSANDRA-9527)
 * 'WITH WITH' in alter keyspace statements causes NPE (CASSANDRA-9565)
 * Expose some internals of SelectStatement for inspection (CASSANDRA-9532)
 * ArrivalWindow should use primitives (CASSANDRA-9496)
 * Periodically submit background compaction tasks (CASSANDRA-9592)
 * Set HAS_MORE_PAGES flag to false when PagingState is null (CASSANDRA-9571)


2.2.0-rc1
 * Compressed commit log should measure compressed space used (CASSANDRA-9095)
 * Fix comparison bug in CassandraRoleManager#collectRoles (CASSANDRA-9551)
 * Add tinyint,smallint,time,date support for UDFs (CASSANDRA-9400)
 * Deprecates SSTableSimpleWriter and SSTableSimpleUnsortedWriter (CASSANDRA-9546)
 * Empty INITCOND treated as null in aggregate (CASSANDRA-9457)
 * Remove use of Cell in Thrift MapReduce classes (CASSANDRA-8609)
 * Integrate pre-release Java Driver 2.2-rc1, custom build (CASSANDRA-9493)
 * Clean up gossiper logic for old versions (CASSANDRA-9370)
 * Fix custom payload coding/decoding to match the spec (CASSANDRA-9515)
 * ant test-all results incomplete when parsed (CASSANDRA-9463)
 * Disallow frozen<> types in function arguments and return types for
   clarity (CASSANDRA-9411)
 * Static Analysis to warn on unsafe use of Autocloseable instances (CASSANDRA-9431)
 * Update commitlog archiving examples now that commitlog segments are
   not recycled (CASSANDRA-9350)
 * Extend Transactional API to sstable lifecycle management (CASSANDRA-8568)
 * (cqlsh) Add support for native protocol 4 (CASSANDRA-9399)
 * Ensure that UDF and UDAs are keyspace-isolated (CASSANDRA-9409)
 * Revert CASSANDRA-7807 (tracing completion client notifications) (CASSANDRA-9429)
 * Add ability to stop compaction by ID (CASSANDRA-7207)
 * Let CassandraVersion handle SNAPSHOT version (CASSANDRA-9438)
Merged from 2.1:
 * (cqlsh) Fix using COPY through SOURCE or -f (CASSANDRA-9083)
 * Fix occasional lack of `system` keyspace in schema tables (CASSANDRA-8487)
 * Use ProtocolError code instead of ServerError code for native protocol
   error responses to unsupported protocol versions (CASSANDRA-9451)
 * Default commitlog_sync_batch_window_in_ms changed to 2ms (CASSANDRA-9504)
 * Fix empty partition assertion in unsorted sstable writing tools (CASSANDRA-9071)
 * Ensure truncate without snapshot cannot produce corrupt responses (CASSANDRA-9388)
 * Consistent error message when a table mixes counter and non-counter
   columns (CASSANDRA-9492)
 * Avoid getting unreadable keys during anticompaction (CASSANDRA-9508)
 * (cqlsh) Better float precision by default (CASSANDRA-9224)
 * Improve estimated row count (CASSANDRA-9107)
 * Optimize range tombstone memory footprint (CASSANDRA-8603)
 * Use configured gcgs in anticompaction (CASSANDRA-9397)
Merged from 2.0:
 * Don't accumulate more range than necessary in RangeTombstone.Tracker (CASSANDRA-9486)
 * Add broadcast and rpc addresses to system.local (CASSANDRA-9436)
 * Always mark sstable suspect when corrupted (CASSANDRA-9478)
 * Add database users and permissions to CQL3 documentation (CASSANDRA-7558)
 * Allow JVM_OPTS to be passed to standalone tools (CASSANDRA-5969)
 * Fix bad condition in RangeTombstoneList (CASSANDRA-9485)
 * Fix potential StackOverflow when setting CrcCheckChance over JMX (CASSANDRA-9488)
 * Fix null static columns in pages after the first, paged reversed
   queries (CASSANDRA-8502)
 * Fix counting cache serialization in request metrics (CASSANDRA-9466)
 * Add option not to validate atoms during scrub (CASSANDRA-9406)


2.2.0-beta1
 * Introduce Transactional API for internal state changes (CASSANDRA-8984)
 * Add a flag in cassandra.yaml to enable UDFs (CASSANDRA-9404)
 * Better support of null for UDF (CASSANDRA-8374)
 * Use ecj instead of javassist for UDFs (CASSANDRA-8241)
 * faster async logback configuration for tests (CASSANDRA-9376)
 * Add `smallint` and `tinyint` data types (CASSANDRA-8951)
 * Avoid thrift schema creation when native driver is used in stress tool (CASSANDRA-9374)
 * Make Functions.declared thread-safe
 * Add client warnings to native protocol v4 (CASSANDRA-8930)
 * Allow roles cache to be invalidated (CASSANDRA-8967)
 * Upgrade Snappy (CASSANDRA-9063)
 * Don't start Thrift rpc by default (CASSANDRA-9319)
 * Only stream from unrepaired sstables with incremental repair (CASSANDRA-8267)
 * Aggregate UDFs allow SFUNC return type to differ from STYPE if FFUNC specified (CASSANDRA-9321)
 * Remove Thrift dependencies in bundled tools (CASSANDRA-8358)
 * Disable memory mapping of hsperfdata file for JVM statistics (CASSANDRA-9242)
 * Add pre-startup checks to detect potential incompatibilities (CASSANDRA-8049)
 * Distinguish between null and unset in protocol v4 (CASSANDRA-7304)
 * Add user/role permissions for user-defined functions (CASSANDRA-7557)
 * Allow cassandra config to be updated to restart daemon without unloading classes (CASSANDRA-9046)
 * Don't initialize compaction writer before checking if iter is empty (CASSANDRA-9117)
 * Don't execute any functions at prepare-time (CASSANDRA-9037)
 * Share file handles between all instances of a SegmentedFile (CASSANDRA-8893)
 * Make it possible to major compact LCS (CASSANDRA-7272)
 * Make FunctionExecutionException extend RequestExecutionException
   (CASSANDRA-9055)
 * Add support for SELECT JSON, INSERT JSON syntax and new toJson(), fromJson()
   functions (CASSANDRA-7970)
 * Optimise max purgeable timestamp calculation in compaction (CASSANDRA-8920)
 * Constrain internode message buffer sizes, and improve IO class hierarchy (CASSANDRA-8670)
 * New tool added to validate all sstables in a node (CASSANDRA-5791)
 * Push notification when tracing completes for an operation (CASSANDRA-7807)
 * Delay "node up" and "node added" notifications until native protocol server is started (CASSANDRA-8236)
 * Compressed Commit Log (CASSANDRA-6809)
 * Optimise IntervalTree (CASSANDRA-8988)
 * Add a key-value payload for third party usage (CASSANDRA-8553, 9212)
 * Bump metrics-reporter-config dependency for metrics 3.0 (CASSANDRA-8149)
 * Partition intra-cluster message streams by size, not type (CASSANDRA-8789)
 * Add WriteFailureException to native protocol, notify coordinator of
   write failures (CASSANDRA-8592)
 * Convert SequentialWriter to nio (CASSANDRA-8709)
 * Add role based access control (CASSANDRA-7653, 8650, 7216, 8760, 8849, 8761, 8850)
 * Record client ip address in tracing sessions (CASSANDRA-8162)
 * Indicate partition key columns in response metadata for prepared
   statements (CASSANDRA-7660)
 * Merge UUIDType and TimeUUIDType parse logic (CASSANDRA-8759)
 * Avoid memory allocation when searching index summary (CASSANDRA-8793)
 * Optimise (Time)?UUIDType Comparisons (CASSANDRA-8730)
 * Make CRC32Ex into a separate maven dependency (CASSANDRA-8836)
 * Use preloaded jemalloc w/ Unsafe (CASSANDRA-8714, 9197)
 * Avoid accessing partitioner through StorageProxy (CASSANDRA-8244, 8268)
 * Upgrade Metrics library and remove depricated metrics (CASSANDRA-5657)
 * Serializing Row cache alternative, fully off heap (CASSANDRA-7438)
 * Duplicate rows returned when in clause has repeated values (CASSANDRA-6706)
 * Make CassandraException unchecked, extend RuntimeException (CASSANDRA-8560)
 * Support direct buffer decompression for reads (CASSANDRA-8464)
 * DirectByteBuffer compatible LZ4 methods (CASSANDRA-7039)
 * Group sstables for anticompaction correctly (CASSANDRA-8578)
 * Add ReadFailureException to native protocol, respond
   immediately when replicas encounter errors while handling
   a read request (CASSANDRA-7886)
 * Switch CommitLogSegment from RandomAccessFile to nio (CASSANDRA-8308)
 * Allow mixing token and partition key restrictions (CASSANDRA-7016)
 * Support index key/value entries on map collections (CASSANDRA-8473)
 * Modernize schema tables (CASSANDRA-8261)
 * Support for user-defined aggregation functions (CASSANDRA-8053)
 * Fix NPE in SelectStatement with empty IN values (CASSANDRA-8419)
 * Refactor SelectStatement, return IN results in natural order instead
   of IN value list order and ignore duplicate values in partition key IN restrictions (CASSANDRA-7981)
 * Support UDTs, tuples, and collections in user-defined
   functions (CASSANDRA-7563)
 * Fix aggregate fn results on empty selection, result column name,
   and cqlsh parsing (CASSANDRA-8229)
 * Mark sstables as repaired after full repair (CASSANDRA-7586)
 * Extend Descriptor to include a format value and refactor reader/writer
   APIs (CASSANDRA-7443)
 * Integrate JMH for microbenchmarks (CASSANDRA-8151)
 * Keep sstable levels when bootstrapping (CASSANDRA-7460)
 * Add Sigar library and perform basic OS settings check on startup (CASSANDRA-7838)
 * Support for aggregation functions (CASSANDRA-4914)
 * Remove cassandra-cli (CASSANDRA-7920)
 * Accept dollar quoted strings in CQL (CASSANDRA-7769)
 * Make assassinate a first class command (CASSANDRA-7935)
 * Support IN clause on any partition key column (CASSANDRA-7855)
 * Support IN clause on any clustering column (CASSANDRA-4762)
 * Improve compaction logging (CASSANDRA-7818)
 * Remove YamlFileNetworkTopologySnitch (CASSANDRA-7917)
 * Do anticompaction in groups (CASSANDRA-6851)
 * Support user-defined functions (CASSANDRA-7395, 7526, 7562, 7740, 7781, 7929,
   7924, 7812, 8063, 7813, 7708)
 * Permit configurable timestamps with cassandra-stress (CASSANDRA-7416)
 * Move sstable RandomAccessReader to nio2, which allows using the
   FILE_SHARE_DELETE flag on Windows (CASSANDRA-4050)
 * Remove CQL2 (CASSANDRA-5918)
 * Optimize fetching multiple cells by name (CASSANDRA-6933)
 * Allow compilation in java 8 (CASSANDRA-7028)
 * Make incremental repair default (CASSANDRA-7250)
 * Enable code coverage thru JaCoCo (CASSANDRA-7226)
 * Switch external naming of 'column families' to 'tables' (CASSANDRA-4369)
 * Shorten SSTable path (CASSANDRA-6962)
 * Use unsafe mutations for most unit tests (CASSANDRA-6969)
 * Fix race condition during calculation of pending ranges (CASSANDRA-7390)
 * Fail on very large batch sizes (CASSANDRA-8011)
 * Improve concurrency of repair (CASSANDRA-6455, 8208, 9145)
 * Select optimal CRC32 implementation at runtime (CASSANDRA-8614)
 * Evaluate MurmurHash of Token once per query (CASSANDRA-7096)
 * Generalize progress reporting (CASSANDRA-8901)
 * Resumable bootstrap streaming (CASSANDRA-8838, CASSANDRA-8942)
 * Allow scrub for secondary index (CASSANDRA-5174)
 * Save repair data to system table (CASSANDRA-5839)
 * fix nodetool names that reference column families (CASSANDRA-8872)
 Merged from 2.1:
 * Warn on misuse of unlogged batches (CASSANDRA-9282)
 * Failure detector detects and ignores local pauses (CASSANDRA-9183)
 * Add utility class to support for rate limiting a given log statement (CASSANDRA-9029)
 * Add missing consistency levels to cassandra-stess (CASSANDRA-9361)
 * Fix commitlog getCompletedTasks to not increment (CASSANDRA-9339)
 * Fix for harmless exceptions logged as ERROR (CASSANDRA-8564)
 * Delete processed sstables in sstablesplit/sstableupgrade (CASSANDRA-8606)
 * Improve sstable exclusion from partition tombstones (CASSANDRA-9298)
 * Validate the indexed column rather than the cell's contents for 2i (CASSANDRA-9057)
 * Add support for top-k custom 2i queries (CASSANDRA-8717)
 * Fix error when dropping table during compaction (CASSANDRA-9251)
 * cassandra-stress supports validation operations over user profiles (CASSANDRA-8773)
 * Add support for rate limiting log messages (CASSANDRA-9029)
 * Log the partition key with tombstone warnings (CASSANDRA-8561)
 * Reduce runWithCompactionsDisabled poll interval to 1ms (CASSANDRA-9271)
 * Fix PITR commitlog replay (CASSANDRA-9195)
 * GCInspector logs very different times (CASSANDRA-9124)
 * Fix deleting from an empty list (CASSANDRA-9198)
 * Update tuple and collection types that use a user-defined type when that UDT
   is modified (CASSANDRA-9148, CASSANDRA-9192)
 * Use higher timeout for prepair and snapshot in repair (CASSANDRA-9261)
 * Fix anticompaction blocking ANTI_ENTROPY stage (CASSANDRA-9151)
 * Repair waits for anticompaction to finish (CASSANDRA-9097)
 * Fix streaming not holding ref when stream error (CASSANDRA-9295)
 * Fix canonical view returning early opened SSTables (CASSANDRA-9396)
Merged from 2.0:
 * (cqlsh) Add LOGIN command to switch users (CASSANDRA-7212)
 * Clone SliceQueryFilter in AbstractReadCommand implementations (CASSANDRA-8940)
 * Push correct protocol notification for DROP INDEX (CASSANDRA-9310)
 * token-generator - generated tokens too long (CASSANDRA-9300)
 * Fix counting of tombstones for TombstoneOverwhelmingException (CASSANDRA-9299)
 * Fix ReconnectableSnitch reconnecting to peers during upgrade (CASSANDRA-6702)
 * Include keyspace and table name in error log for collections over the size
   limit (CASSANDRA-9286)
 * Avoid potential overlap in LCS with single-partition sstables (CASSANDRA-9322)
 * Log warning message when a table is queried before the schema has fully
   propagated (CASSANDRA-9136)
 * Overload SecondaryIndex#indexes to accept the column definition (CASSANDRA-9314)
 * (cqlsh) Add SERIAL and LOCAL_SERIAL consistency levels (CASSANDRA-8051)
 * Fix index selection during rebuild with certain table layouts (CASSANDRA-9281)
 * Fix partition-level-delete-only workload accounting (CASSANDRA-9194)
 * Allow scrub to handle corrupted compressed chunks (CASSANDRA-9140)
 * Fix assertion error when resetlocalschema is run during repair (CASSANDRA-9249)
 * Disable single sstable tombstone compactions for DTCS by default (CASSANDRA-9234)
 * IncomingTcpConnection thread is not named (CASSANDRA-9262)
 * Close incoming connections when MessagingService is stopped (CASSANDRA-9238)
 * Fix streaming hang when retrying (CASSANDRA-9132)


2.1.5
 * Re-add deprecated cold_reads_to_omit param for backwards compat (CASSANDRA-9203)
 * Make anticompaction visible in compactionstats (CASSANDRA-9098)
 * Improve nodetool getendpoints documentation about the partition
   key parameter (CASSANDRA-6458)
 * Don't check other keyspaces for schema changes when an user-defined
   type is altered (CASSANDRA-9187)
 * Add generate-idea-files target to build.xml (CASSANDRA-9123)
 * Allow takeColumnFamilySnapshot to take a list of tables (CASSANDRA-8348)
 * Limit major sstable operations to their canonical representation (CASSANDRA-8669)
 * cqlsh: Add tests for INSERT and UPDATE tab completion (CASSANDRA-9125)
 * cqlsh: quote column names when needed in COPY FROM inserts (CASSANDRA-9080)
 * Do not load read meter for offline operations (CASSANDRA-9082)
 * cqlsh: Make CompositeType data readable (CASSANDRA-8919)
 * cqlsh: Fix display of triggers (CASSANDRA-9081)
 * Fix NullPointerException when deleting or setting an element by index on
   a null list collection (CASSANDRA-9077)
 * Buffer bloom filter serialization (CASSANDRA-9066)
 * Fix anti-compaction target bloom filter size (CASSANDRA-9060)
 * Make FROZEN and TUPLE unreserved keywords in CQL (CASSANDRA-9047)
 * Prevent AssertionError from SizeEstimatesRecorder (CASSANDRA-9034)
 * Avoid overwriting index summaries for sstables with an older format that
   does not support downsampling; rebuild summaries on startup when this
   is detected (CASSANDRA-8993)
 * Fix potential data loss in CompressedSequentialWriter (CASSANDRA-8949)
 * Make PasswordAuthenticator number of hashing rounds configurable (CASSANDRA-8085)
 * Fix AssertionError when binding nested collections in DELETE (CASSANDRA-8900)
 * Check for overlap with non-early sstables in LCS (CASSANDRA-8739)
 * Only calculate max purgable timestamp if we have to (CASSANDRA-8914)
 * (cqlsh) Greatly improve performance of COPY FROM (CASSANDRA-8225)
 * IndexSummary effectiveIndexInterval is now a guideline, not a rule (CASSANDRA-8993)
 * Use correct bounds for page cache eviction of compressed files (CASSANDRA-8746)
 * SSTableScanner enforces its bounds (CASSANDRA-8946)
 * Cleanup cell equality (CASSANDRA-8947)
 * Introduce intra-cluster message coalescing (CASSANDRA-8692)
 * DatabaseDescriptor throws NPE when rpc_interface is used (CASSANDRA-8839)
 * Don't check if an sstable is live for offline compactions (CASSANDRA-8841)
 * Don't set clientMode in SSTableLoader (CASSANDRA-8238)
 * Fix SSTableRewriter with disabled early open (CASSANDRA-8535)
 * Fix cassandra-stress so it respects the CL passed in user mode (CASSANDRA-8948)
 * Fix rare NPE in ColumnDefinition#hasIndexOption() (CASSANDRA-8786)
 * cassandra-stress reports per-operation statistics, plus misc (CASSANDRA-8769)
 * Add SimpleDate (cql date) and Time (cql time) types (CASSANDRA-7523)
 * Use long for key count in cfstats (CASSANDRA-8913)
 * Make SSTableRewriter.abort() more robust to failure (CASSANDRA-8832)
 * Remove cold_reads_to_omit from STCS (CASSANDRA-8860)
 * Make EstimatedHistogram#percentile() use ceil instead of floor (CASSANDRA-8883)
 * Fix top partitions reporting wrong cardinality (CASSANDRA-8834)
 * Fix rare NPE in KeyCacheSerializer (CASSANDRA-8067)
 * Pick sstables for validation as late as possible inc repairs (CASSANDRA-8366)
 * Fix commitlog getPendingTasks to not increment (CASSANDRA-8862)
 * Fix parallelism adjustment in range and secondary index queries
   when the first fetch does not satisfy the limit (CASSANDRA-8856)
 * Check if the filtered sstables is non-empty in STCS (CASSANDRA-8843)
 * Upgrade java-driver used for cassandra-stress (CASSANDRA-8842)
 * Fix CommitLog.forceRecycleAllSegments() memory access error (CASSANDRA-8812)
 * Improve assertions in Memory (CASSANDRA-8792)
 * Fix SSTableRewriter cleanup (CASSANDRA-8802)
 * Introduce SafeMemory for CompressionMetadata.Writer (CASSANDRA-8758)
 * 'nodetool info' prints exception against older node (CASSANDRA-8796)
 * Ensure SSTableReader.last corresponds exactly with the file end (CASSANDRA-8750)
 * Make SSTableWriter.openEarly more robust and obvious (CASSANDRA-8747)
 * Enforce SSTableReader.first/last (CASSANDRA-8744)
 * Cleanup SegmentedFile API (CASSANDRA-8749)
 * Avoid overlap with early compaction replacement (CASSANDRA-8683)
 * Safer Resource Management++ (CASSANDRA-8707)
 * Write partition size estimates into a system table (CASSANDRA-7688)
 * cqlsh: Fix keys() and full() collection indexes in DESCRIBE output
   (CASSANDRA-8154)
 * Show progress of streaming in nodetool netstats (CASSANDRA-8886)
 * IndexSummaryBuilder utilises offheap memory, and shares data between
   each IndexSummary opened from it (CASSANDRA-8757)
 * markCompacting only succeeds if the exact SSTableReader instances being
   marked are in the live set (CASSANDRA-8689)
 * cassandra-stress support for varint (CASSANDRA-8882)
 * Fix Adler32 digest for compressed sstables (CASSANDRA-8778)
 * Add nodetool statushandoff/statusbackup (CASSANDRA-8912)
 * Use stdout for progress and stats in sstableloader (CASSANDRA-8982)
 * Correctly identify 2i datadir from older versions (CASSANDRA-9116)
Merged from 2.0:
 * Ignore gossip SYNs after shutdown (CASSANDRA-9238)
 * Avoid overflow when calculating max sstable size in LCS (CASSANDRA-9235)
 * Make sstable blacklisting work with compression (CASSANDRA-9138)
 * Do not attempt to rebuild indexes if no index accepts any column (CASSANDRA-9196)
 * Don't initiate snitch reconnection for dead states (CASSANDRA-7292)
 * Fix ArrayIndexOutOfBoundsException in CQLSSTableWriter (CASSANDRA-8978)
 * Add shutdown gossip state to prevent timeouts during rolling restarts (CASSANDRA-8336)
 * Fix running with java.net.preferIPv6Addresses=true (CASSANDRA-9137)
 * Fix failed bootstrap/replace attempts being persisted in system.peers (CASSANDRA-9180)
 * Flush system.IndexInfo after marking index built (CASSANDRA-9128)
 * Fix updates to min/max_compaction_threshold through cassandra-cli
   (CASSANDRA-8102)
 * Don't include tmp files when doing offline relevel (CASSANDRA-9088)
 * Use the proper CAS WriteType when finishing a previous round during Paxos
   preparation (CASSANDRA-8672)
 * Avoid race in cancelling compactions (CASSANDRA-9070)
 * More aggressive check for expired sstables in DTCS (CASSANDRA-8359)
 * Fix ignored index_interval change in ALTER TABLE statements (CASSANDRA-7976)
 * Do more aggressive compaction in old time windows in DTCS (CASSANDRA-8360)
 * java.lang.AssertionError when reading saved cache (CASSANDRA-8740)
 * "disk full" when running cleanup (CASSANDRA-9036)
 * Lower logging level from ERROR to DEBUG when a scheduled schema pull
   cannot be completed due to a node being down (CASSANDRA-9032)
 * Fix MOVED_NODE client event (CASSANDRA-8516)
 * Allow overriding MAX_OUTSTANDING_REPLAY_COUNT (CASSANDRA-7533)
 * Fix malformed JMX ObjectName containing IPv6 addresses (CASSANDRA-9027)
 * (cqlsh) Allow increasing CSV field size limit through
   cqlshrc config option (CASSANDRA-8934)
 * Stop logging range tombstones when exceeding the threshold
   (CASSANDRA-8559)
 * Fix NullPointerException when nodetool getendpoints is run
   against invalid keyspaces or tables (CASSANDRA-8950)
 * Allow specifying the tmp dir (CASSANDRA-7712)
 * Improve compaction estimated tasks estimation (CASSANDRA-8904)
 * Fix duplicate up/down messages sent to native clients (CASSANDRA-7816)
 * Expose commit log archive status via JMX (CASSANDRA-8734)
 * Provide better exceptions for invalid replication strategy parameters
   (CASSANDRA-8909)
 * Fix regression in mixed single and multi-column relation support for
   SELECT statements (CASSANDRA-8613)
 * Add ability to limit number of native connections (CASSANDRA-8086)
 * Fix CQLSSTableWriter throwing exception and spawning threads
   (CASSANDRA-8808)
 * Fix MT mismatch between empty and GC-able data (CASSANDRA-8979)
 * Fix incorrect validation when snapshotting single table (CASSANDRA-8056)
 * Add offline tool to relevel sstables (CASSANDRA-8301)
 * Preserve stream ID for more protocol errors (CASSANDRA-8848)
 * Fix combining token() function with multi-column relations on
   clustering columns (CASSANDRA-8797)
 * Make CFS.markReferenced() resistant to bad refcounting (CASSANDRA-8829)
 * Fix StreamTransferTask abort/complete bad refcounting (CASSANDRA-8815)
 * Fix AssertionError when querying a DESC clustering ordered
   table with ASC ordering and paging (CASSANDRA-8767)
 * AssertionError: "Memory was freed" when running cleanup (CASSANDRA-8716)
 * Make it possible to set max_sstable_age to fractional days (CASSANDRA-8406)
 * Fix some multi-column relations with indexes on some clustering
   columns (CASSANDRA-8275)
 * Fix memory leak in SSTableSimple*Writer and SSTableReader.validate()
   (CASSANDRA-8748)
 * Throw OOM if allocating memory fails to return a valid pointer (CASSANDRA-8726)
 * Fix SSTableSimpleUnsortedWriter ConcurrentModificationException (CASSANDRA-8619)
 * 'nodetool info' prints exception against older node (CASSANDRA-8796)
 * Ensure SSTableSimpleUnsortedWriter.close() terminates if
   disk writer has crashed (CASSANDRA-8807)


2.1.4
 * Bind JMX to localhost unless explicitly configured otherwise (CASSANDRA-9085)


2.1.3
 * Fix HSHA/offheap_objects corruption (CASSANDRA-8719)
 * Upgrade libthrift to 0.9.2 (CASSANDRA-8685)
 * Don't use the shared ref in sstableloader (CASSANDRA-8704)
 * Purge internal prepared statements if related tables or
   keyspaces are dropped (CASSANDRA-8693)
 * (cqlsh) Handle unicode BOM at start of files (CASSANDRA-8638)
 * Stop compactions before exiting offline tools (CASSANDRA-8623)
 * Update tools/stress/README.txt to match current behaviour (CASSANDRA-7933)
 * Fix schema from Thrift conversion with empty metadata (CASSANDRA-8695)
 * Safer Resource Management (CASSANDRA-7705)
 * Make sure we compact highly overlapping cold sstables with
   STCS (CASSANDRA-8635)
 * rpc_interface and listen_interface generate NPE on startup when specified
   interface doesn't exist (CASSANDRA-8677)
 * Fix ArrayIndexOutOfBoundsException in nodetool cfhistograms (CASSANDRA-8514)
 * Switch from yammer metrics for nodetool cf/proxy histograms (CASSANDRA-8662)
 * Make sure we don't add tmplink files to the compaction
   strategy (CASSANDRA-8580)
 * (cqlsh) Handle maps with blob keys (CASSANDRA-8372)
 * (cqlsh) Handle DynamicCompositeType schemas correctly (CASSANDRA-8563)
 * Duplicate rows returned when in clause has repeated values (CASSANDRA-6706)
 * Add tooling to detect hot partitions (CASSANDRA-7974)
 * Fix cassandra-stress user-mode truncation of partition generation (CASSANDRA-8608)
 * Only stream from unrepaired sstables during inc repair (CASSANDRA-8267)
 * Don't allow starting multiple inc repairs on the same sstables (CASSANDRA-8316)
 * Invalidate prepared BATCH statements when related tables
   or keyspaces are dropped (CASSANDRA-8652)
 * Fix missing results in secondary index queries on collections
   with ALLOW FILTERING (CASSANDRA-8421)
 * Expose EstimatedHistogram metrics for range slices (CASSANDRA-8627)
 * (cqlsh) Escape clqshrc passwords properly (CASSANDRA-8618)
 * Fix NPE when passing wrong argument in ALTER TABLE statement (CASSANDRA-8355)
 * Pig: Refactor and deprecate CqlStorage (CASSANDRA-8599)
 * Don't reuse the same cleanup strategy for all sstables (CASSANDRA-8537)
 * Fix case-sensitivity of index name on CREATE and DROP INDEX
   statements (CASSANDRA-8365)
 * Better detection/logging for corruption in compressed sstables (CASSANDRA-8192)
 * Use the correct repairedAt value when closing writer (CASSANDRA-8570)
 * (cqlsh) Handle a schema mismatch being detected on startup (CASSANDRA-8512)
 * Properly calculate expected write size during compaction (CASSANDRA-8532)
 * Invalidate affected prepared statements when a table's columns
   are altered (CASSANDRA-7910)
 * Stress - user defined writes should populate sequentally (CASSANDRA-8524)
 * Fix regression in SSTableRewriter causing some rows to become unreadable
   during compaction (CASSANDRA-8429)
 * Run major compactions for repaired/unrepaired in parallel (CASSANDRA-8510)
 * (cqlsh) Fix compression options in DESCRIBE TABLE output when compression
   is disabled (CASSANDRA-8288)
 * (cqlsh) Fix DESCRIBE output after keyspaces are altered (CASSANDRA-7623)
 * Make sure we set lastCompactedKey correctly (CASSANDRA-8463)
 * (cqlsh) Fix output of CONSISTENCY command (CASSANDRA-8507)
 * (cqlsh) Fixed the handling of LIST statements (CASSANDRA-8370)
 * Make sstablescrub check leveled manifest again (CASSANDRA-8432)
 * Check first/last keys in sstable when giving out positions (CASSANDRA-8458)
 * Disable mmap on Windows (CASSANDRA-6993)
 * Add missing ConsistencyLevels to cassandra-stress (CASSANDRA-8253)
 * Add auth support to cassandra-stress (CASSANDRA-7985)
 * Fix ArrayIndexOutOfBoundsException when generating error message
   for some CQL syntax errors (CASSANDRA-8455)
 * Scale memtable slab allocation logarithmically (CASSANDRA-7882)
 * cassandra-stress simultaneous inserts over same seed (CASSANDRA-7964)
 * Reduce cassandra-stress sampling memory requirements (CASSANDRA-7926)
 * Ensure memtable flush cannot expire commit log entries from its future (CASSANDRA-8383)
 * Make read "defrag" async to reclaim memtables (CASSANDRA-8459)
 * Remove tmplink files for offline compactions (CASSANDRA-8321)
 * Reduce maxHintsInProgress (CASSANDRA-8415)
 * BTree updates may call provided update function twice (CASSANDRA-8018)
 * Release sstable references after anticompaction (CASSANDRA-8386)
 * Handle abort() in SSTableRewriter properly (CASSANDRA-8320)
 * Centralize shared executors (CASSANDRA-8055)
 * Fix filtering for CONTAINS (KEY) relations on frozen collection
   clustering columns when the query is restricted to a single
   partition (CASSANDRA-8203)
 * Do more aggressive entire-sstable TTL expiry checks (CASSANDRA-8243)
 * Add more log info if readMeter is null (CASSANDRA-8238)
 * add check of the system wall clock time at startup (CASSANDRA-8305)
 * Support for frozen collections (CASSANDRA-7859)
 * Fix overflow on histogram computation (CASSANDRA-8028)
 * Have paxos reuse the timestamp generation of normal queries (CASSANDRA-7801)
 * Fix incremental repair not remove parent session on remote (CASSANDRA-8291)
 * Improve JBOD disk utilization (CASSANDRA-7386)
 * Log failed host when preparing incremental repair (CASSANDRA-8228)
 * Force config client mode in CQLSSTableWriter (CASSANDRA-8281)
 * Fix sstableupgrade throws exception (CASSANDRA-8688)
 * Fix hang when repairing empty keyspace (CASSANDRA-8694)
Merged from 2.0:
 * Fix IllegalArgumentException in dynamic snitch (CASSANDRA-8448)
 * Add support for UPDATE ... IF EXISTS (CASSANDRA-8610)
 * Fix reversal of list prepends (CASSANDRA-8733)
 * Prevent non-zero default_time_to_live on tables with counters
   (CASSANDRA-8678)
 * Fix SSTableSimpleUnsortedWriter ConcurrentModificationException
   (CASSANDRA-8619)
 * Round up time deltas lower than 1ms in BulkLoader (CASSANDRA-8645)
 * Add batch remove iterator to ABSC (CASSANDRA-8414, 8666)
 * Round up time deltas lower than 1ms in BulkLoader (CASSANDRA-8645)
 * Fix isClientMode check in Keyspace (CASSANDRA-8687)
 * Use more efficient slice size for querying internal secondary
   index tables (CASSANDRA-8550)
 * Fix potentially returning deleted rows with range tombstone (CASSANDRA-8558)
 * Check for available disk space before starting a compaction (CASSANDRA-8562)
 * Fix DISTINCT queries with LIMITs or paging when some partitions
   contain only tombstones (CASSANDRA-8490)
 * Introduce background cache refreshing to permissions cache
   (CASSANDRA-8194)
 * Fix race condition in StreamTransferTask that could lead to
   infinite loops and premature sstable deletion (CASSANDRA-7704)
 * Add an extra version check to MigrationTask (CASSANDRA-8462)
 * Ensure SSTableWriter cleans up properly after failure (CASSANDRA-8499)
 * Increase bf true positive count on key cache hit (CASSANDRA-8525)
 * Move MeteredFlusher to its own thread (CASSANDRA-8485)
 * Fix non-distinct results in DISTNCT queries on static columns when
   paging is enabled (CASSANDRA-8087)
 * Move all hints related tasks to hints internal executor (CASSANDRA-8285)
 * Fix paging for multi-partition IN queries (CASSANDRA-8408)
 * Fix MOVED_NODE topology event never being emitted when a node
   moves its token (CASSANDRA-8373)
 * Fix validation of indexes in COMPACT tables (CASSANDRA-8156)
 * Avoid StackOverflowError when a large list of IN values
   is used for a clustering column (CASSANDRA-8410)
 * Fix NPE when writetime() or ttl() calls are wrapped by
   another function call (CASSANDRA-8451)
 * Fix NPE after dropping a keyspace (CASSANDRA-8332)
 * Fix error message on read repair timeouts (CASSANDRA-7947)
 * Default DTCS base_time_seconds changed to 60 (CASSANDRA-8417)
 * Refuse Paxos operation with more than one pending endpoint (CASSANDRA-8346, 8640)
 * Throw correct exception when trying to bind a keyspace or table
   name (CASSANDRA-6952)
 * Make HHOM.compact synchronized (CASSANDRA-8416)
 * cancel latency-sampling task when CF is dropped (CASSANDRA-8401)
 * don't block SocketThread for MessagingService (CASSANDRA-8188)
 * Increase quarantine delay on replacement (CASSANDRA-8260)
 * Expose off-heap memory usage stats (CASSANDRA-7897)
 * Ignore Paxos commits for truncated tables (CASSANDRA-7538)
 * Validate size of indexed column values (CASSANDRA-8280)
 * Make LCS split compaction results over all data directories (CASSANDRA-8329)
 * Fix some failing queries that use multi-column relations
   on COMPACT STORAGE tables (CASSANDRA-8264)
 * Fix InvalidRequestException with ORDER BY (CASSANDRA-8286)
 * Disable SSLv3 for POODLE (CASSANDRA-8265)
 * Fix millisecond timestamps in Tracing (CASSANDRA-8297)
 * Include keyspace name in error message when there are insufficient
   live nodes to stream from (CASSANDRA-8221)
 * Avoid overlap in L1 when L0 contains many nonoverlapping
   sstables (CASSANDRA-8211)
 * Improve PropertyFileSnitch logging (CASSANDRA-8183)
 * Add DC-aware sequential repair (CASSANDRA-8193)
 * Use live sstables in snapshot repair if possible (CASSANDRA-8312)
 * Fix hints serialized size calculation (CASSANDRA-8587)


2.1.2
 * (cqlsh) parse_for_table_meta errors out on queries with undefined
   grammars (CASSANDRA-8262)
 * (cqlsh) Fix SELECT ... TOKEN() function broken in C* 2.1.1 (CASSANDRA-8258)
 * Fix Cassandra crash when running on JDK8 update 40 (CASSANDRA-8209)
 * Optimize partitioner tokens (CASSANDRA-8230)
 * Improve compaction of repaired/unrepaired sstables (CASSANDRA-8004)
 * Make cache serializers pluggable (CASSANDRA-8096)
 * Fix issues with CONTAINS (KEY) queries on secondary indexes
   (CASSANDRA-8147)
 * Fix read-rate tracking of sstables for some queries (CASSANDRA-8239)
 * Fix default timestamp in QueryOptions (CASSANDRA-8246)
 * Set socket timeout when reading remote version (CASSANDRA-8188)
 * Refactor how we track live size (CASSANDRA-7852)
 * Make sure unfinished compaction files are removed (CASSANDRA-8124)
 * Fix shutdown when run as Windows service (CASSANDRA-8136)
 * Fix DESCRIBE TABLE with custom indexes (CASSANDRA-8031)
 * Fix race in RecoveryManagerTest (CASSANDRA-8176)
 * Avoid IllegalArgumentException while sorting sstables in
   IndexSummaryManager (CASSANDRA-8182)
 * Shutdown JVM on file descriptor exhaustion (CASSANDRA-7579)
 * Add 'die' policy for commit log and disk failure (CASSANDRA-7927)
 * Fix installing as service on Windows (CASSANDRA-8115)
 * Fix CREATE TABLE for CQL2 (CASSANDRA-8144)
 * Avoid boxing in ColumnStats min/max trackers (CASSANDRA-8109)
Merged from 2.0:
 * Correctly handle non-text column names in cql3 (CASSANDRA-8178)
 * Fix deletion for indexes on primary key columns (CASSANDRA-8206)
 * Add 'nodetool statusgossip' (CASSANDRA-8125)
 * Improve client notification that nodes are ready for requests (CASSANDRA-7510)
 * Handle negative timestamp in writetime method (CASSANDRA-8139)
 * Pig: Remove errant LIMIT clause in CqlNativeStorage (CASSANDRA-8166)
 * Throw ConfigurationException when hsha is used with the default
   rpc_max_threads setting of 'unlimited' (CASSANDRA-8116)
 * Allow concurrent writing of the same table in the same JVM using
   CQLSSTableWriter (CASSANDRA-7463)
 * Fix totalDiskSpaceUsed calculation (CASSANDRA-8205)


2.1.1
 * Fix spin loop in AtomicSortedColumns (CASSANDRA-7546)
 * Dont notify when replacing tmplink files (CASSANDRA-8157)
 * Fix validation with multiple CONTAINS clause (CASSANDRA-8131)
 * Fix validation of collections in TriggerExecutor (CASSANDRA-8146)
 * Fix IllegalArgumentException when a list of IN values containing tuples
   is passed as a single arg to a prepared statement with the v1 or v2
   protocol (CASSANDRA-8062)
 * Fix ClassCastException in DISTINCT query on static columns with
   query paging (CASSANDRA-8108)
 * Fix NPE on null nested UDT inside a set (CASSANDRA-8105)
 * Fix exception when querying secondary index on set items or map keys
   when some clustering columns are specified (CASSANDRA-8073)
 * Send proper error response when there is an error during native
   protocol message decode (CASSANDRA-8118)
 * Gossip should ignore generation numbers too far in the future (CASSANDRA-8113)
 * Fix NPE when creating a table with frozen sets, lists (CASSANDRA-8104)
 * Fix high memory use due to tracking reads on incrementally opened sstable
   readers (CASSANDRA-8066)
 * Fix EXECUTE request with skipMetadata=false returning no metadata
   (CASSANDRA-8054)
 * Allow concurrent use of CQLBulkOutputFormat (CASSANDRA-7776)
 * Shutdown JVM on OOM (CASSANDRA-7507)
 * Upgrade netty version and enable epoll event loop (CASSANDRA-7761)
 * Don't duplicate sstables smaller than split size when using
   the sstablesplitter tool (CASSANDRA-7616)
 * Avoid re-parsing already prepared statements (CASSANDRA-7923)
 * Fix some Thrift slice deletions and updates of COMPACT STORAGE
   tables with some clustering columns omitted (CASSANDRA-7990)
 * Fix filtering for CONTAINS on sets (CASSANDRA-8033)
 * Properly track added size (CASSANDRA-7239)
 * Allow compilation in java 8 (CASSANDRA-7208)
 * Fix Assertion error on RangeTombstoneList diff (CASSANDRA-8013)
 * Release references to overlapping sstables during compaction (CASSANDRA-7819)
 * Send notification when opening compaction results early (CASSANDRA-8034)
 * Make native server start block until properly bound (CASSANDRA-7885)
 * (cqlsh) Fix IPv6 support (CASSANDRA-7988)
 * Ignore fat clients when checking for endpoint collision (CASSANDRA-7939)
 * Make sstablerepairedset take a list of files (CASSANDRA-7995)
 * (cqlsh) Tab completeion for indexes on map keys (CASSANDRA-7972)
 * (cqlsh) Fix UDT field selection in select clause (CASSANDRA-7891)
 * Fix resource leak in event of corrupt sstable
 * (cqlsh) Add command line option for cqlshrc file path (CASSANDRA-7131)
 * Provide visibility into prepared statements churn (CASSANDRA-7921, CASSANDRA-7930)
 * Invalidate prepared statements when their keyspace or table is
   dropped (CASSANDRA-7566)
 * cassandra-stress: fix support for NetworkTopologyStrategy (CASSANDRA-7945)
 * Fix saving caches when a table is dropped (CASSANDRA-7784)
 * Add better error checking of new stress profile (CASSANDRA-7716)
 * Use ThreadLocalRandom and remove FBUtilities.threadLocalRandom (CASSANDRA-7934)
 * Prevent operator mistakes due to simultaneous bootstrap (CASSANDRA-7069)
 * cassandra-stress supports whitelist mode for node config (CASSANDRA-7658)
 * GCInspector more closely tracks GC; cassandra-stress and nodetool report it (CASSANDRA-7916)
 * nodetool won't output bogus ownership info without a keyspace (CASSANDRA-7173)
 * Add human readable option to nodetool commands (CASSANDRA-5433)
 * Don't try to set repairedAt on old sstables (CASSANDRA-7913)
 * Add metrics for tracking PreparedStatement use (CASSANDRA-7719)
 * (cqlsh) tab-completion for triggers (CASSANDRA-7824)
 * (cqlsh) Support for query paging (CASSANDRA-7514)
 * (cqlsh) Show progress of COPY operations (CASSANDRA-7789)
 * Add syntax to remove multiple elements from a map (CASSANDRA-6599)
 * Support non-equals conditions in lightweight transactions (CASSANDRA-6839)
 * Add IF [NOT] EXISTS to create/drop triggers (CASSANDRA-7606)
 * (cqlsh) Display the current logged-in user (CASSANDRA-7785)
 * (cqlsh) Don't ignore CTRL-C during COPY FROM execution (CASSANDRA-7815)
 * (cqlsh) Order UDTs according to cross-type dependencies in DESCRIBE
   output (CASSANDRA-7659)
 * (cqlsh) Fix handling of CAS statement results (CASSANDRA-7671)
 * (cqlsh) COPY TO/FROM improvements (CASSANDRA-7405)
 * Support list index operations with conditions (CASSANDRA-7499)
 * Add max live/tombstoned cells to nodetool cfstats output (CASSANDRA-7731)
 * Validate IPv6 wildcard addresses properly (CASSANDRA-7680)
 * (cqlsh) Error when tracing query (CASSANDRA-7613)
 * Avoid IOOBE when building SyntaxError message snippet (CASSANDRA-7569)
 * SSTableExport uses correct validator to create string representation of partition
   keys (CASSANDRA-7498)
 * Avoid NPEs when receiving type changes for an unknown keyspace (CASSANDRA-7689)
 * Add support for custom 2i validation (CASSANDRA-7575)
 * Pig support for hadoop CqlInputFormat (CASSANDRA-6454)
 * Add duration mode to cassandra-stress (CASSANDRA-7468)
 * Add listen_interface and rpc_interface options (CASSANDRA-7417)
 * Improve schema merge performance (CASSANDRA-7444)
 * Adjust MT depth based on # of partition validating (CASSANDRA-5263)
 * Optimise NativeCell comparisons (CASSANDRA-6755)
 * Configurable client timeout for cqlsh (CASSANDRA-7516)
 * Include snippet of CQL query near syntax error in messages (CASSANDRA-7111)
 * Make repair -pr work with -local (CASSANDRA-7450)
 * Fix error in sstableloader with -cph > 1 (CASSANDRA-8007)
 * Fix snapshot repair error on indexed tables (CASSANDRA-8020)
 * Do not exit nodetool repair when receiving JMX NOTIF_LOST (CASSANDRA-7909)
 * Stream to private IP when available (CASSANDRA-8084)
Merged from 2.0:
 * Reject conditions on DELETE unless full PK is given (CASSANDRA-6430)
 * Properly reject the token function DELETE (CASSANDRA-7747)
 * Force batchlog replay before decommissioning a node (CASSANDRA-7446)
 * Fix hint replay with many accumulated expired hints (CASSANDRA-6998)
 * Fix duplicate results in DISTINCT queries on static columns with query
   paging (CASSANDRA-8108)
 * Add DateTieredCompactionStrategy (CASSANDRA-6602)
 * Properly validate ascii and utf8 string literals in CQL queries (CASSANDRA-8101)
 * (cqlsh) Fix autocompletion for alter keyspace (CASSANDRA-8021)
 * Create backup directories for commitlog archiving during startup (CASSANDRA-8111)
 * Reduce totalBlockFor() for LOCAL_* consistency levels (CASSANDRA-8058)
 * Fix merging schemas with re-dropped keyspaces (CASSANDRA-7256)
 * Fix counters in supercolumns during live upgrades from 1.2 (CASSANDRA-7188)
 * Notify DT subscribers when a column family is truncated (CASSANDRA-8088)
 * Add sanity check of $JAVA on startup (CASSANDRA-7676)
 * Schedule fat client schema pull on join (CASSANDRA-7993)
 * Don't reset nodes' versions when closing IncomingTcpConnections
   (CASSANDRA-7734)
 * Record the real messaging version in all cases in OutboundTcpConnection
   (CASSANDRA-8057)
 * SSL does not work in cassandra-cli (CASSANDRA-7899)
 * Fix potential exception when using ReversedType in DynamicCompositeType
   (CASSANDRA-7898)
 * Better validation of collection values (CASSANDRA-7833)
 * Track min/max timestamps correctly (CASSANDRA-7969)
 * Fix possible overflow while sorting CL segments for replay (CASSANDRA-7992)
 * Increase nodetool Xmx (CASSANDRA-7956)
 * Archive any commitlog segments present at startup (CASSANDRA-6904)
 * CrcCheckChance should adjust based on live CFMetadata not
   sstable metadata (CASSANDRA-7978)
 * token() should only accept columns in the partitioning
   key order (CASSANDRA-6075)
 * Add method to invalidate permission cache via JMX (CASSANDRA-7977)
 * Allow propagating multiple gossip states atomically (CASSANDRA-6125)
 * Log exceptions related to unclean native protocol client disconnects
   at DEBUG or INFO (CASSANDRA-7849)
 * Allow permissions cache to be set via JMX (CASSANDRA-7698)
 * Include schema_triggers CF in readable system resources (CASSANDRA-7967)
 * Fix RowIndexEntry to report correct serializedSize (CASSANDRA-7948)
 * Make CQLSSTableWriter sync within partitions (CASSANDRA-7360)
 * Potentially use non-local replicas in CqlConfigHelper (CASSANDRA-7906)
 * Explicitly disallow mixing multi-column and single-column
   relations on clustering columns (CASSANDRA-7711)
 * Better error message when condition is set on PK column (CASSANDRA-7804)
 * Don't send schema change responses and events for no-op DDL
   statements (CASSANDRA-7600)
 * (Hadoop) fix cluster initialisation for a split fetching (CASSANDRA-7774)
 * Throw InvalidRequestException when queries contain relations on entire
   collection columns (CASSANDRA-7506)
 * (cqlsh) enable CTRL-R history search with libedit (CASSANDRA-7577)
 * (Hadoop) allow ACFRW to limit nodes to local DC (CASSANDRA-7252)
 * (cqlsh) cqlsh should automatically disable tracing when selecting
   from system_traces (CASSANDRA-7641)
 * (Hadoop) Add CqlOutputFormat (CASSANDRA-6927)
 * Don't depend on cassandra config for nodetool ring (CASSANDRA-7508)
 * (cqlsh) Fix failing cqlsh formatting tests (CASSANDRA-7703)
 * Fix IncompatibleClassChangeError from hadoop2 (CASSANDRA-7229)
 * Add 'nodetool sethintedhandoffthrottlekb' (CASSANDRA-7635)
 * (cqlsh) Add tab-completion for CREATE/DROP USER IF [NOT] EXISTS (CASSANDRA-7611)
 * Catch errors when the JVM pulls the rug out from GCInspector (CASSANDRA-5345)
 * cqlsh fails when version number parts are not int (CASSANDRA-7524)
 * Fix NPE when table dropped during streaming (CASSANDRA-7946)
 * Fix wrong progress when streaming uncompressed (CASSANDRA-7878)
 * Fix possible infinite loop in creating repair range (CASSANDRA-7983)
 * Fix unit in nodetool for streaming throughput (CASSANDRA-7375)
Merged from 1.2:
 * Don't index tombstones (CASSANDRA-7828)
 * Improve PasswordAuthenticator default super user setup (CASSANDRA-7788)


2.1.0
 * (cqlsh) Removed "ALTER TYPE <name> RENAME TO <name>" from tab-completion
   (CASSANDRA-7895)
 * Fixed IllegalStateException in anticompaction (CASSANDRA-7892)
 * cqlsh: DESCRIBE support for frozen UDTs, tuples (CASSANDRA-7863)
 * Avoid exposing internal classes over JMX (CASSANDRA-7879)
 * Add null check for keys when freezing collection (CASSANDRA-7869)
 * Improve stress workload realism (CASSANDRA-7519)
Merged from 2.0:
 * Configure system.paxos with LeveledCompactionStrategy (CASSANDRA-7753)
 * Fix ALTER clustering column type from DateType to TimestampType when
   using DESC clustering order (CASSANRDA-7797)
 * Throw EOFException if we run out of chunks in compressed datafile
   (CASSANDRA-7664)
 * Fix PRSI handling of CQL3 row markers for row cleanup (CASSANDRA-7787)
 * Fix dropping collection when it's the last regular column (CASSANDRA-7744)
 * Make StreamReceiveTask thread safe and gc friendly (CASSANDRA-7795)
 * Validate empty cell names from counter updates (CASSANDRA-7798)
Merged from 1.2:
 * Don't allow compacted sstables to be marked as compacting (CASSANDRA-7145)
 * Track expired tombstones (CASSANDRA-7810)


2.1.0-rc7
 * Add frozen keyword and require UDT to be frozen (CASSANDRA-7857)
 * Track added sstable size correctly (CASSANDRA-7239)
 * (cqlsh) Fix case insensitivity (CASSANDRA-7834)
 * Fix failure to stream ranges when moving (CASSANDRA-7836)
 * Correctly remove tmplink files (CASSANDRA-7803)
 * (cqlsh) Fix column name formatting for functions, CAS operations,
   and UDT field selections (CASSANDRA-7806)
 * (cqlsh) Fix COPY FROM handling of null/empty primary key
   values (CASSANDRA-7792)
 * Fix ordering of static cells (CASSANDRA-7763)
Merged from 2.0:
 * Forbid re-adding dropped counter columns (CASSANDRA-7831)
 * Fix CFMetaData#isThriftCompatible() for PK-only tables (CASSANDRA-7832)
 * Always reject inequality on the partition key without token()
   (CASSANDRA-7722)
 * Always send Paxos commit to all replicas (CASSANDRA-7479)
 * Make disruptor_thrift_server invocation pool configurable (CASSANDRA-7594)
 * Make repair no-op when RF=1 (CASSANDRA-7864)


2.1.0-rc6
 * Fix OOM issue from netty caching over time (CASSANDRA-7743)
 * json2sstable couldn't import JSON for CQL table (CASSANDRA-7477)
 * Invalidate all caches on table drop (CASSANDRA-7561)
 * Skip strict endpoint selection for ranges if RF == nodes (CASSANRA-7765)
 * Fix Thrift range filtering without 2ary index lookups (CASSANDRA-7741)
 * Add tracing entries about concurrent range requests (CASSANDRA-7599)
 * (cqlsh) Fix DESCRIBE for NTS keyspaces (CASSANDRA-7729)
 * Remove netty buffer ref-counting (CASSANDRA-7735)
 * Pass mutated cf to index updater for use by PRSI (CASSANDRA-7742)
 * Include stress yaml example in release and deb (CASSANDRA-7717)
 * workaround for netty issue causing corrupted data off the wire (CASSANDRA-7695)
 * cqlsh DESC CLUSTER fails retrieving ring information (CASSANDRA-7687)
 * Fix binding null values inside UDT (CASSANDRA-7685)
 * Fix UDT field selection with empty fields (CASSANDRA-7670)
 * Bogus deserialization of static cells from sstable (CASSANDRA-7684)
 * Fix NPE on compaction leftover cleanup for dropped table (CASSANDRA-7770)
Merged from 2.0:
 * Fix race condition in StreamTransferTask that could lead to
   infinite loops and premature sstable deletion (CASSANDRA-7704)
 * (cqlsh) Wait up to 10 sec for a tracing session (CASSANDRA-7222)
 * Fix NPE in FileCacheService.sizeInBytes (CASSANDRA-7756)
 * Remove duplicates from StorageService.getJoiningNodes (CASSANDRA-7478)
 * Clone token map outside of hot gossip loops (CASSANDRA-7758)
 * Fix MS expiring map timeout for Paxos messages (CASSANDRA-7752)
 * Do not flush on truncate if durable_writes is false (CASSANDRA-7750)
 * Give CRR a default input_cql Statement (CASSANDRA-7226)
 * Better error message when adding a collection with the same name
   than a previously dropped one (CASSANDRA-6276)
 * Fix validation when adding static columns (CASSANDRA-7730)
 * (Thrift) fix range deletion of supercolumns (CASSANDRA-7733)
 * Fix potential AssertionError in RangeTombstoneList (CASSANDRA-7700)
 * Validate arguments of blobAs* functions (CASSANDRA-7707)
 * Fix potential AssertionError with 2ndary indexes (CASSANDRA-6612)
 * Avoid logging CompactionInterrupted at ERROR (CASSANDRA-7694)
 * Minor leak in sstable2jon (CASSANDRA-7709)
 * Add cassandra.auto_bootstrap system property (CASSANDRA-7650)
 * Update java driver (for hadoop) (CASSANDRA-7618)
 * Remove CqlPagingRecordReader/CqlPagingInputFormat (CASSANDRA-7570)
 * Support connecting to ipv6 jmx with nodetool (CASSANDRA-7669)


2.1.0-rc5
 * Reject counters inside user types (CASSANDRA-7672)
 * Switch to notification-based GCInspector (CASSANDRA-7638)
 * (cqlsh) Handle nulls in UDTs and tuples correctly (CASSANDRA-7656)
 * Don't use strict consistency when replacing (CASSANDRA-7568)
 * Fix min/max cell name collection on 2.0 SSTables with range
   tombstones (CASSANDRA-7593)
 * Tolerate min/max cell names of different lengths (CASSANDRA-7651)
 * Filter cached results correctly (CASSANDRA-7636)
 * Fix tracing on the new SEPExecutor (CASSANDRA-7644)
 * Remove shuffle and taketoken (CASSANDRA-7601)
 * Clean up Windows batch scripts (CASSANDRA-7619)
 * Fix native protocol drop user type notification (CASSANDRA-7571)
 * Give read access to system.schema_usertypes to all authenticated users
   (CASSANDRA-7578)
 * (cqlsh) Fix cqlsh display when zero rows are returned (CASSANDRA-7580)
 * Get java version correctly when JAVA_TOOL_OPTIONS is set (CASSANDRA-7572)
 * Fix NPE when dropping index from non-existent keyspace, AssertionError when
   dropping non-existent index with IF EXISTS (CASSANDRA-7590)
 * Fix sstablelevelresetter hang (CASSANDRA-7614)
 * (cqlsh) Fix deserialization of blobs (CASSANDRA-7603)
 * Use "keyspace updated" schema change message for UDT changes in v1 and
   v2 protocols (CASSANDRA-7617)
 * Fix tracing of range slices and secondary index lookups that are local
   to the coordinator (CASSANDRA-7599)
 * Set -Dcassandra.storagedir for all tool shell scripts (CASSANDRA-7587)
 * Don't swap max/min col names when mutating sstable metadata (CASSANDRA-7596)
 * (cqlsh) Correctly handle paged result sets (CASSANDRA-7625)
 * (cqlsh) Improve waiting for a trace to complete (CASSANDRA-7626)
 * Fix tracing of concurrent range slices and 2ary index queries (CASSANDRA-7626)
 * Fix scrub against collection type (CASSANDRA-7665)
Merged from 2.0:
 * Set gc_grace_seconds to seven days for system schema tables (CASSANDRA-7668)
 * SimpleSeedProvider no longer caches seeds forever (CASSANDRA-7663)
 * Always flush on truncate (CASSANDRA-7511)
 * Fix ReversedType(DateType) mapping to native protocol (CASSANDRA-7576)
 * Always merge ranges owned by a single node (CASSANDRA-6930)
 * Track max/min timestamps for range tombstones (CASSANDRA-7647)
 * Fix NPE when listing saved caches dir (CASSANDRA-7632)


2.1.0-rc4
 * Fix word count hadoop example (CASSANDRA-7200)
 * Updated memtable_cleanup_threshold and memtable_flush_writers defaults
   (CASSANDRA-7551)
 * (Windows) fix startup when WMI memory query fails (CASSANDRA-7505)
 * Anti-compaction proceeds if any part of the repair failed (CASSANDRA-7521)
 * Add missing table name to DROP INDEX responses and notifications (CASSANDRA-7539)
 * Bump CQL version to 3.2.0 and update CQL documentation (CASSANDRA-7527)
 * Fix configuration error message when running nodetool ring (CASSANDRA-7508)
 * Support conditional updates, tuple type, and the v3 protocol in cqlsh (CASSANDRA-7509)
 * Handle queries on multiple secondary index types (CASSANDRA-7525)
 * Fix cqlsh authentication with v3 native protocol (CASSANDRA-7564)
 * Fix NPE when unknown prepared statement ID is used (CASSANDRA-7454)
Merged from 2.0:
 * (Windows) force range-based repair to non-sequential mode (CASSANDRA-7541)
 * Fix range merging when DES scores are zero (CASSANDRA-7535)
 * Warn when SSL certificates have expired (CASSANDRA-7528)
 * Fix error when doing reversed queries with static columns (CASSANDRA-7490)
Merged from 1.2:
 * Set correct stream ID on responses when non-Exception Throwables
   are thrown while handling native protocol messages (CASSANDRA-7470)


2.1.0-rc3
 * Consider expiry when reconciling otherwise equal cells (CASSANDRA-7403)
 * Introduce CQL support for stress tool (CASSANDRA-6146)
 * Fix ClassCastException processing expired messages (CASSANDRA-7496)
 * Fix prepared marker for collections inside UDT (CASSANDRA-7472)
 * Remove left-over populate_io_cache_on_flush and replicate_on_write
   uses (CASSANDRA-7493)
 * (Windows) handle spaces in path names (CASSANDRA-7451)
 * Ensure writes have completed after dropping a table, before recycling
   commit log segments (CASSANDRA-7437)
 * Remove left-over rows_per_partition_to_cache (CASSANDRA-7493)
 * Fix error when CONTAINS is used with a bind marker (CASSANDRA-7502)
 * Properly reject unknown UDT field (CASSANDRA-7484)
Merged from 2.0:
 * Fix CC#collectTimeOrderedData() tombstone optimisations (CASSANDRA-7394)
 * Support DISTINCT for static columns and fix behaviour when DISTINC is
   not use (CASSANDRA-7305).
 * Workaround JVM NPE on JMX bind failure (CASSANDRA-7254)
 * Fix race in FileCacheService RemovalListener (CASSANDRA-7278)
 * Fix inconsistent use of consistencyForCommit that allowed LOCAL_QUORUM
   operations to incorrect become full QUORUM (CASSANDRA-7345)
 * Properly handle unrecognized opcodes and flags (CASSANDRA-7440)
 * (Hadoop) close CqlRecordWriter clients when finished (CASSANDRA-7459)
 * Commit disk failure policy (CASSANDRA-7429)
 * Make sure high level sstables get compacted (CASSANDRA-7414)
 * Fix AssertionError when using empty clustering columns and static columns
   (CASSANDRA-7455)
 * Add option to disable STCS in L0 (CASSANDRA-6621)
 * Upgrade to snappy-java 1.0.5.2 (CASSANDRA-7476)


2.1.0-rc2
 * Fix heap size calculation for CompoundSparseCellName and
   CompoundSparseCellName.WithCollection (CASSANDRA-7421)
 * Allow counter mutations in UNLOGGED batches (CASSANDRA-7351)
 * Modify reconcile logic to always pick a tombstone over a counter cell
   (CASSANDRA-7346)
 * Avoid incremental compaction on Windows (CASSANDRA-7365)
 * Fix exception when querying a composite-keyed table with a collection index
   (CASSANDRA-7372)
 * Use node's host id in place of counter ids (CASSANDRA-7366)
 * Fix error when doing reversed queries with static columns (CASSANDRA-7490)
 * Backport CASSANDRA-6747 (CASSANDRA-7560)
 * Track max/min timestamps for range tombstones (CASSANDRA-7647)
 * Fix NPE when listing saved caches dir (CASSANDRA-7632)
 * Fix sstableloader unable to connect encrypted node (CASSANDRA-7585)
Merged from 1.2:
 * Clone token map outside of hot gossip loops (CASSANDRA-7758)
 * Add stop method to EmbeddedCassandraService (CASSANDRA-7595)
 * Support connecting to ipv6 jmx with nodetool (CASSANDRA-7669)
 * Set gc_grace_seconds to seven days for system schema tables (CASSANDRA-7668)
 * SimpleSeedProvider no longer caches seeds forever (CASSANDRA-7663)
 * Set correct stream ID on responses when non-Exception Throwables
   are thrown while handling native protocol messages (CASSANDRA-7470)
 * Fix row size miscalculation in LazilyCompactedRow (CASSANDRA-7543)
 * Fix race in background compaction check (CASSANDRA-7745)
 * Don't clear out range tombstones during compaction (CASSANDRA-7808)


2.1.0-rc1
 * Revert flush directory (CASSANDRA-6357)
 * More efficient executor service for fast operations (CASSANDRA-4718)
 * Move less common tools into a new cassandra-tools package (CASSANDRA-7160)
 * Support more concurrent requests in native protocol (CASSANDRA-7231)
 * Add tab-completion to debian nodetool packaging (CASSANDRA-6421)
 * Change concurrent_compactors defaults (CASSANDRA-7139)
 * Add PowerShell Windows launch scripts (CASSANDRA-7001)
 * Make commitlog archive+restore more robust (CASSANDRA-6974)
 * Fix marking commitlogsegments clean (CASSANDRA-6959)
 * Add snapshot "manifest" describing files included (CASSANDRA-6326)
 * Parallel streaming for sstableloader (CASSANDRA-3668)
 * Fix bugs in supercolumns handling (CASSANDRA-7138)
 * Fix ClassClassException on composite dense tables (CASSANDRA-7112)
 * Cleanup and optimize collation and slice iterators (CASSANDRA-7107)
 * Upgrade NBHM lib (CASSANDRA-7128)
 * Optimize netty server (CASSANDRA-6861)
 * Fix repair hang when given CF does not exist (CASSANDRA-7189)
 * Allow c* to be shutdown in an embedded mode (CASSANDRA-5635)
 * Add server side batching to native transport (CASSANDRA-5663)
 * Make batchlog replay asynchronous (CASSANDRA-6134)
 * remove unused classes (CASSANDRA-7197)
 * Limit user types to the keyspace they are defined in (CASSANDRA-6643)
 * Add validate method to CollectionType (CASSANDRA-7208)
 * New serialization format for UDT values (CASSANDRA-7209, CASSANDRA-7261)
 * Fix nodetool netstats (CASSANDRA-7270)
 * Fix potential ClassCastException in HintedHandoffManager (CASSANDRA-7284)
 * Use prepared statements internally (CASSANDRA-6975)
 * Fix broken paging state with prepared statement (CASSANDRA-7120)
 * Fix IllegalArgumentException in CqlStorage (CASSANDRA-7287)
 * Allow nulls/non-existant fields in UDT (CASSANDRA-7206)
 * Add Thrift MultiSliceRequest (CASSANDRA-6757, CASSANDRA-7027)
 * Handle overlapping MultiSlices (CASSANDRA-7279)
 * Fix DataOutputTest on Windows (CASSANDRA-7265)
 * Embedded sets in user defined data-types are not updating (CASSANDRA-7267)
 * Add tuple type to CQL/native protocol (CASSANDRA-7248)
 * Fix CqlPagingRecordReader on tables with few rows (CASSANDRA-7322)
Merged from 2.0:
 * Copy compaction options to make sure they are reloaded (CASSANDRA-7290)
 * Add option to do more aggressive tombstone compactions (CASSANDRA-6563)
 * Don't try to compact already-compacting files in HHOM (CASSANDRA-7288)
 * Always reallocate buffers in HSHA (CASSANDRA-6285)
 * (Hadoop) support authentication in CqlRecordReader (CASSANDRA-7221)
 * (Hadoop) Close java driver Cluster in CQLRR.close (CASSANDRA-7228)
 * Warn when 'USING TIMESTAMP' is used on a CAS BATCH (CASSANDRA-7067)
 * return all cpu values from BackgroundActivityMonitor.readAndCompute (CASSANDRA-7183)
 * Correctly delete scheduled range xfers (CASSANDRA-7143)
 * return all cpu values from BackgroundActivityMonitor.readAndCompute (CASSANDRA-7183)
 * reduce garbage creation in calculatePendingRanges (CASSANDRA-7191)
 * fix c* launch issues on Russian os's due to output of linux 'free' cmd (CASSANDRA-6162)
 * Fix disabling autocompaction (CASSANDRA-7187)
 * Fix potential NumberFormatException when deserializing IntegerType (CASSANDRA-7088)
 * cqlsh can't tab-complete disabling compaction (CASSANDRA-7185)
 * cqlsh: Accept and execute CQL statement(s) from command-line parameter (CASSANDRA-7172)
 * Fix IllegalStateException in CqlPagingRecordReader (CASSANDRA-7198)
 * Fix the InvertedIndex trigger example (CASSANDRA-7211)
 * Add --resolve-ip option to 'nodetool ring' (CASSANDRA-7210)
 * reduce garbage on codec flag deserialization (CASSANDRA-7244)
 * Fix duplicated error messages on directory creation error at startup (CASSANDRA-5818)
 * Proper null handle for IF with map element access (CASSANDRA-7155)
 * Improve compaction visibility (CASSANDRA-7242)
 * Correctly delete scheduled range xfers (CASSANDRA-7143)
 * Make batchlog replica selection rack-aware (CASSANDRA-6551)
 * Fix CFMetaData#getColumnDefinitionFromColumnName() (CASSANDRA-7074)
 * Fix writetime/ttl functions for static columns (CASSANDRA-7081)
 * Suggest CTRL-C or semicolon after three blank lines in cqlsh (CASSANDRA-7142)
 * Fix 2ndary index queries with DESC clustering order (CASSANDRA-6950)
 * Invalid key cache entries on DROP (CASSANDRA-6525)
 * Fix flapping RecoveryManagerTest (CASSANDRA-7084)
 * Add missing iso8601 patterns for date strings (CASSANDRA-6973)
 * Support selecting multiple rows in a partition using IN (CASSANDRA-6875)
 * Add authentication support to shuffle (CASSANDRA-6484)
 * Swap local and global default read repair chances (CASSANDRA-7320)
 * Add conditional CREATE/DROP USER support (CASSANDRA-7264)
 * Cqlsh counts non-empty lines for "Blank lines" warning (CASSANDRA-7325)
Merged from 1.2:
 * Add Cloudstack snitch (CASSANDRA-7147)
 * Update system.peers correctly when relocating tokens (CASSANDRA-7126)
 * Add Google Compute Engine snitch (CASSANDRA-7132)
 * remove duplicate query for local tokens (CASSANDRA-7182)
 * exit CQLSH with error status code if script fails (CASSANDRA-6344)
 * Fix bug with some IN queries missig results (CASSANDRA-7105)
 * Fix availability validation for LOCAL_ONE CL (CASSANDRA-7319)
 * Hint streaming can cause decommission to fail (CASSANDRA-7219)


2.1.0-beta2
 * Increase default CL space to 8GB (CASSANDRA-7031)
 * Add range tombstones to read repair digests (CASSANDRA-6863)
 * Fix BTree.clear for large updates (CASSANDRA-6943)
 * Fail write instead of logging a warning when unable to append to CL
   (CASSANDRA-6764)
 * Eliminate possibility of CL segment appearing twice in active list
   (CASSANDRA-6557)
 * Apply DONTNEED fadvise to commitlog segments (CASSANDRA-6759)
 * Switch CRC component to Adler and include it for compressed sstables
   (CASSANDRA-4165)
 * Allow cassandra-stress to set compaction strategy options (CASSANDRA-6451)
 * Add broadcast_rpc_address option to cassandra.yaml (CASSANDRA-5899)
 * Auto reload GossipingPropertyFileSnitch config (CASSANDRA-5897)
 * Fix overflow of memtable_total_space_in_mb (CASSANDRA-6573)
 * Fix ABTC NPE and apply update function correctly (CASSANDRA-6692)
 * Allow nodetool to use a file or prompt for password (CASSANDRA-6660)
 * Fix AIOOBE when concurrently accessing ABSC (CASSANDRA-6742)
 * Fix assertion error in ALTER TYPE RENAME (CASSANDRA-6705)
 * Scrub should not always clear out repaired status (CASSANDRA-5351)
 * Improve handling of range tombstone for wide partitions (CASSANDRA-6446)
 * Fix ClassCastException for compact table with composites (CASSANDRA-6738)
 * Fix potentially repairing with wrong nodes (CASSANDRA-6808)
 * Change caching option syntax (CASSANDRA-6745)
 * Fix stress to do proper counter reads (CASSANDRA-6835)
 * Fix help message for stress counter_write (CASSANDRA-6824)
 * Fix stress smart Thrift client to pick servers correctly (CASSANDRA-6848)
 * Add logging levels (minimal, normal or verbose) to stress tool (CASSANDRA-6849)
 * Fix race condition in Batch CLE (CASSANDRA-6860)
 * Improve cleanup/scrub/upgradesstables failure handling (CASSANDRA-6774)
 * ByteBuffer write() methods for serializing sstables (CASSANDRA-6781)
 * Proper compare function for CollectionType (CASSANDRA-6783)
 * Update native server to Netty 4 (CASSANDRA-6236)
 * Fix off-by-one error in stress (CASSANDRA-6883)
 * Make OpOrder AutoCloseable (CASSANDRA-6901)
 * Remove sync repair JMX interface (CASSANDRA-6900)
 * Add multiple memory allocation options for memtables (CASSANDRA-6689, 6694)
 * Remove adjusted op rate from stress output (CASSANDRA-6921)
 * Add optimized CF.hasColumns() implementations (CASSANDRA-6941)
 * Serialize batchlog mutations with the version of the target node
   (CASSANDRA-6931)
 * Optimize CounterColumn#reconcile() (CASSANDRA-6953)
 * Properly remove 1.2 sstable support in 2.1 (CASSANDRA-6869)
 * Lock counter cells, not partitions (CASSANDRA-6880)
 * Track presence of legacy counter shards in sstables (CASSANDRA-6888)
 * Ensure safe resource cleanup when replacing sstables (CASSANDRA-6912)
 * Add failure handler to async callback (CASSANDRA-6747)
 * Fix AE when closing SSTable without releasing reference (CASSANDRA-7000)
 * Clean up IndexInfo on keyspace/table drops (CASSANDRA-6924)
 * Only snapshot relative SSTables when sequential repair (CASSANDRA-7024)
 * Require nodetool rebuild_index to specify index names (CASSANDRA-7038)
 * fix cassandra stress errors on reads with native protocol (CASSANDRA-7033)
 * Use OpOrder to guard sstable references for reads (CASSANDRA-6919)
 * Preemptive opening of compaction result (CASSANDRA-6916)
 * Multi-threaded scrub/cleanup/upgradesstables (CASSANDRA-5547)
 * Optimize cellname comparison (CASSANDRA-6934)
 * Native protocol v3 (CASSANDRA-6855)
 * Optimize Cell liveness checks and clean up Cell (CASSANDRA-7119)
 * Support consistent range movements (CASSANDRA-2434)
 * Display min timestamp in sstablemetadata viewer (CASSANDRA-6767)
Merged from 2.0:
 * Avoid race-prone second "scrub" of system keyspace (CASSANDRA-6797)
 * Pool CqlRecordWriter clients by inetaddress rather than Range
   (CASSANDRA-6665)
 * Fix compaction_history timestamps (CASSANDRA-6784)
 * Compare scores of full replica ordering in DES (CASSANDRA-6683)
 * fix CME in SessionInfo updateProgress affecting netstats (CASSANDRA-6577)
 * Allow repairing between specific replicas (CASSANDRA-6440)
 * Allow per-dc enabling of hints (CASSANDRA-6157)
 * Add compatibility for Hadoop 0.2.x (CASSANDRA-5201)
 * Fix EstimatedHistogram races (CASSANDRA-6682)
 * Failure detector correctly converts initial value to nanos (CASSANDRA-6658)
 * Add nodetool taketoken to relocate vnodes (CASSANDRA-4445)
 * Expose bulk loading progress over JMX (CASSANDRA-4757)
 * Correctly handle null with IF conditions and TTL (CASSANDRA-6623)
 * Account for range/row tombstones in tombstone drop
   time histogram (CASSANDRA-6522)
 * Stop CommitLogSegment.close() from calling sync() (CASSANDRA-6652)
 * Make commitlog failure handling configurable (CASSANDRA-6364)
 * Avoid overlaps in LCS (CASSANDRA-6688)
 * Improve support for paginating over composites (CASSANDRA-4851)
 * Fix count(*) queries in a mixed cluster (CASSANDRA-6707)
 * Improve repair tasks(snapshot, differencing) concurrency (CASSANDRA-6566)
 * Fix replaying pre-2.0 commit logs (CASSANDRA-6714)
 * Add static columns to CQL3 (CASSANDRA-6561)
 * Optimize single partition batch statements (CASSANDRA-6737)
 * Disallow post-query re-ordering when paging (CASSANDRA-6722)
 * Fix potential paging bug with deleted columns (CASSANDRA-6748)
 * Fix NPE on BulkLoader caused by losing StreamEvent (CASSANDRA-6636)
 * Fix truncating compression metadata (CASSANDRA-6791)
 * Add CMSClassUnloadingEnabled JVM option (CASSANDRA-6541)
 * Catch memtable flush exceptions during shutdown (CASSANDRA-6735)
 * Fix upgradesstables NPE for non-CF-based indexes (CASSANDRA-6645)
 * Fix UPDATE updating PRIMARY KEY columns implicitly (CASSANDRA-6782)
 * Fix IllegalArgumentException when updating from 1.2 with SuperColumns
   (CASSANDRA-6733)
 * FBUtilities.singleton() should use the CF comparator (CASSANDRA-6778)
 * Fix CQLSStableWriter.addRow(Map<String, Object>) (CASSANDRA-6526)
 * Fix HSHA server introducing corrupt data (CASSANDRA-6285)
 * Fix CAS conditions for COMPACT STORAGE tables (CASSANDRA-6813)
 * Starting threads in OutboundTcpConnectionPool constructor causes race conditions (CASSANDRA-7177)
 * Allow overriding cassandra-rackdc.properties file (CASSANDRA-7072)
 * Set JMX RMI port to 7199 (CASSANDRA-7087)
 * Use LOCAL_QUORUM for data reads at LOCAL_SERIAL (CASSANDRA-6939)
 * Log a warning for large batches (CASSANDRA-6487)
 * Put nodes in hibernate when join_ring is false (CASSANDRA-6961)
 * Avoid early loading of non-system keyspaces before compaction-leftovers
   cleanup at startup (CASSANDRA-6913)
 * Restrict Windows to parallel repairs (CASSANDRA-6907)
 * (Hadoop) Allow manually specifying start/end tokens in CFIF (CASSANDRA-6436)
 * Fix NPE in MeteredFlusher (CASSANDRA-6820)
 * Fix race processing range scan responses (CASSANDRA-6820)
 * Allow deleting snapshots from dropped keyspaces (CASSANDRA-6821)
 * Add uuid() function (CASSANDRA-6473)
 * Omit tombstones from schema digests (CASSANDRA-6862)
 * Include correct consistencyLevel in LWT timeout (CASSANDRA-6884)
 * Lower chances for losing new SSTables during nodetool refresh and
   ColumnFamilyStore.loadNewSSTables (CASSANDRA-6514)
 * Add support for DELETE ... IF EXISTS to CQL3 (CASSANDRA-5708)
 * Update hadoop_cql3_word_count example (CASSANDRA-6793)
 * Fix handling of RejectedExecution in sync Thrift server (CASSANDRA-6788)
 * Log more information when exceeding tombstone_warn_threshold (CASSANDRA-6865)
 * Fix truncate to not abort due to unreachable fat clients (CASSANDRA-6864)
 * Fix schema concurrency exceptions (CASSANDRA-6841)
 * Fix leaking validator FH in StreamWriter (CASSANDRA-6832)
 * Fix saving triggers to schema (CASSANDRA-6789)
 * Fix trigger mutations when base mutation list is immutable (CASSANDRA-6790)
 * Fix accounting in FileCacheService to allow re-using RAR (CASSANDRA-6838)
 * Fix static counter columns (CASSANDRA-6827)
 * Restore expiring->deleted (cell) compaction optimization (CASSANDRA-6844)
 * Fix CompactionManager.needsCleanup (CASSANDRA-6845)
 * Correctly compare BooleanType values other than 0 and 1 (CASSANDRA-6779)
 * Read message id as string from earlier versions (CASSANDRA-6840)
 * Properly use the Paxos consistency for (non-protocol) batch (CASSANDRA-6837)
 * Add paranoid disk failure option (CASSANDRA-6646)
 * Improve PerRowSecondaryIndex performance (CASSANDRA-6876)
 * Extend triggers to support CAS updates (CASSANDRA-6882)
 * Static columns with IF NOT EXISTS don't always work as expected (CASSANDRA-6873)
 * Fix paging with SELECT DISTINCT (CASSANDRA-6857)
 * Fix UnsupportedOperationException on CAS timeout (CASSANDRA-6923)
 * Improve MeteredFlusher handling of MF-unaffected column families
   (CASSANDRA-6867)
 * Add CqlRecordReader using native pagination (CASSANDRA-6311)
 * Add QueryHandler interface (CASSANDRA-6659)
 * Track liveRatio per-memtable, not per-CF (CASSANDRA-6945)
 * Make sure upgradesstables keeps sstable level (CASSANDRA-6958)
 * Fix LIMIT with static columns (CASSANDRA-6956)
 * Fix clash with CQL column name in thrift validation (CASSANDRA-6892)
 * Fix error with super columns in mixed 1.2-2.0 clusters (CASSANDRA-6966)
 * Fix bad skip of sstables on slice query with composite start/finish (CASSANDRA-6825)
 * Fix unintended update with conditional statement (CASSANDRA-6893)
 * Fix map element access in IF (CASSANDRA-6914)
 * Avoid costly range calculations for range queries on system keyspaces
   (CASSANDRA-6906)
 * Fix SSTable not released if stream session fails (CASSANDRA-6818)
 * Avoid build failure due to ANTLR timeout (CASSANDRA-6991)
 * Queries on compact tables can return more rows that requested (CASSANDRA-7052)
 * USING TIMESTAMP for batches does not work (CASSANDRA-7053)
 * Fix performance regression from CASSANDRA-5614 (CASSANDRA-6949)
 * Ensure that batchlog and hint timeouts do not produce hints (CASSANDRA-7058)
 * Merge groupable mutations in TriggerExecutor#execute() (CASSANDRA-7047)
 * Plug holes in resource release when wiring up StreamSession (CASSANDRA-7073)
 * Re-add parameter columns to tracing session (CASSANDRA-6942)
 * Preserves CQL metadata when updating table from thrift (CASSANDRA-6831)
Merged from 1.2:
 * Fix nodetool display with vnodes (CASSANDRA-7082)
 * Add UNLOGGED, COUNTER options to BATCH documentation (CASSANDRA-6816)
 * add extra SSL cipher suites (CASSANDRA-6613)
 * fix nodetool getsstables for blob PK (CASSANDRA-6803)
 * Fix BatchlogManager#deleteBatch() use of millisecond timestamps
   (CASSANDRA-6822)
 * Continue assassinating even if the endpoint vanishes (CASSANDRA-6787)
 * Schedule schema pulls on change (CASSANDRA-6971)
 * Non-droppable verbs shouldn't be dropped from OTC (CASSANDRA-6980)
 * Shutdown batchlog executor in SS#drain() (CASSANDRA-7025)
 * Fix batchlog to account for CF truncation records (CASSANDRA-6999)
 * Fix CQLSH parsing of functions and BLOB literals (CASSANDRA-7018)
 * Properly load trustore in the native protocol (CASSANDRA-6847)
 * Always clean up references in SerializingCache (CASSANDRA-6994)
 * Don't shut MessagingService down when replacing a node (CASSANDRA-6476)
 * fix npe when doing -Dcassandra.fd_initial_value_ms (CASSANDRA-6751)


2.1.0-beta1
 * Add flush directory distinct from compaction directories (CASSANDRA-6357)
 * Require JNA by default (CASSANDRA-6575)
 * add listsnapshots command to nodetool (CASSANDRA-5742)
 * Introduce AtomicBTreeColumns (CASSANDRA-6271, 6692)
 * Multithreaded commitlog (CASSANDRA-3578)
 * allocate fixed index summary memory pool and resample cold index summaries
   to use less memory (CASSANDRA-5519)
 * Removed multithreaded compaction (CASSANDRA-6142)
 * Parallelize fetching rows for low-cardinality indexes (CASSANDRA-1337)
 * change logging from log4j to logback (CASSANDRA-5883)
 * switch to LZ4 compression for internode communication (CASSANDRA-5887)
 * Stop using Thrift-generated Index* classes internally (CASSANDRA-5971)
 * Remove 1.2 network compatibility code (CASSANDRA-5960)
 * Remove leveled json manifest migration code (CASSANDRA-5996)
 * Remove CFDefinition (CASSANDRA-6253)
 * Use AtomicIntegerFieldUpdater in RefCountedMemory (CASSANDRA-6278)
 * User-defined types for CQL3 (CASSANDRA-5590)
 * Use of o.a.c.metrics in nodetool (CASSANDRA-5871, 6406)
 * Batch read from OTC's queue and cleanup (CASSANDRA-1632)
 * Secondary index support for collections (CASSANDRA-4511, 6383)
 * SSTable metadata(Stats.db) format change (CASSANDRA-6356)
 * Push composites support in the storage engine
   (CASSANDRA-5417, CASSANDRA-6520)
 * Add snapshot space used to cfstats (CASSANDRA-6231)
 * Add cardinality estimator for key count estimation (CASSANDRA-5906)
 * CF id is changed to be non-deterministic. Data dir/key cache are created
   uniquely for CF id (CASSANDRA-5202)
 * New counters implementation (CASSANDRA-6504)
 * Replace UnsortedColumns, EmptyColumns, TreeMapBackedSortedColumns with new
   ArrayBackedSortedColumns (CASSANDRA-6630, CASSANDRA-6662, CASSANDRA-6690)
 * Add option to use row cache with a given amount of rows (CASSANDRA-5357)
 * Avoid repairing already repaired data (CASSANDRA-5351)
 * Reject counter updates with USING TTL/TIMESTAMP (CASSANDRA-6649)
 * Replace index_interval with min/max_index_interval (CASSANDRA-6379)
 * Lift limitation that order by columns must be selected for IN queries (CASSANDRA-4911)


2.0.5
 * Reduce garbage generated by bloom filter lookups (CASSANDRA-6609)
 * Add ks.cf names to tombstone logging (CASSANDRA-6597)
 * Use LOCAL_QUORUM for LWT operations at LOCAL_SERIAL (CASSANDRA-6495)
 * Wait for gossip to settle before accepting client connections (CASSANDRA-4288)
 * Delete unfinished compaction incrementally (CASSANDRA-6086)
 * Allow specifying custom secondary index options in CQL3 (CASSANDRA-6480)
 * Improve replica pinning for cache efficiency in DES (CASSANDRA-6485)
 * Fix LOCAL_SERIAL from thrift (CASSANDRA-6584)
 * Don't special case received counts in CAS timeout exceptions (CASSANDRA-6595)
 * Add support for 2.1 global counter shards (CASSANDRA-6505)
 * Fix NPE when streaming connection is not yet established (CASSANDRA-6210)
 * Avoid rare duplicate read repair triggering (CASSANDRA-6606)
 * Fix paging discardFirst (CASSANDRA-6555)
 * Fix ArrayIndexOutOfBoundsException in 2ndary index query (CASSANDRA-6470)
 * Release sstables upon rebuilding 2i (CASSANDRA-6635)
 * Add AbstractCompactionStrategy.startup() method (CASSANDRA-6637)
 * SSTableScanner may skip rows during cleanup (CASSANDRA-6638)
 * sstables from stalled repair sessions can resurrect deleted data (CASSANDRA-6503)
 * Switch stress to use ITransportFactory (CASSANDRA-6641)
 * Fix IllegalArgumentException during prepare (CASSANDRA-6592)
 * Fix possible loss of 2ndary index entries during compaction (CASSANDRA-6517)
 * Fix direct Memory on architectures that do not support unaligned long access
   (CASSANDRA-6628)
 * Let scrub optionally skip broken counter partitions (CASSANDRA-5930)
Merged from 1.2:
 * fsync compression metadata (CASSANDRA-6531)
 * Validate CF existence on execution for prepared statement (CASSANDRA-6535)
 * Add ability to throttle batchlog replay (CASSANDRA-6550)
 * Fix executing LOCAL_QUORUM with SimpleStrategy (CASSANDRA-6545)
 * Avoid StackOverflow when using large IN queries (CASSANDRA-6567)
 * Nodetool upgradesstables includes secondary indexes (CASSANDRA-6598)
 * Paginate batchlog replay (CASSANDRA-6569)
 * skip blocking on streaming during drain (CASSANDRA-6603)
 * Improve error message when schema doesn't match loaded sstable (CASSANDRA-6262)
 * Add properties to adjust FD initial value and max interval (CASSANDRA-4375)
 * Fix preparing with batch and delete from collection (CASSANDRA-6607)
 * Fix ABSC reverse iterator's remove() method (CASSANDRA-6629)
 * Handle host ID conflicts properly (CASSANDRA-6615)
 * Move handling of migration event source to solve bootstrap race. (CASSANDRA-6648)
 * Make sure compaction throughput value doesn't overflow with int math (CASSANDRA-6647)


2.0.4
 * Allow removing snapshots of no-longer-existing CFs (CASSANDRA-6418)
 * add StorageService.stopDaemon() (CASSANDRA-4268)
 * add IRE for invalid CF supplied to get_count (CASSANDRA-5701)
 * add client encryption support to sstableloader (CASSANDRA-6378)
 * Fix accept() loop for SSL sockets post-shutdown (CASSANDRA-6468)
 * Fix size-tiered compaction in LCS L0 (CASSANDRA-6496)
 * Fix assertion failure in filterColdSSTables (CASSANDRA-6483)
 * Fix row tombstones in larger-than-memory compactions (CASSANDRA-6008)
 * Fix cleanup ClassCastException (CASSANDRA-6462)
 * Reduce gossip memory use by interning VersionedValue strings (CASSANDRA-6410)
 * Allow specifying datacenters to participate in a repair (CASSANDRA-6218)
 * Fix divide-by-zero in PCI (CASSANDRA-6403)
 * Fix setting last compacted key in the wrong level for LCS (CASSANDRA-6284)
 * Add millisecond precision formats to the timestamp parser (CASSANDRA-6395)
 * Expose a total memtable size metric for a CF (CASSANDRA-6391)
 * cqlsh: handle symlinks properly (CASSANDRA-6425)
 * Fix potential infinite loop when paging query with IN (CASSANDRA-6464)
 * Fix assertion error in AbstractQueryPager.discardFirst (CASSANDRA-6447)
 * Fix streaming older SSTable yields unnecessary tombstones (CASSANDRA-6527)
Merged from 1.2:
 * Improved error message on bad properties in DDL queries (CASSANDRA-6453)
 * Randomize batchlog candidates selection (CASSANDRA-6481)
 * Fix thundering herd on endpoint cache invalidation (CASSANDRA-6345, 6485)
 * Improve batchlog write performance with vnodes (CASSANDRA-6488)
 * cqlsh: quote single quotes in strings inside collections (CASSANDRA-6172)
 * Improve gossip performance for typical messages (CASSANDRA-6409)
 * Throw IRE if a prepared statement has more markers than supported
   (CASSANDRA-5598)
 * Expose Thread metrics for the native protocol server (CASSANDRA-6234)
 * Change snapshot response message verb to INTERNAL to avoid dropping it
   (CASSANDRA-6415)
 * Warn when collection read has > 65K elements (CASSANDRA-5428)
 * Fix cache persistence when both row and key cache are enabled
   (CASSANDRA-6413)
 * (Hadoop) add describe_local_ring (CASSANDRA-6268)
 * Fix handling of concurrent directory creation failure (CASSANDRA-6459)
 * Allow executing CREATE statements multiple times (CASSANDRA-6471)
 * Don't send confusing info with timeouts (CASSANDRA-6491)
 * Don't resubmit counter mutation runnables internally (CASSANDRA-6427)
 * Don't drop local mutations without a hint (CASSANDRA-6510)
 * Don't allow null max_hint_window_in_ms (CASSANDRA-6419)
 * Validate SliceRange start and finish lengths (CASSANDRA-6521)


2.0.3
 * Fix FD leak on slice read path (CASSANDRA-6275)
 * Cancel read meter task when closing SSTR (CASSANDRA-6358)
 * free off-heap IndexSummary during bulk (CASSANDRA-6359)
 * Recover from IOException in accept() thread (CASSANDRA-6349)
 * Improve Gossip tolerance of abnormally slow tasks (CASSANDRA-6338)
 * Fix trying to hint timed out counter writes (CASSANDRA-6322)
 * Allow restoring specific columnfamilies from archived CL (CASSANDRA-4809)
 * Avoid flushing compaction_history after each operation (CASSANDRA-6287)
 * Fix repair assertion error when tombstones expire (CASSANDRA-6277)
 * Skip loading corrupt key cache (CASSANDRA-6260)
 * Fixes for compacting larger-than-memory rows (CASSANDRA-6274)
 * Compact hottest sstables first and optionally omit coldest from
   compaction entirely (CASSANDRA-6109)
 * Fix modifying column_metadata from thrift (CASSANDRA-6182)
 * cqlsh: fix LIST USERS output (CASSANDRA-6242)
 * Add IRequestSink interface (CASSANDRA-6248)
 * Update memtable size while flushing (CASSANDRA-6249)
 * Provide hooks around CQL2/CQL3 statement execution (CASSANDRA-6252)
 * Require Permission.SELECT for CAS updates (CASSANDRA-6247)
 * New CQL-aware SSTableWriter (CASSANDRA-5894)
 * Reject CAS operation when the protocol v1 is used (CASSANDRA-6270)
 * Correctly throw error when frame too large (CASSANDRA-5981)
 * Fix serialization bug in PagedRange with 2ndary indexes (CASSANDRA-6299)
 * Fix CQL3 table validation in Thrift (CASSANDRA-6140)
 * Fix bug missing results with IN clauses (CASSANDRA-6327)
 * Fix paging with reversed slices (CASSANDRA-6343)
 * Set minTimestamp correctly to be able to drop expired sstables (CASSANDRA-6337)
 * Support NaN and Infinity as float literals (CASSANDRA-6003)
 * Remove RF from nodetool ring output (CASSANDRA-6289)
 * Fix attempting to flush empty rows (CASSANDRA-6374)
 * Fix potential out of bounds exception when paging (CASSANDRA-6333)
Merged from 1.2:
 * Optimize FD phi calculation (CASSANDRA-6386)
 * Improve initial FD phi estimate when starting up (CASSANDRA-6385)
 * Don't list CQL3 table in CLI describe even if named explicitely
   (CASSANDRA-5750)
 * Invalidate row cache when dropping CF (CASSANDRA-6351)
 * add non-jamm path for cached statements (CASSANDRA-6293)
 * add windows bat files for shell commands (CASSANDRA-6145)
 * Require logging in for Thrift CQL2/3 statement preparation (CASSANDRA-6254)
 * restrict max_num_tokens to 1536 (CASSANDRA-6267)
 * Nodetool gets default JMX port from cassandra-env.sh (CASSANDRA-6273)
 * make calculatePendingRanges asynchronous (CASSANDRA-6244)
 * Remove blocking flushes in gossip thread (CASSANDRA-6297)
 * Fix potential socket leak in connectionpool creation (CASSANDRA-6308)
 * Allow LOCAL_ONE/LOCAL_QUORUM to work with SimpleStrategy (CASSANDRA-6238)
 * cqlsh: handle 'null' as session duration (CASSANDRA-6317)
 * Fix json2sstable handling of range tombstones (CASSANDRA-6316)
 * Fix missing one row in reverse query (CASSANDRA-6330)
 * Fix reading expired row value from row cache (CASSANDRA-6325)
 * Fix AssertionError when doing set element deletion (CASSANDRA-6341)
 * Make CL code for the native protocol match the one in C* 2.0
   (CASSANDRA-6347)
 * Disallow altering CQL3 table from thrift (CASSANDRA-6370)
 * Fix size computation of prepared statement (CASSANDRA-6369)


2.0.2
 * Update FailureDetector to use nanontime (CASSANDRA-4925)
 * Fix FileCacheService regressions (CASSANDRA-6149)
 * Never return WriteTimeout for CL.ANY (CASSANDRA-6132)
 * Fix race conditions in bulk loader (CASSANDRA-6129)
 * Add configurable metrics reporting (CASSANDRA-4430)
 * drop queries exceeding a configurable number of tombstones (CASSANDRA-6117)
 * Track and persist sstable read activity (CASSANDRA-5515)
 * Fixes for speculative retry (CASSANDRA-5932, CASSANDRA-6194)
 * Improve memory usage of metadata min/max column names (CASSANDRA-6077)
 * Fix thrift validation refusing row markers on CQL3 tables (CASSANDRA-6081)
 * Fix insertion of collections with CAS (CASSANDRA-6069)
 * Correctly send metadata on SELECT COUNT (CASSANDRA-6080)
 * Track clients' remote addresses in ClientState (CASSANDRA-6070)
 * Create snapshot dir if it does not exist when migrating
   leveled manifest (CASSANDRA-6093)
 * make sequential nodetool repair the default (CASSANDRA-5950)
 * Add more hooks for compaction strategy implementations (CASSANDRA-6111)
 * Fix potential NPE on composite 2ndary indexes (CASSANDRA-6098)
 * Delete can potentially be skipped in batch (CASSANDRA-6115)
 * Allow alter keyspace on system_traces (CASSANDRA-6016)
 * Disallow empty column names in cql (CASSANDRA-6136)
 * Use Java7 file-handling APIs and fix file moving on Windows (CASSANDRA-5383)
 * Save compaction history to system keyspace (CASSANDRA-5078)
 * Fix NPE if StorageService.getOperationMode() is executed before full startup (CASSANDRA-6166)
 * CQL3: support pre-epoch longs for TimestampType (CASSANDRA-6212)
 * Add reloadtriggers command to nodetool (CASSANDRA-4949)
 * cqlsh: ignore empty 'value alias' in DESCRIBE (CASSANDRA-6139)
 * Fix sstable loader (CASSANDRA-6205)
 * Reject bootstrapping if the node already exists in gossip (CASSANDRA-5571)
 * Fix NPE while loading paxos state (CASSANDRA-6211)
 * cqlsh: add SHOW SESSION <tracing-session> command (CASSANDRA-6228)
Merged from 1.2:
 * (Hadoop) Require CFRR batchSize to be at least 2 (CASSANDRA-6114)
 * Add a warning for small LCS sstable size (CASSANDRA-6191)
 * Add ability to list specific KS/CF combinations in nodetool cfstats (CASSANDRA-4191)
 * Mark CF clean if a mutation raced the drop and got it marked dirty (CASSANDRA-5946)
 * Add a LOCAL_ONE consistency level (CASSANDRA-6202)
 * Limit CQL prepared statement cache by size instead of count (CASSANDRA-6107)
 * Tracing should log write failure rather than raw exceptions (CASSANDRA-6133)
 * lock access to TM.endpointToHostIdMap (CASSANDRA-6103)
 * Allow estimated memtable size to exceed slab allocator size (CASSANDRA-6078)
 * Start MeteredFlusher earlier to prevent OOM during CL replay (CASSANDRA-6087)
 * Avoid sending Truncate command to fat clients (CASSANDRA-6088)
 * Allow where clause conditions to be in parenthesis (CASSANDRA-6037)
 * Do not open non-ssl storage port if encryption option is all (CASSANDRA-3916)
 * Move batchlog replay to its own executor (CASSANDRA-6079)
 * Add tombstone debug threshold and histogram (CASSANDRA-6042, 6057)
 * Enable tcp keepalive on incoming connections (CASSANDRA-4053)
 * Fix fat client schema pull NPE (CASSANDRA-6089)
 * Fix memtable flushing for indexed tables (CASSANDRA-6112)
 * Fix skipping columns with multiple slices (CASSANDRA-6119)
 * Expose connected thrift + native client counts (CASSANDRA-5084)
 * Optimize auth setup (CASSANDRA-6122)
 * Trace index selection (CASSANDRA-6001)
 * Update sstablesPerReadHistogram to use biased sampling (CASSANDRA-6164)
 * Log UnknownColumnfamilyException when closing socket (CASSANDRA-5725)
 * Properly error out on CREATE INDEX for counters table (CASSANDRA-6160)
 * Handle JMX notification failure for repair (CASSANDRA-6097)
 * (Hadoop) Fetch no more than 128 splits in parallel (CASSANDRA-6169)
 * stress: add username/password authentication support (CASSANDRA-6068)
 * Fix indexed queries with row cache enabled on parent table (CASSANDRA-5732)
 * Fix compaction race during columnfamily drop (CASSANDRA-5957)
 * Fix validation of empty column names for compact tables (CASSANDRA-6152)
 * Skip replaying mutations that pass CRC but fail to deserialize (CASSANDRA-6183)
 * Rework token replacement to use replace_address (CASSANDRA-5916)
 * Fix altering column types (CASSANDRA-6185)
 * cqlsh: fix CREATE/ALTER WITH completion (CASSANDRA-6196)
 * add windows bat files for shell commands (CASSANDRA-6145)
 * Fix potential stack overflow during range tombstones insertion (CASSANDRA-6181)
 * (Hadoop) Make LOCAL_ONE the default consistency level (CASSANDRA-6214)


2.0.1
 * Fix bug that could allow reading deleted data temporarily (CASSANDRA-6025)
 * Improve memory use defaults (CASSANDRA-6059)
 * Make ThriftServer more easlly extensible (CASSANDRA-6058)
 * Remove Hadoop dependency from ITransportFactory (CASSANDRA-6062)
 * add file_cache_size_in_mb setting (CASSANDRA-5661)
 * Improve error message when yaml contains invalid properties (CASSANDRA-5958)
 * Improve leveled compaction's ability to find non-overlapping L0 compactions
   to work on concurrently (CASSANDRA-5921)
 * Notify indexer of columns shadowed by range tombstones (CASSANDRA-5614)
 * Log Merkle tree stats (CASSANDRA-2698)
 * Switch from crc32 to adler32 for compressed sstable checksums (CASSANDRA-5862)
 * Improve offheap memcpy performance (CASSANDRA-5884)
 * Use a range aware scanner for cleanup (CASSANDRA-2524)
 * Cleanup doesn't need to inspect sstables that contain only local data
   (CASSANDRA-5722)
 * Add ability for CQL3 to list partition keys (CASSANDRA-4536)
 * Improve native protocol serialization (CASSANDRA-5664)
 * Upgrade Thrift to 0.9.1 (CASSANDRA-5923)
 * Require superuser status for adding triggers (CASSANDRA-5963)
 * Make standalone scrubber handle old and new style leveled manifest
   (CASSANDRA-6005)
 * Fix paxos bugs (CASSANDRA-6012, 6013, 6023)
 * Fix paged ranges with multiple replicas (CASSANDRA-6004)
 * Fix potential AssertionError during tracing (CASSANDRA-6041)
 * Fix NPE in sstablesplit (CASSANDRA-6027)
 * Migrate pre-2.0 key/value/column aliases to system.schema_columns
   (CASSANDRA-6009)
 * Paging filter empty rows too agressively (CASSANDRA-6040)
 * Support variadic parameters for IN clauses (CASSANDRA-4210)
 * cqlsh: return the result of CAS writes (CASSANDRA-5796)
 * Fix validation of IN clauses with 2ndary indexes (CASSANDRA-6050)
 * Support named bind variables in CQL (CASSANDRA-6033)
Merged from 1.2:
 * Allow cache-keys-to-save to be set at runtime (CASSANDRA-5980)
 * Avoid second-guessing out-of-space state (CASSANDRA-5605)
 * Tuning knobs for dealing with large blobs and many CFs (CASSANDRA-5982)
 * (Hadoop) Fix CQLRW for thrift tables (CASSANDRA-6002)
 * Fix possible divide-by-zero in HHOM (CASSANDRA-5990)
 * Allow local batchlog writes for CL.ANY (CASSANDRA-5967)
 * Upgrade metrics-core to version 2.2.0 (CASSANDRA-5947)
 * Fix CqlRecordWriter with composite keys (CASSANDRA-5949)
 * Add snitch, schema version, cluster, partitioner to JMX (CASSANDRA-5881)
 * Allow disabling SlabAllocator (CASSANDRA-5935)
 * Make user-defined compaction JMX blocking (CASSANDRA-4952)
 * Fix streaming does not transfer wrapped range (CASSANDRA-5948)
 * Fix loading index summary containing empty key (CASSANDRA-5965)
 * Correctly handle limits in CompositesSearcher (CASSANDRA-5975)
 * Pig: handle CQL collections (CASSANDRA-5867)
 * Pass the updated cf to the PRSI index() method (CASSANDRA-5999)
 * Allow empty CQL3 batches (as no-op) (CASSANDRA-5994)
 * Support null in CQL3 functions (CASSANDRA-5910)
 * Replace the deprecated MapMaker with CacheLoader (CASSANDRA-6007)
 * Add SSTableDeletingNotification to DataTracker (CASSANDRA-6010)
 * Fix snapshots in use get deleted during snapshot repair (CASSANDRA-6011)
 * Move hints and exception count to o.a.c.metrics (CASSANDRA-6017)
 * Fix memory leak in snapshot repair (CASSANDRA-6047)
 * Fix sstable2sjon for CQL3 tables (CASSANDRA-5852)


2.0.0
 * Fix thrift validation when inserting into CQL3 tables (CASSANDRA-5138)
 * Fix periodic memtable flushing behavior with clean memtables (CASSANDRA-5931)
 * Fix dateOf() function for pre-2.0 timestamp columns (CASSANDRA-5928)
 * Fix SSTable unintentionally loads BF when opened for batch (CASSANDRA-5938)
 * Add stream session progress to JMX (CASSANDRA-4757)
 * Fix NPE during CAS operation (CASSANDRA-5925)
Merged from 1.2:
 * Fix getBloomFilterDiskSpaceUsed for AlwaysPresentFilter (CASSANDRA-5900)
 * Don't announce schema version until we've loaded the changes locally
   (CASSANDRA-5904)
 * Fix to support off heap bloom filters size greater than 2 GB (CASSANDRA-5903)
 * Properly handle parsing huge map and set literals (CASSANDRA-5893)


2.0.0-rc2
 * enable vnodes by default (CASSANDRA-5869)
 * fix CAS contention timeout (CASSANDRA-5830)
 * fix HsHa to respect max frame size (CASSANDRA-4573)
 * Fix (some) 2i on composite components omissions (CASSANDRA-5851)
 * cqlsh: add DESCRIBE FULL SCHEMA variant (CASSANDRA-5880)
Merged from 1.2:
 * Correctly validate sparse composite cells in scrub (CASSANDRA-5855)
 * Add KeyCacheHitRate metric to CF metrics (CASSANDRA-5868)
 * cqlsh: add support for multiline comments (CASSANDRA-5798)
 * Handle CQL3 SELECT duplicate IN restrictions on clustering columns
   (CASSANDRA-5856)


2.0.0-rc1
 * improve DecimalSerializer performance (CASSANDRA-5837)
 * fix potential spurious wakeup in AsyncOneResponse (CASSANDRA-5690)
 * fix schema-related trigger issues (CASSANDRA-5774)
 * Better validation when accessing CQL3 table from thrift (CASSANDRA-5138)
 * Fix assertion error during repair (CASSANDRA-5801)
 * Fix range tombstone bug (CASSANDRA-5805)
 * DC-local CAS (CASSANDRA-5797)
 * Add a native_protocol_version column to the system.local table (CASSANRDA-5819)
 * Use index_interval from cassandra.yaml when upgraded (CASSANDRA-5822)
 * Fix buffer underflow on socket close (CASSANDRA-5792)
Merged from 1.2:
 * Fix reading DeletionTime from 1.1-format sstables (CASSANDRA-5814)
 * cqlsh: add collections support to COPY (CASSANDRA-5698)
 * retry important messages for any IOException (CASSANDRA-5804)
 * Allow empty IN relations in SELECT/UPDATE/DELETE statements (CASSANDRA-5626)
 * cqlsh: fix crashing on Windows due to libedit detection (CASSANDRA-5812)
 * fix bulk-loading compressed sstables (CASSANDRA-5820)
 * (Hadoop) fix quoting in CqlPagingRecordReader and CqlRecordWriter
   (CASSANDRA-5824)
 * update default LCS sstable size to 160MB (CASSANDRA-5727)
 * Allow compacting 2Is via nodetool (CASSANDRA-5670)
 * Hex-encode non-String keys in OPP (CASSANDRA-5793)
 * nodetool history logging (CASSANDRA-5823)
 * (Hadoop) fix support for Thrift tables in CqlPagingRecordReader
   (CASSANDRA-5752)
 * add "all time blocked" to StatusLogger output (CASSANDRA-5825)
 * Future-proof inter-major-version schema migrations (CASSANDRA-5845)
 * (Hadoop) add CqlPagingRecordReader support for ReversedType in Thrift table
   (CASSANDRA-5718)
 * Add -no-snapshot option to scrub (CASSANDRA-5891)
 * Fix to support off heap bloom filters size greater than 2 GB (CASSANDRA-5903)
 * Properly handle parsing huge map and set literals (CASSANDRA-5893)
 * Fix LCS L0 compaction may overlap in L1 (CASSANDRA-5907)
 * New sstablesplit tool to split large sstables offline (CASSANDRA-4766)
 * Fix potential deadlock in native protocol server (CASSANDRA-5926)
 * Disallow incompatible type change in CQL3 (CASSANDRA-5882)
Merged from 1.1:
 * Correctly validate sparse composite cells in scrub (CASSANDRA-5855)


2.0.0-beta2
 * Replace countPendingHints with Hints Created metric (CASSANDRA-5746)
 * Allow nodetool with no args, and with help to run without a server (CASSANDRA-5734)
 * Cleanup AbstractType/TypeSerializer classes (CASSANDRA-5744)
 * Remove unimplemented cli option schema-mwt (CASSANDRA-5754)
 * Support range tombstones in thrift (CASSANDRA-5435)
 * Normalize table-manipulating CQL3 statements' class names (CASSANDRA-5759)
 * cqlsh: add missing table options to DESCRIBE output (CASSANDRA-5749)
 * Fix assertion error during repair (CASSANDRA-5757)
 * Fix bulkloader (CASSANDRA-5542)
 * Add LZ4 compression to the native protocol (CASSANDRA-5765)
 * Fix bugs in the native protocol v2 (CASSANDRA-5770)
 * CAS on 'primary key only' table (CASSANDRA-5715)
 * Support streaming SSTables of old versions (CASSANDRA-5772)
 * Always respect protocol version in native protocol (CASSANDRA-5778)
 * Fix ConcurrentModificationException during streaming (CASSANDRA-5782)
 * Update deletion timestamp in Commit#updatesWithPaxosTime (CASSANDRA-5787)
 * Thrift cas() method crashes if input columns are not sorted (CASSANDRA-5786)
 * Order columns names correctly when querying for CAS (CASSANDRA-5788)
 * Fix streaming retry (CASSANDRA-5775)
Merged from 1.2:
 * if no seeds can be a reached a node won't start in a ring by itself (CASSANDRA-5768)
 * add cassandra.unsafesystem property (CASSANDRA-5704)
 * (Hadoop) quote identifiers in CqlPagingRecordReader (CASSANDRA-5763)
 * Add replace_node functionality for vnodes (CASSANDRA-5337)
 * Add timeout events to query traces (CASSANDRA-5520)
 * Fix serialization of the LEFT gossip value (CASSANDRA-5696)
 * Pig: support for cql3 tables (CASSANDRA-5234)
 * Fix skipping range tombstones with reverse queries (CASSANDRA-5712)
 * Expire entries out of ThriftSessionManager (CASSANDRA-5719)
 * Don't keep ancestor information in memory (CASSANDRA-5342)
 * Expose native protocol server status in nodetool info (CASSANDRA-5735)
 * Fix pathetic performance of range tombstones (CASSANDRA-5677)
 * Fix querying with an empty (impossible) range (CASSANDRA-5573)
 * cqlsh: handle CUSTOM 2i in DESCRIBE output (CASSANDRA-5760)
 * Fix minor bug in Range.intersects(Bound) (CASSANDRA-5771)
 * cqlsh: handle disabled compression in DESCRIBE output (CASSANDRA-5766)
 * Ensure all UP events are notified on the native protocol (CASSANDRA-5769)
 * Fix formatting of sstable2json with multiple -k arguments (CASSANDRA-5781)
 * Don't rely on row marker for queries in general to hide lost markers
   after TTL expires (CASSANDRA-5762)
 * Sort nodetool help output (CASSANDRA-5776)
 * Fix column expiring during 2 phases compaction (CASSANDRA-5799)
 * now() is being rejected in INSERTs when inside collections (CASSANDRA-5795)


2.0.0-beta1
 * Add support for indexing clustered columns (CASSANDRA-5125)
 * Removed on-heap row cache (CASSANDRA-5348)
 * use nanotime consistently for node-local timeouts (CASSANDRA-5581)
 * Avoid unnecessary second pass on name-based queries (CASSANDRA-5577)
 * Experimental triggers (CASSANDRA-1311)
 * JEMalloc support for off-heap allocation (CASSANDRA-3997)
 * Single-pass compaction (CASSANDRA-4180)
 * Removed token range bisection (CASSANDRA-5518)
 * Removed compatibility with pre-1.2.5 sstables and network messages
   (CASSANDRA-5511)
 * removed PBSPredictor (CASSANDRA-5455)
 * CAS support (CASSANDRA-5062, 5441, 5442, 5443, 5619, 5667)
 * Leveled compaction performs size-tiered compactions in L0
   (CASSANDRA-5371, 5439)
 * Add yaml network topology snitch for mixed ec2/other envs (CASSANDRA-5339)
 * Log when a node is down longer than the hint window (CASSANDRA-4554)
 * Optimize tombstone creation for ExpiringColumns (CASSANDRA-4917)
 * Improve LeveledScanner work estimation (CASSANDRA-5250, 5407)
 * Replace compaction lock with runWithCompactionsDisabled (CASSANDRA-3430)
 * Change Message IDs to ints (CASSANDRA-5307)
 * Move sstable level information into the Stats component, removing the
   need for a separate Manifest file (CASSANDRA-4872)
 * avoid serializing to byte[] on commitlog append (CASSANDRA-5199)
 * make index_interval configurable per columnfamily (CASSANDRA-3961, CASSANDRA-5650)
 * add default_time_to_live (CASSANDRA-3974)
 * add memtable_flush_period_in_ms (CASSANDRA-4237)
 * replace supercolumns internally by composites (CASSANDRA-3237, 5123)
 * upgrade thrift to 0.9.0 (CASSANDRA-3719)
 * drop unnecessary keyspace parameter from user-defined compaction API
   (CASSANDRA-5139)
 * more robust solution to incomplete compactions + counters (CASSANDRA-5151)
 * Change order of directory searching for c*.in.sh (CASSANDRA-3983)
 * Add tool to reset SSTable compaction level for LCS (CASSANDRA-5271)
 * Allow custom configuration loader (CASSANDRA-5045)
 * Remove memory emergency pressure valve logic (CASSANDRA-3534)
 * Reduce request latency with eager retry (CASSANDRA-4705)
 * cqlsh: Remove ASSUME command (CASSANDRA-5331)
 * Rebuild BF when loading sstables if bloom_filter_fp_chance
   has changed since compaction (CASSANDRA-5015)
 * remove row-level bloom filters (CASSANDRA-4885)
 * Change Kernel Page Cache skipping into row preheating (disabled by default)
   (CASSANDRA-4937)
 * Improve repair by deciding on a gcBefore before sending
   out TreeRequests (CASSANDRA-4932)
 * Add an official way to disable compactions (CASSANDRA-5074)
 * Reenable ALTER TABLE DROP with new semantics (CASSANDRA-3919)
 * Add binary protocol versioning (CASSANDRA-5436)
 * Swap THshaServer for TThreadedSelectorServer (CASSANDRA-5530)
 * Add alias support to SELECT statement (CASSANDRA-5075)
 * Don't create empty RowMutations in CommitLogReplayer (CASSANDRA-5541)
 * Use range tombstones when dropping cfs/columns from schema (CASSANDRA-5579)
 * cqlsh: drop CQL2/CQL3-beta support (CASSANDRA-5585)
 * Track max/min column names in sstables to be able to optimize slice
   queries (CASSANDRA-5514, CASSANDRA-5595, CASSANDRA-5600)
 * Binary protocol: allow batching already prepared statements (CASSANDRA-4693)
 * Allow preparing timestamp, ttl and limit in CQL3 queries (CASSANDRA-4450)
 * Support native link w/o JNA in Java7 (CASSANDRA-3734)
 * Use SASL authentication in binary protocol v2 (CASSANDRA-5545)
 * Replace Thrift HsHa with LMAX Disruptor based implementation (CASSANDRA-5582)
 * cqlsh: Add row count to SELECT output (CASSANDRA-5636)
 * Include a timestamp with all read commands to determine column expiration
   (CASSANDRA-5149)
 * Streaming 2.0 (CASSANDRA-5286, 5699)
 * Conditional create/drop ks/table/index statements in CQL3 (CASSANDRA-2737)
 * more pre-table creation property validation (CASSANDRA-5693)
 * Redesign repair messages (CASSANDRA-5426)
 * Fix ALTER RENAME post-5125 (CASSANDRA-5702)
 * Disallow renaming a 2ndary indexed column (CASSANDRA-5705)
 * Rename Table to Keyspace (CASSANDRA-5613)
 * Ensure changing column_index_size_in_kb on different nodes don't corrupt the
   sstable (CASSANDRA-5454)
 * Move resultset type information into prepare, not execute (CASSANDRA-5649)
 * Auto paging in binary protocol (CASSANDRA-4415, 5714)
 * Don't tie client side use of AbstractType to JDBC (CASSANDRA-4495)
 * Adds new TimestampType to replace DateType (CASSANDRA-5723, CASSANDRA-5729)
Merged from 1.2:
 * make starting native protocol server idempotent (CASSANDRA-5728)
 * Fix loading key cache when a saved entry is no longer valid (CASSANDRA-5706)
 * Fix serialization of the LEFT gossip value (CASSANDRA-5696)
 * cqlsh: Don't show 'null' in place of empty values (CASSANDRA-5675)
 * Race condition in detecting version on a mixed 1.1/1.2 cluster
   (CASSANDRA-5692)
 * Fix skipping range tombstones with reverse queries (CASSANDRA-5712)
 * Expire entries out of ThriftSessionManager (CASSANRDA-5719)
 * Don't keep ancestor information in memory (CASSANDRA-5342)
 * cqlsh: fix handling of semicolons inside BATCH queries (CASSANDRA-5697)


1.2.6
 * Fix tracing when operation completes before all responses arrive
   (CASSANDRA-5668)
 * Fix cross-DC mutation forwarding (CASSANDRA-5632)
 * Reduce SSTableLoader memory usage (CASSANDRA-5555)
 * Scale hinted_handoff_throttle_in_kb to cluster size (CASSANDRA-5272)
 * (Hadoop) Add CQL3 input/output formats (CASSANDRA-4421, 5622)
 * (Hadoop) Fix InputKeyRange in CFIF (CASSANDRA-5536)
 * Fix dealing with ridiculously large max sstable sizes in LCS (CASSANDRA-5589)
 * Ignore pre-truncate hints (CASSANDRA-4655)
 * Move System.exit on OOM into a separate thread (CASSANDRA-5273)
 * Write row markers when serializing schema (CASSANDRA-5572)
 * Check only SSTables for the requested range when streaming (CASSANDRA-5569)
 * Improve batchlog replay behavior and hint ttl handling (CASSANDRA-5314)
 * Exclude localTimestamp from validation for tombstones (CASSANDRA-5398)
 * cqlsh: add custom prompt support (CASSANDRA-5539)
 * Reuse prepared statements in hot auth queries (CASSANDRA-5594)
 * cqlsh: add vertical output option (see EXPAND) (CASSANDRA-5597)
 * Add a rate limit option to stress (CASSANDRA-5004)
 * have BulkLoader ignore snapshots directories (CASSANDRA-5587)
 * fix SnitchProperties logging context (CASSANDRA-5602)
 * Expose whether jna is enabled and memory is locked via JMX (CASSANDRA-5508)
 * cqlsh: fix COPY FROM with ReversedType (CASSANDRA-5610)
 * Allow creating CUSTOM indexes on collections (CASSANDRA-5615)
 * Evaluate now() function at execution time (CASSANDRA-5616)
 * Expose detailed read repair metrics (CASSANDRA-5618)
 * Correct blob literal + ReversedType parsing (CASSANDRA-5629)
 * Allow GPFS to prefer the internal IP like EC2MRS (CASSANDRA-5630)
 * fix help text for -tspw cassandra-cli (CASSANDRA-5643)
 * don't throw away initial causes exceptions for internode encryption issues
   (CASSANDRA-5644)
 * Fix message spelling errors for cql select statements (CASSANDRA-5647)
 * Suppress custom exceptions thru jmx (CASSANDRA-5652)
 * Update CREATE CUSTOM INDEX syntax (CASSANDRA-5639)
 * Fix PermissionDetails.equals() method (CASSANDRA-5655)
 * Never allow partition key ranges in CQL3 without token() (CASSANDRA-5666)
 * Gossiper incorrectly drops AppState for an upgrading node (CASSANDRA-5660)
 * Connection thrashing during multi-region ec2 during upgrade, due to
   messaging version (CASSANDRA-5669)
 * Avoid over reconnecting in EC2MRS (CASSANDRA-5678)
 * Fix ReadResponseSerializer.serializedSize() for digest reads (CASSANDRA-5476)
 * allow sstable2json on 2i CFs (CASSANDRA-5694)
Merged from 1.1:
 * Remove buggy thrift max message length option (CASSANDRA-5529)
 * Fix NPE in Pig's widerow mode (CASSANDRA-5488)
 * Add split size parameter to Pig and disable split combination (CASSANDRA-5544)


1.2.5
 * make BytesToken.toString only return hex bytes (CASSANDRA-5566)
 * Ensure that submitBackground enqueues at least one task (CASSANDRA-5554)
 * fix 2i updates with identical values and timestamps (CASSANDRA-5540)
 * fix compaction throttling bursty-ness (CASSANDRA-4316)
 * reduce memory consumption of IndexSummary (CASSANDRA-5506)
 * remove per-row column name bloom filters (CASSANDRA-5492)
 * Include fatal errors in trace events (CASSANDRA-5447)
 * Ensure that PerRowSecondaryIndex is notified of row-level deletes
   (CASSANDRA-5445)
 * Allow empty blob literals in CQL3 (CASSANDRA-5452)
 * Fix streaming RangeTombstones at column index boundary (CASSANDRA-5418)
 * Fix preparing statements when current keyspace is not set (CASSANDRA-5468)
 * Fix SemanticVersion.isSupportedBy minor/patch handling (CASSANDRA-5496)
 * Don't provide oldCfId for post-1.1 system cfs (CASSANDRA-5490)
 * Fix primary range ignores replication strategy (CASSANDRA-5424)
 * Fix shutdown of binary protocol server (CASSANDRA-5507)
 * Fix repair -snapshot not working (CASSANDRA-5512)
 * Set isRunning flag later in binary protocol server (CASSANDRA-5467)
 * Fix use of CQL3 functions with descending clustering order (CASSANDRA-5472)
 * Disallow renaming columns one at a time for thrift table in CQL3
   (CASSANDRA-5531)
 * cqlsh: add CLUSTERING ORDER BY support to DESCRIBE (CASSANDRA-5528)
 * Add custom secondary index support to CQL3 (CASSANDRA-5484)
 * Fix repair hanging silently on unexpected error (CASSANDRA-5229)
 * Fix Ec2Snitch regression introduced by CASSANDRA-5171 (CASSANDRA-5432)
 * Add nodetool enablebackup/disablebackup (CASSANDRA-5556)
 * cqlsh: fix DESCRIBE after case insensitive USE (CASSANDRA-5567)
Merged from 1.1
 * Add retry mechanism to OTC for non-droppable_verbs (CASSANDRA-5393)
 * Use allocator information to improve memtable memory usage estimate
   (CASSANDRA-5497)
 * Fix trying to load deleted row into row cache on startup (CASSANDRA-4463)
 * fsync leveled manifest to avoid corruption (CASSANDRA-5535)
 * Fix Bound intersection computation (CASSANDRA-5551)
 * sstablescrub now respects max memory size in cassandra.in.sh (CASSANDRA-5562)


1.2.4
 * Ensure that PerRowSecondaryIndex updates see the most recent values
   (CASSANDRA-5397)
 * avoid duplicate index entries ind PrecompactedRow and
   ParallelCompactionIterable (CASSANDRA-5395)
 * remove the index entry on oldColumn when new column is a tombstone
   (CASSANDRA-5395)
 * Change default stream throughput from 400 to 200 mbps (CASSANDRA-5036)
 * Gossiper logs DOWN for symmetry with UP (CASSANDRA-5187)
 * Fix mixing prepared statements between keyspaces (CASSANDRA-5352)
 * Fix consistency level during bootstrap - strike 3 (CASSANDRA-5354)
 * Fix transposed arguments in AlreadyExistsException (CASSANDRA-5362)
 * Improve asynchronous hint delivery (CASSANDRA-5179)
 * Fix Guava dependency version (12.0 -> 13.0.1) for Maven (CASSANDRA-5364)
 * Validate that provided CQL3 collection value are < 64K (CASSANDRA-5355)
 * Make upgradeSSTable skip current version sstables by default (CASSANDRA-5366)
 * Optimize min/max timestamp collection (CASSANDRA-5373)
 * Invalid streamId in cql binary protocol when using invalid CL
   (CASSANDRA-5164)
 * Fix validation for IN where clauses with collections (CASSANDRA-5376)
 * Copy resultSet on count query to avoid ConcurrentModificationException
   (CASSANDRA-5382)
 * Correctly typecheck in CQL3 even with ReversedType (CASSANDRA-5386)
 * Fix streaming compressed files when using encryption (CASSANDRA-5391)
 * cassandra-all 1.2.0 pom missing netty dependency (CASSANDRA-5392)
 * Fix writetime/ttl functions on null values (CASSANDRA-5341)
 * Fix NPE during cql3 select with token() (CASSANDRA-5404)
 * IndexHelper.skipBloomFilters won't skip non-SHA filters (CASSANDRA-5385)
 * cqlsh: Print maps ordered by key, sort sets (CASSANDRA-5413)
 * Add null syntax support in CQL3 for inserts (CASSANDRA-3783)
 * Allow unauthenticated set_keyspace() calls (CASSANDRA-5423)
 * Fix potential incremental backups race (CASSANDRA-5410)
 * Fix prepared BATCH statements with batch-level timestamps (CASSANDRA-5415)
 * Allow overriding superuser setup delay (CASSANDRA-5430)
 * cassandra-shuffle with JMX usernames and passwords (CASSANDRA-5431)
Merged from 1.1:
 * cli: Quote ks and cf names in schema output when needed (CASSANDRA-5052)
 * Fix bad default for min/max timestamp in SSTableMetadata (CASSANDRA-5372)
 * Fix cf name extraction from manifest in Directories.migrateFile()
   (CASSANDRA-5242)
 * Support pluggable internode authentication (CASSANDRA-5401)


1.2.3
 * add check for sstable overlap within a level on startup (CASSANDRA-5327)
 * replace ipv6 colons in jmx object names (CASSANDRA-5298, 5328)
 * Avoid allocating SSTableBoundedScanner during repair when the range does
   not intersect the sstable (CASSANDRA-5249)
 * Don't lowercase property map keys (this breaks NTS) (CASSANDRA-5292)
 * Fix composite comparator with super columns (CASSANDRA-5287)
 * Fix insufficient validation of UPDATE queries against counter cfs
   (CASSANDRA-5300)
 * Fix PropertyFileSnitch default DC/Rack behavior (CASSANDRA-5285)
 * Handle null values when executing prepared statement (CASSANDRA-5081)
 * Add netty to pom dependencies (CASSANDRA-5181)
 * Include type arguments in Thrift CQLPreparedResult (CASSANDRA-5311)
 * Fix compaction not removing columns when bf_fp_ratio is 1 (CASSANDRA-5182)
 * cli: Warn about missing CQL3 tables in schema descriptions (CASSANDRA-5309)
 * Re-enable unknown option in replication/compaction strategies option for
   backward compatibility (CASSANDRA-4795)
 * Add binary protocol support to stress (CASSANDRA-4993)
 * cqlsh: Fix COPY FROM value quoting and null handling (CASSANDRA-5305)
 * Fix repair -pr for vnodes (CASSANDRA-5329)
 * Relax CL for auth queries for non-default users (CASSANDRA-5310)
 * Fix AssertionError during repair (CASSANDRA-5245)
 * Don't announce migrations to pre-1.2 nodes (CASSANDRA-5334)
Merged from 1.1:
 * Update offline scrub for 1.0 -> 1.1 directory structure (CASSANDRA-5195)
 * add tmp flag to Descriptor hashcode (CASSANDRA-4021)
 * fix logging of "Found table data in data directories" when only system tables
   are present (CASSANDRA-5289)
 * cli: Add JMX authentication support (CASSANDRA-5080)
 * nodetool: ability to repair specific range (CASSANDRA-5280)
 * Fix possible assertion triggered in SliceFromReadCommand (CASSANDRA-5284)
 * cqlsh: Add inet type support on Windows (ipv4-only) (CASSANDRA-4801)
 * Fix race when initializing ColumnFamilyStore (CASSANDRA-5350)
 * Add UseTLAB JVM flag (CASSANDRA-5361)


1.2.2
 * fix potential for multiple concurrent compactions of the same sstables
   (CASSANDRA-5256)
 * avoid no-op caching of byte[] on commitlog append (CASSANDRA-5199)
 * fix symlinks under data dir not working (CASSANDRA-5185)
 * fix bug in compact storage metadata handling (CASSANDRA-5189)
 * Validate login for USE queries (CASSANDRA-5207)
 * cli: remove default username and password (CASSANDRA-5208)
 * configure populate_io_cache_on_flush per-CF (CASSANDRA-4694)
 * allow configuration of internode socket buffer (CASSANDRA-3378)
 * Make sstable directory picking blacklist-aware again (CASSANDRA-5193)
 * Correctly expire gossip states for edge cases (CASSANDRA-5216)
 * Improve handling of directory creation failures (CASSANDRA-5196)
 * Expose secondary indicies to the rest of nodetool (CASSANDRA-4464)
 * Binary protocol: avoid sending notification for 0.0.0.0 (CASSANDRA-5227)
 * add UseCondCardMark XX jvm settings on jdk 1.7 (CASSANDRA-4366)
 * CQL3 refactor to allow conversion function (CASSANDRA-5226)
 * Fix drop of sstables in some circumstance (CASSANDRA-5232)
 * Implement caching of authorization results (CASSANDRA-4295)
 * Add support for LZ4 compression (CASSANDRA-5038)
 * Fix missing columns in wide rows queries (CASSANDRA-5225)
 * Simplify auth setup and make system_auth ks alterable (CASSANDRA-5112)
 * Stop compactions from hanging during bootstrap (CASSANDRA-5244)
 * fix compressed streaming sending extra chunk (CASSANDRA-5105)
 * Add CQL3-based implementations of IAuthenticator and IAuthorizer
   (CASSANDRA-4898)
 * Fix timestamp-based tomstone removal logic (CASSANDRA-5248)
 * cli: Add JMX authentication support (CASSANDRA-5080)
 * Fix forceFlush behavior (CASSANDRA-5241)
 * cqlsh: Add username autocompletion (CASSANDRA-5231)
 * Fix CQL3 composite partition key error (CASSANDRA-5240)
 * Allow IN clause on last clustering key (CASSANDRA-5230)
Merged from 1.1:
 * fix start key/end token validation for wide row iteration (CASSANDRA-5168)
 * add ConfigHelper support for Thrift frame and max message sizes (CASSANDRA-5188)
 * fix nodetool repair not fail on node down (CASSANDRA-5203)
 * always collect tombstone hints (CASSANDRA-5068)
 * Fix error when sourcing file in cqlsh (CASSANDRA-5235)


1.2.1
 * stream undelivered hints on decommission (CASSANDRA-5128)
 * GossipingPropertyFileSnitch loads saved dc/rack info if needed (CASSANDRA-5133)
 * drain should flush system CFs too (CASSANDRA-4446)
 * add inter_dc_tcp_nodelay setting (CASSANDRA-5148)
 * re-allow wrapping ranges for start_token/end_token range pairitspwng (CASSANDRA-5106)
 * fix validation compaction of empty rows (CASSANDRA-5136)
 * nodetool methods to enable/disable hint storage/delivery (CASSANDRA-4750)
 * disallow bloom filter false positive chance of 0 (CASSANDRA-5013)
 * add threadpool size adjustment methods to JMXEnabledThreadPoolExecutor and
   CompactionManagerMBean (CASSANDRA-5044)
 * fix hinting for dropped local writes (CASSANDRA-4753)
 * off-heap cache doesn't need mutable column container (CASSANDRA-5057)
 * apply disk_failure_policy to bad disks on initial directory creation
   (CASSANDRA-4847)
 * Optimize name-based queries to use ArrayBackedSortedColumns (CASSANDRA-5043)
 * Fall back to old manifest if most recent is unparseable (CASSANDRA-5041)
 * pool [Compressed]RandomAccessReader objects on the partitioned read path
   (CASSANDRA-4942)
 * Add debug logging to list filenames processed by Directories.migrateFile
   method (CASSANDRA-4939)
 * Expose black-listed directories via JMX (CASSANDRA-4848)
 * Log compaction merge counts (CASSANDRA-4894)
 * Minimize byte array allocation by AbstractData{Input,Output} (CASSANDRA-5090)
 * Add SSL support for the binary protocol (CASSANDRA-5031)
 * Allow non-schema system ks modification for shuffle to work (CASSANDRA-5097)
 * cqlsh: Add default limit to SELECT statements (CASSANDRA-4972)
 * cqlsh: fix DESCRIBE for 1.1 cfs in CQL3 (CASSANDRA-5101)
 * Correctly gossip with nodes >= 1.1.7 (CASSANDRA-5102)
 * Ensure CL guarantees on digest mismatch (CASSANDRA-5113)
 * Validate correctly selects on composite partition key (CASSANDRA-5122)
 * Fix exception when adding collection (CASSANDRA-5117)
 * Handle states for non-vnode clusters correctly (CASSANDRA-5127)
 * Refuse unrecognized replication and compaction strategy options (CASSANDRA-4795)
 * Pick the correct value validator in sstable2json for cql3 tables (CASSANDRA-5134)
 * Validate login for describe_keyspace, describe_keyspaces and set_keyspace
   (CASSANDRA-5144)
 * Fix inserting empty maps (CASSANDRA-5141)
 * Don't remove tokens from System table for node we know (CASSANDRA-5121)
 * fix streaming progress report for compresed files (CASSANDRA-5130)
 * Coverage analysis for low-CL queries (CASSANDRA-4858)
 * Stop interpreting dates as valid timeUUID value (CASSANDRA-4936)
 * Adds E notation for floating point numbers (CASSANDRA-4927)
 * Detect (and warn) unintentional use of the cql2 thrift methods when cql3 was
   intended (CASSANDRA-5172)
 * cli: Quote ks and cf names in schema output when needed (CASSANDRA-5052)
 * Fix cf name extraction from manifest in Directories.migrateFile() (CASSANDRA-5242)
 * Replace mistaken usage of commons-logging with slf4j (CASSANDRA-5464)
 * Ensure Jackson dependency matches lib (CASSANDRA-5126)
 * Expose droppable tombstone ratio stats over JMX (CASSANDRA-5159)
Merged from 1.1:
 * Simplify CompressedRandomAccessReader to work around JDK FD bug (CASSANDRA-5088)
 * Improve handling a changing target throttle rate mid-compaction (CASSANDRA-5087)
 * Pig: correctly decode row keys in widerow mode (CASSANDRA-5098)
 * nodetool repair command now prints progress (CASSANDRA-4767)
 * fix user defined compaction to run against 1.1 data directory (CASSANDRA-5118)
 * Fix CQL3 BATCH authorization caching (CASSANDRA-5145)
 * fix get_count returns incorrect value with TTL (CASSANDRA-5099)
 * better handling for mid-compaction failure (CASSANDRA-5137)
 * convert default marshallers list to map for better readability (CASSANDRA-5109)
 * fix ConcurrentModificationException in getBootstrapSource (CASSANDRA-5170)
 * fix sstable maxtimestamp for row deletes and pre-1.1.1 sstables (CASSANDRA-5153)
 * Fix thread growth on node removal (CASSANDRA-5175)
 * Make Ec2Region's datacenter name configurable (CASSANDRA-5155)


1.2.0
 * Disallow counters in collections (CASSANDRA-5082)
 * cqlsh: add unit tests (CASSANDRA-3920)
 * fix default bloom_filter_fp_chance for LeveledCompactionStrategy (CASSANDRA-5093)
Merged from 1.1:
 * add validation for get_range_slices with start_key and end_token (CASSANDRA-5089)


1.2.0-rc2
 * fix nodetool ownership display with vnodes (CASSANDRA-5065)
 * cqlsh: add DESCRIBE KEYSPACES command (CASSANDRA-5060)
 * Fix potential infinite loop when reloading CFS (CASSANDRA-5064)
 * Fix SimpleAuthorizer example (CASSANDRA-5072)
 * cqlsh: force CL.ONE for tracing and system.schema* queries (CASSANDRA-5070)
 * Includes cassandra-shuffle in the debian package (CASSANDRA-5058)
Merged from 1.1:
 * fix multithreaded compaction deadlock (CASSANDRA-4492)
 * fix temporarily missing schema after upgrade from pre-1.1.5 (CASSANDRA-5061)
 * Fix ALTER TABLE overriding compression options with defaults
   (CASSANDRA-4996, 5066)
 * fix specifying and altering crc_check_chance (CASSANDRA-5053)
 * fix Murmur3Partitioner ownership% calculation (CASSANDRA-5076)
 * Don't expire columns sooner than they should in 2ndary indexes (CASSANDRA-5079)


1.2-rc1
 * rename rpc_timeout settings to request_timeout (CASSANDRA-5027)
 * add BF with 0.1 FP to LCS by default (CASSANDRA-5029)
 * Fix preparing insert queries (CASSANDRA-5016)
 * Fix preparing queries with counter increment (CASSANDRA-5022)
 * Fix preparing updates with collections (CASSANDRA-5017)
 * Don't generate UUID based on other node address (CASSANDRA-5002)
 * Fix message when trying to alter a clustering key type (CASSANDRA-5012)
 * Update IAuthenticator to match the new IAuthorizer (CASSANDRA-5003)
 * Fix inserting only a key in CQL3 (CASSANDRA-5040)
 * Fix CQL3 token() function when used with strings (CASSANDRA-5050)
Merged from 1.1:
 * reduce log spam from invalid counter shards (CASSANDRA-5026)
 * Improve schema propagation performance (CASSANDRA-5025)
 * Fix for IndexHelper.IndexFor throws OOB Exception (CASSANDRA-5030)
 * cqlsh: make it possible to describe thrift CFs (CASSANDRA-4827)
 * cqlsh: fix timestamp formatting on some platforms (CASSANDRA-5046)


1.2-beta3
 * make consistency level configurable in cqlsh (CASSANDRA-4829)
 * fix cqlsh rendering of blob fields (CASSANDRA-4970)
 * fix cqlsh DESCRIBE command (CASSANDRA-4913)
 * save truncation position in system table (CASSANDRA-4906)
 * Move CompressionMetadata off-heap (CASSANDRA-4937)
 * allow CLI to GET cql3 columnfamily data (CASSANDRA-4924)
 * Fix rare race condition in getExpireTimeForEndpoint (CASSANDRA-4402)
 * acquire references to overlapping sstables during compaction so bloom filter
   doesn't get free'd prematurely (CASSANDRA-4934)
 * Don't share slice query filter in CQL3 SelectStatement (CASSANDRA-4928)
 * Separate tracing from Log4J (CASSANDRA-4861)
 * Exclude gcable tombstones from merkle-tree computation (CASSANDRA-4905)
 * Better printing of AbstractBounds for tracing (CASSANDRA-4931)
 * Optimize mostRecentTombstone check in CC.collectAllData (CASSANDRA-4883)
 * Change stream session ID to UUID to avoid collision from same node (CASSANDRA-4813)
 * Use Stats.db when bulk loading if present (CASSANDRA-4957)
 * Skip repair on system_trace and keyspaces with RF=1 (CASSANDRA-4956)
 * (cql3) Remove arbitrary SELECT limit (CASSANDRA-4918)
 * Correctly handle prepared operation on collections (CASSANDRA-4945)
 * Fix CQL3 LIMIT (CASSANDRA-4877)
 * Fix Stress for CQL3 (CASSANDRA-4979)
 * Remove cassandra specific exceptions from JMX interface (CASSANDRA-4893)
 * (CQL3) Force using ALLOW FILTERING on potentially inefficient queries (CASSANDRA-4915)
 * (cql3) Fix adding column when the table has collections (CASSANDRA-4982)
 * (cql3) Fix allowing collections with compact storage (CASSANDRA-4990)
 * (cql3) Refuse ttl/writetime function on collections (CASSANDRA-4992)
 * Replace IAuthority with new IAuthorizer (CASSANDRA-4874)
 * clqsh: fix KEY pseudocolumn escaping when describing Thrift tables
   in CQL3 mode (CASSANDRA-4955)
 * add basic authentication support for Pig CassandraStorage (CASSANDRA-3042)
 * fix CQL2 ALTER TABLE compaction_strategy_class altering (CASSANDRA-4965)
Merged from 1.1:
 * Fall back to old describe_splits if d_s_ex is not available (CASSANDRA-4803)
 * Improve error reporting when streaming ranges fail (CASSANDRA-5009)
 * Fix cqlsh timestamp formatting of timezone info (CASSANDRA-4746)
 * Fix assertion failure with leveled compaction (CASSANDRA-4799)
 * Check for null end_token in get_range_slice (CASSANDRA-4804)
 * Remove all remnants of removed nodes (CASSANDRA-4840)
 * Add aut-reloading of the log4j file in debian package (CASSANDRA-4855)
 * Fix estimated row cache entry size (CASSANDRA-4860)
 * reset getRangeSlice filter after finishing a row for get_paged_slice
   (CASSANDRA-4919)
 * expunge row cache post-truncate (CASSANDRA-4940)
 * Allow static CF definition with compact storage (CASSANDRA-4910)
 * Fix endless loop/compaction of schema_* CFs due to broken timestamps (CASSANDRA-4880)
 * Fix 'wrong class type' assertion in CounterColumn (CASSANDRA-4976)


1.2-beta2
 * fp rate of 1.0 disables BF entirely; LCS defaults to 1.0 (CASSANDRA-4876)
 * off-heap bloom filters for row keys (CASSANDRA_4865)
 * add extension point for sstable components (CASSANDRA-4049)
 * improve tracing output (CASSANDRA-4852, 4862)
 * make TRACE verb droppable (CASSANDRA-4672)
 * fix BulkLoader recognition of CQL3 columnfamilies (CASSANDRA-4755)
 * Sort commitlog segments for replay by id instead of mtime (CASSANDRA-4793)
 * Make hint delivery asynchronous (CASSANDRA-4761)
 * Pluggable Thrift transport factories for CLI and cqlsh (CASSANDRA-4609, 4610)
 * cassandra-cli: allow Double value type to be inserted to a column (CASSANDRA-4661)
 * Add ability to use custom TServerFactory implementations (CASSANDRA-4608)
 * optimize batchlog flushing to skip successful batches (CASSANDRA-4667)
 * include metadata for system keyspace itself in schema tables (CASSANDRA-4416)
 * add check to PropertyFileSnitch to verify presence of location for
   local node (CASSANDRA-4728)
 * add PBSPredictor consistency modeler (CASSANDRA-4261)
 * remove vestiges of Thrift unframed mode (CASSANDRA-4729)
 * optimize single-row PK lookups (CASSANDRA-4710)
 * adjust blockFor calculation to account for pending ranges due to node
   movement (CASSANDRA-833)
 * Change CQL version to 3.0.0 and stop accepting 3.0.0-beta1 (CASSANDRA-4649)
 * (CQL3) Make prepared statement global instead of per connection
   (CASSANDRA-4449)
 * Fix scrubbing of CQL3 created tables (CASSANDRA-4685)
 * (CQL3) Fix validation when using counter and regular columns in the same
   table (CASSANDRA-4706)
 * Fix bug starting Cassandra with simple authentication (CASSANDRA-4648)
 * Add support for batchlog in CQL3 (CASSANDRA-4545, 4738)
 * Add support for multiple column family outputs in CFOF (CASSANDRA-4208)
 * Support repairing only the local DC nodes (CASSANDRA-4747)
 * Use rpc_address for binary protocol and change default port (CASSANDRA-4751)
 * Fix use of collections in prepared statements (CASSANDRA-4739)
 * Store more information into peers table (CASSANDRA-4351, 4814)
 * Configurable bucket size for size tiered compaction (CASSANDRA-4704)
 * Run leveled compaction in parallel (CASSANDRA-4310)
 * Fix potential NPE during CFS reload (CASSANDRA-4786)
 * Composite indexes may miss results (CASSANDRA-4796)
 * Move consistency level to the protocol level (CASSANDRA-4734, 4824)
 * Fix Subcolumn slice ends not respected (CASSANDRA-4826)
 * Fix Assertion error in cql3 select (CASSANDRA-4783)
 * Fix list prepend logic (CQL3) (CASSANDRA-4835)
 * Add booleans as literals in CQL3 (CASSANDRA-4776)
 * Allow renaming PK columns in CQL3 (CASSANDRA-4822)
 * Fix binary protocol NEW_NODE event (CASSANDRA-4679)
 * Fix potential infinite loop in tombstone compaction (CASSANDRA-4781)
 * Remove system tables accounting from schema (CASSANDRA-4850)
 * (cql3) Force provided columns in clustering key order in
   'CLUSTERING ORDER BY' (CASSANDRA-4881)
 * Fix composite index bug (CASSANDRA-4884)
 * Fix short read protection for CQL3 (CASSANDRA-4882)
 * Add tracing support to the binary protocol (CASSANDRA-4699)
 * (cql3) Don't allow prepared marker inside collections (CASSANDRA-4890)
 * Re-allow order by on non-selected columns (CASSANDRA-4645)
 * Bug when composite index is created in a table having collections (CASSANDRA-4909)
 * log index scan subject in CompositesSearcher (CASSANDRA-4904)
Merged from 1.1:
 * add get[Row|Key]CacheEntries to CacheServiceMBean (CASSANDRA-4859)
 * fix get_paged_slice to wrap to next row correctly (CASSANDRA-4816)
 * fix indexing empty column values (CASSANDRA-4832)
 * allow JdbcDate to compose null Date objects (CASSANDRA-4830)
 * fix possible stackoverflow when compacting 1000s of sstables
   (CASSANDRA-4765)
 * fix wrong leveled compaction progress calculation (CASSANDRA-4807)
 * add a close() method to CRAR to prevent leaking file descriptors (CASSANDRA-4820)
 * fix potential infinite loop in get_count (CASSANDRA-4833)
 * fix compositeType.{get/from}String methods (CASSANDRA-4842)
 * (CQL) fix CREATE COLUMNFAMILY permissions check (CASSANDRA-4864)
 * Fix DynamicCompositeType same type comparison (CASSANDRA-4711)
 * Fix duplicate SSTable reference when stream session failed (CASSANDRA-3306)
 * Allow static CF definition with compact storage (CASSANDRA-4910)
 * Fix endless loop/compaction of schema_* CFs due to broken timestamps (CASSANDRA-4880)
 * Fix 'wrong class type' assertion in CounterColumn (CASSANDRA-4976)


1.2-beta1
 * add atomic_batch_mutate (CASSANDRA-4542, -4635)
 * increase default max_hint_window_in_ms to 3h (CASSANDRA-4632)
 * include message initiation time to replicas so they can more
   accurately drop timed-out requests (CASSANDRA-2858)
 * fix clientutil.jar dependencies (CASSANDRA-4566)
 * optimize WriteResponse (CASSANDRA-4548)
 * new metrics (CASSANDRA-4009)
 * redesign KEYS indexes to avoid read-before-write (CASSANDRA-2897)
 * debug tracing (CASSANDRA-1123)
 * parallelize row cache loading (CASSANDRA-4282)
 * Make compaction, flush JBOD-aware (CASSANDRA-4292)
 * run local range scans on the read stage (CASSANDRA-3687)
 * clean up ioexceptions (CASSANDRA-2116)
 * add disk_failure_policy (CASSANDRA-2118)
 * Introduce new json format with row level deletion (CASSANDRA-4054)
 * remove redundant "name" column from schema_keyspaces (CASSANDRA-4433)
 * improve "nodetool ring" handling of multi-dc clusters (CASSANDRA-3047)
 * update NTS calculateNaturalEndpoints to be O(N log N) (CASSANDRA-3881)
 * split up rpc timeout by operation type (CASSANDRA-2819)
 * rewrite key cache save/load to use only sequential i/o (CASSANDRA-3762)
 * update MS protocol with a version handshake + broadcast address id
   (CASSANDRA-4311)
 * multithreaded hint replay (CASSANDRA-4189)
 * add inter-node message compression (CASSANDRA-3127)
 * remove COPP (CASSANDRA-2479)
 * Track tombstone expiration and compact when tombstone content is
   higher than a configurable threshold, default 20% (CASSANDRA-3442, 4234)
 * update MurmurHash to version 3 (CASSANDRA-2975)
 * (CLI) track elapsed time for `delete' operation (CASSANDRA-4060)
 * (CLI) jline version is bumped to 1.0 to properly  support
   'delete' key function (CASSANDRA-4132)
 * Save IndexSummary into new SSTable 'Summary' component (CASSANDRA-2392, 4289)
 * Add support for range tombstones (CASSANDRA-3708)
 * Improve MessagingService efficiency (CASSANDRA-3617)
 * Avoid ID conflicts from concurrent schema changes (CASSANDRA-3794)
 * Set thrift HSHA server thread limit to unlimited by default (CASSANDRA-4277)
 * Avoids double serialization of CF id in RowMutation messages
   (CASSANDRA-4293)
 * stream compressed sstables directly with java nio (CASSANDRA-4297)
 * Support multiple ranges in SliceQueryFilter (CASSANDRA-3885)
 * Add column metadata to system column families (CASSANDRA-4018)
 * (cql3) Always use composite types by default (CASSANDRA-4329)
 * (cql3) Add support for set, map and list (CASSANDRA-3647)
 * Validate date type correctly (CASSANDRA-4441)
 * (cql3) Allow definitions with only a PK (CASSANDRA-4361)
 * (cql3) Add support for row key composites (CASSANDRA-4179)
 * improve DynamicEndpointSnitch by using reservoir sampling (CASSANDRA-4038)
 * (cql3) Add support for 2ndary indexes (CASSANDRA-3680)
 * (cql3) fix defining more than one PK to be invalid (CASSANDRA-4477)
 * remove schema agreement checking from all external APIs (Thrift, CQL and CQL3) (CASSANDRA-4487)
 * add Murmur3Partitioner and make it default for new installations (CASSANDRA-3772, 4621)
 * (cql3) update pseudo-map syntax to use map syntax (CASSANDRA-4497)
 * Finer grained exceptions hierarchy and provides error code with exceptions (CASSANDRA-3979)
 * Adds events push to binary protocol (CASSANDRA-4480)
 * Rewrite nodetool help (CASSANDRA-2293)
 * Make CQL3 the default for CQL (CASSANDRA-4640)
 * update stress tool to be able to use CQL3 (CASSANDRA-4406)
 * Accept all thrift update on CQL3 cf but don't expose their metadata (CASSANDRA-4377)
 * Replace Throttle with Guava's RateLimiter for HintedHandOff (CASSANDRA-4541)
 * fix counter add/get using CQL2 and CQL3 in stress tool (CASSANDRA-4633)
 * Add sstable count per level to cfstats (CASSANDRA-4537)
 * (cql3) Add ALTER KEYSPACE statement (CASSANDRA-4611)
 * (cql3) Allow defining default consistency levels (CASSANDRA-4448)
 * (cql3) Fix queries using LIMIT missing results (CASSANDRA-4579)
 * fix cross-version gossip messaging (CASSANDRA-4576)
 * added inet data type (CASSANDRA-4627)


1.1.6
 * Wait for writes on synchronous read digest mismatch (CASSANDRA-4792)
 * fix commitlog replay for nanotime-infected sstables (CASSANDRA-4782)
 * preflight check ttl for maximum of 20 years (CASSANDRA-4771)
 * (Pig) fix widerow input with single column rows (CASSANDRA-4789)
 * Fix HH to compact with correct gcBefore, which avoids wiping out
   undelivered hints (CASSANDRA-4772)
 * LCS will merge up to 32 L0 sstables as intended (CASSANDRA-4778)
 * NTS will default unconfigured DC replicas to zero (CASSANDRA-4675)
 * use default consistency level in counter validation if none is
   explicitly provide (CASSANDRA-4700)
 * Improve IAuthority interface by introducing fine-grained
   access permissions and grant/revoke commands (CASSANDRA-4490, 4644)
 * fix assumption error in CLI when updating/describing keyspace
   (CASSANDRA-4322)
 * Adds offline sstablescrub to debian packaging (CASSANDRA-4642)
 * Automatic fixing of overlapping leveled sstables (CASSANDRA-4644)
 * fix error when using ORDER BY with extended selections (CASSANDRA-4689)
 * (CQL3) Fix validation for IN queries for non-PK cols (CASSANDRA-4709)
 * fix re-created keyspace disappering after 1.1.5 upgrade
   (CASSANDRA-4698, 4752)
 * (CLI) display elapsed time in 2 fraction digits (CASSANDRA-3460)
 * add authentication support to sstableloader (CASSANDRA-4712)
 * Fix CQL3 'is reversed' logic (CASSANDRA-4716, 4759)
 * (CQL3) Don't return ReversedType in result set metadata (CASSANDRA-4717)
 * Backport adding AlterKeyspace statement (CASSANDRA-4611)
 * (CQL3) Correcty accept upper-case data types (CASSANDRA-4770)
 * Add binary protocol events for schema changes (CASSANDRA-4684)
Merged from 1.0:
 * Switch from NBHM to CHM in MessagingService's callback map, which
   prevents OOM in long-running instances (CASSANDRA-4708)


1.1.5
 * add SecondaryIndex.reload API (CASSANDRA-4581)
 * use millis + atomicint for commitlog segment creation instead of
   nanotime, which has issues under some hypervisors (CASSANDRA-4601)
 * fix FD leak in slice queries (CASSANDRA-4571)
 * avoid recursion in leveled compaction (CASSANDRA-4587)
 * increase stack size under Java7 to 180K
 * Log(info) schema changes (CASSANDRA-4547)
 * Change nodetool setcachecapcity to manipulate global caches (CASSANDRA-4563)
 * (cql3) fix setting compaction strategy (CASSANDRA-4597)
 * fix broken system.schema_* timestamps on system startup (CASSANDRA-4561)
 * fix wrong skip of cache saving (CASSANDRA-4533)
 * Avoid NPE when lost+found is in data dir (CASSANDRA-4572)
 * Respect five-minute flush moratorium after initial CL replay (CASSANDRA-4474)
 * Adds ntp as recommended in debian packaging (CASSANDRA-4606)
 * Configurable transport in CF Record{Reader|Writer} (CASSANDRA-4558)
 * (cql3) fix potential NPE with both equal and unequal restriction (CASSANDRA-4532)
 * (cql3) improves ORDER BY validation (CASSANDRA-4624)
 * Fix potential deadlock during counter writes (CASSANDRA-4578)
 * Fix cql error with ORDER BY when using IN (CASSANDRA-4612)
Merged from 1.0:
 * increase Xss to 160k to accomodate latest 1.6 JVMs (CASSANDRA-4602)
 * fix toString of hint destination tokens (CASSANDRA-4568)
 * Fix multiple values for CurrentLocal NodeID (CASSANDRA-4626)


1.1.4
 * fix offline scrub to catch >= out of order rows (CASSANDRA-4411)
 * fix cassandra-env.sh on RHEL and other non-dash-based systems
   (CASSANDRA-4494)
Merged from 1.0:
 * (Hadoop) fix setting key length for old-style mapred api (CASSANDRA-4534)
 * (Hadoop) fix iterating through a resultset consisting entirely
   of tombstoned rows (CASSANDRA-4466)


1.1.3
 * (cqlsh) add COPY TO (CASSANDRA-4434)
 * munmap commitlog segments before rename (CASSANDRA-4337)
 * (JMX) rename getRangeKeySample to sampleKeyRange to avoid returning
   multi-MB results as an attribute (CASSANDRA-4452)
 * flush based on data size, not throughput; overwritten columns no
   longer artificially inflate liveRatio (CASSANDRA-4399)
 * update default commitlog segment size to 32MB and total commitlog
   size to 32/1024 MB for 32/64 bit JVMs, respectively (CASSANDRA-4422)
 * avoid using global partitioner to estimate ranges in index sstables
   (CASSANDRA-4403)
 * restore pre-CASSANDRA-3862 approach to removing expired tombstones
   from row cache during compaction (CASSANDRA-4364)
 * (stress) support for CQL prepared statements (CASSANDRA-3633)
 * Correctly catch exception when Snappy cannot be loaded (CASSANDRA-4400)
 * (cql3) Support ORDER BY when IN condition is given in WHERE clause (CASSANDRA-4327)
 * (cql3) delete "component_index" column on DROP TABLE call (CASSANDRA-4420)
 * change nanoTime() to currentTimeInMillis() in schema related code (CASSANDRA-4432)
 * add a token generation tool (CASSANDRA-3709)
 * Fix LCS bug with sstable containing only 1 row (CASSANDRA-4411)
 * fix "Can't Modify Index Name" problem on CF update (CASSANDRA-4439)
 * Fix assertion error in getOverlappingSSTables during repair (CASSANDRA-4456)
 * fix nodetool's setcompactionthreshold command (CASSANDRA-4455)
 * Ensure compacted files are never used, to avoid counter overcount (CASSANDRA-4436)
Merged from 1.0:
 * Push the validation of secondary index values to the SecondaryIndexManager (CASSANDRA-4240)
 * allow dropping columns shadowed by not-yet-expired supercolumn or row
   tombstones in PrecompactedRow (CASSANDRA-4396)


1.1.2
 * Fix cleanup not deleting index entries (CASSANDRA-4379)
 * Use correct partitioner when saving + loading caches (CASSANDRA-4331)
 * Check schema before trying to export sstable (CASSANDRA-2760)
 * Raise a meaningful exception instead of NPE when PFS encounters
   an unconfigured node + no default (CASSANDRA-4349)
 * fix bug in sstable blacklisting with LCS (CASSANDRA-4343)
 * LCS no longer promotes tiny sstables out of L0 (CASSANDRA-4341)
 * skip tombstones during hint replay (CASSANDRA-4320)
 * fix NPE in compactionstats (CASSANDRA-4318)
 * enforce 1m min keycache for auto (CASSANDRA-4306)
 * Have DeletedColumn.isMFD always return true (CASSANDRA-4307)
 * (cql3) exeption message for ORDER BY constraints said primary filter can be
    an IN clause, which is misleading (CASSANDRA-4319)
 * (cql3) Reject (not yet supported) creation of 2ndardy indexes on tables with
   composite primary keys (CASSANDRA-4328)
 * Set JVM stack size to 160k for java 7 (CASSANDRA-4275)
 * cqlsh: add COPY command to load data from CSV flat files (CASSANDRA-4012)
 * CFMetaData.fromThrift to throw ConfigurationException upon error (CASSANDRA-4353)
 * Use CF comparator to sort indexed columns in SecondaryIndexManager
   (CASSANDRA-4365)
 * add strategy_options to the KSMetaData.toString() output (CASSANDRA-4248)
 * (cql3) fix range queries containing unqueried results (CASSANDRA-4372)
 * (cql3) allow updating column_alias types (CASSANDRA-4041)
 * (cql3) Fix deletion bug (CASSANDRA-4193)
 * Fix computation of overlapping sstable for leveled compaction (CASSANDRA-4321)
 * Improve scrub and allow to run it offline (CASSANDRA-4321)
 * Fix assertionError in StorageService.bulkLoad (CASSANDRA-4368)
 * (cqlsh) add option to authenticate to a keyspace at startup (CASSANDRA-4108)
 * (cqlsh) fix ASSUME functionality (CASSANDRA-4352)
 * Fix ColumnFamilyRecordReader to not return progress > 100% (CASSANDRA-3942)
Merged from 1.0:
 * Set gc_grace on index CF to 0 (CASSANDRA-4314)


1.1.1
 * add populate_io_cache_on_flush option (CASSANDRA-2635)
 * allow larger cache capacities than 2GB (CASSANDRA-4150)
 * add getsstables command to nodetool (CASSANDRA-4199)
 * apply parent CF compaction settings to secondary index CFs (CASSANDRA-4280)
 * preserve commitlog size cap when recycling segments at startup
   (CASSANDRA-4201)
 * (Hadoop) fix split generation regression (CASSANDRA-4259)
 * ignore min/max compactions settings in LCS, while preserving
   behavior that min=max=0 disables autocompaction (CASSANDRA-4233)
 * log number of rows read from saved cache (CASSANDRA-4249)
 * calculate exact size required for cleanup operations (CASSANDRA-1404)
 * avoid blocking additional writes during flush when the commitlog
   gets behind temporarily (CASSANDRA-1991)
 * enable caching on index CFs based on data CF cache setting (CASSANDRA-4197)
 * warn on invalid replication strategy creation options (CASSANDRA-4046)
 * remove [Freeable]Memory finalizers (CASSANDRA-4222)
 * include tombstone size in ColumnFamily.size, which can prevent OOM
   during sudden mass delete operations by yielding a nonzero liveRatio
   (CASSANDRA-3741)
 * Open 1 sstableScanner per level for leveled compaction (CASSANDRA-4142)
 * Optimize reads when row deletion timestamps allow us to restrict
   the set of sstables we check (CASSANDRA-4116)
 * add support for commitlog archiving and point-in-time recovery
   (CASSANDRA-3690)
 * avoid generating redundant compaction tasks during streaming
   (CASSANDRA-4174)
 * add -cf option to nodetool snapshot, and takeColumnFamilySnapshot to
   StorageService mbean (CASSANDRA-556)
 * optimize cleanup to drop entire sstables where possible (CASSANDRA-4079)
 * optimize truncate when autosnapshot is disabled (CASSANDRA-4153)
 * update caches to use byte[] keys to reduce memory overhead (CASSANDRA-3966)
 * add column limit to cli (CASSANDRA-3012, 4098)
 * clean up and optimize DataOutputBuffer, used by CQL compression and
   CompositeType (CASSANDRA-4072)
 * optimize commitlog checksumming (CASSANDRA-3610)
 * identify and blacklist corrupted SSTables from future compactions
   (CASSANDRA-2261)
 * Move CfDef and KsDef validation out of thrift (CASSANDRA-4037)
 * Expose API to repair a user provided range (CASSANDRA-3912)
 * Add way to force the cassandra-cli to refresh its schema (CASSANDRA-4052)
 * Avoid having replicate on write tasks stacking up at CL.ONE (CASSANDRA-2889)
 * (cql3) Backwards compatibility for composite comparators in non-cql3-aware
   clients (CASSANDRA-4093)
 * (cql3) Fix order by for reversed queries (CASSANDRA-4160)
 * (cql3) Add ReversedType support (CASSANDRA-4004)
 * (cql3) Add timeuuid type (CASSANDRA-4194)
 * (cql3) Minor fixes (CASSANDRA-4185)
 * (cql3) Fix prepared statement in BATCH (CASSANDRA-4202)
 * (cql3) Reduce the list of reserved keywords (CASSANDRA-4186)
 * (cql3) Move max/min compaction thresholds to compaction strategy options
   (CASSANDRA-4187)
 * Fix exception during move when localhost is the only source (CASSANDRA-4200)
 * (cql3) Allow paging through non-ordered partitioner results (CASSANDRA-3771)
 * (cql3) Fix drop index (CASSANDRA-4192)
 * (cql3) Don't return range ghosts anymore (CASSANDRA-3982)
 * fix re-creating Keyspaces/ColumnFamilies with the same name as dropped
   ones (CASSANDRA-4219)
 * fix SecondaryIndex LeveledManifest save upon snapshot (CASSANDRA-4230)
 * fix missing arrayOffset in FBUtilities.hash (CASSANDRA-4250)
 * (cql3) Add name of parameters in CqlResultSet (CASSANDRA-4242)
 * (cql3) Correctly validate order by queries (CASSANDRA-4246)
 * rename stress to cassandra-stress for saner packaging (CASSANDRA-4256)
 * Fix exception on colum metadata with non-string comparator (CASSANDRA-4269)
 * Check for unknown/invalid compression options (CASSANDRA-4266)
 * (cql3) Adds simple access to column timestamp and ttl (CASSANDRA-4217)
 * (cql3) Fix range queries with secondary indexes (CASSANDRA-4257)
 * Better error messages from improper input in cli (CASSANDRA-3865)
 * Try to stop all compaction upon Keyspace or ColumnFamily drop (CASSANDRA-4221)
 * (cql3) Allow keyspace properties to contain hyphens (CASSANDRA-4278)
 * (cql3) Correctly validate keyspace access in create table (CASSANDRA-4296)
 * Avoid deadlock in migration stage (CASSANDRA-3882)
 * Take supercolumn names and deletion info into account in memtable throughput
   (CASSANDRA-4264)
 * Add back backward compatibility for old style replication factor (CASSANDRA-4294)
 * Preserve compatibility with pre-1.1 index queries (CASSANDRA-4262)
Merged from 1.0:
 * Fix super columns bug where cache is not updated (CASSANDRA-4190)
 * fix maxTimestamp to include row tombstones (CASSANDRA-4116)
 * (CLI) properly handle quotes in create/update keyspace commands (CASSANDRA-4129)
 * Avoids possible deadlock during bootstrap (CASSANDRA-4159)
 * fix stress tool that hangs forever on timeout or error (CASSANDRA-4128)
 * stress tool to return appropriate exit code on failure (CASSANDRA-4188)
 * fix compaction NPE when out of disk space and assertions disabled
   (CASSANDRA-3985)
 * synchronize LCS getEstimatedTasks to avoid CME (CASSANDRA-4255)
 * ensure unique streaming session id's (CASSANDRA-4223)
 * kick off background compaction when min/max thresholds change
   (CASSANDRA-4279)
 * improve ability of STCS.getBuckets to deal with 100s of 1000s of
   sstables, such as when convertinb back from LCS (CASSANDRA-4287)
 * Oversize integer in CQL throws NumberFormatException (CASSANDRA-4291)
 * fix 1.0.x node join to mixed version cluster, other nodes >= 1.1 (CASSANDRA-4195)
 * Fix LCS splitting sstable base on uncompressed size (CASSANDRA-4419)
 * Push the validation of secondary index values to the SecondaryIndexManager (CASSANDRA-4240)
 * Don't purge columns during upgradesstables (CASSANDRA-4462)
 * Make cqlsh work with piping (CASSANDRA-4113)
 * Validate arguments for nodetool decommission (CASSANDRA-4061)
 * Report thrift status in nodetool info (CASSANDRA-4010)


1.1.0-final
 * average a reduced liveRatio estimate with the previous one (CASSANDRA-4065)
 * Allow KS and CF names up to 48 characters (CASSANDRA-4157)
 * fix stress build (CASSANDRA-4140)
 * add time remaining estimate to nodetool compactionstats (CASSANDRA-4167)
 * (cql) fix NPE in cql3 ALTER TABLE (CASSANDRA-4163)
 * (cql) Add support for CL.TWO and CL.THREE in CQL (CASSANDRA-4156)
 * (cql) Fix type in CQL3 ALTER TABLE preventing update (CASSANDRA-4170)
 * (cql) Throw invalid exception from CQL3 on obsolete options (CASSANDRA-4171)
 * (cqlsh) fix recognizing uppercase SELECT keyword (CASSANDRA-4161)
 * Pig: wide row support (CASSANDRA-3909)
Merged from 1.0:
 * avoid streaming empty files with bulk loader if sstablewriter errors out
   (CASSANDRA-3946)


1.1-rc1
 * Include stress tool in binary builds (CASSANDRA-4103)
 * (Hadoop) fix wide row iteration when last row read was deleted
   (CASSANDRA-4154)
 * fix read_repair_chance to really default to 0.1 in the cli (CASSANDRA-4114)
 * Adds caching and bloomFilterFpChange to CQL options (CASSANDRA-4042)
 * Adds posibility to autoconfigure size of the KeyCache (CASSANDRA-4087)
 * fix KEYS index from skipping results (CASSANDRA-3996)
 * Remove sliced_buffer_size_in_kb dead option (CASSANDRA-4076)
 * make loadNewSStable preserve sstable version (CASSANDRA-4077)
 * Respect 1.0 cache settings as much as possible when upgrading
   (CASSANDRA-4088)
 * relax path length requirement for sstable files when upgrading on
   non-Windows platforms (CASSANDRA-4110)
 * fix terminination of the stress.java when errors were encountered
   (CASSANDRA-4128)
 * Move CfDef and KsDef validation out of thrift (CASSANDRA-4037)
 * Fix get_paged_slice (CASSANDRA-4136)
 * CQL3: Support slice with exclusive start and stop (CASSANDRA-3785)
Merged from 1.0:
 * support PropertyFileSnitch in bulk loader (CASSANDRA-4145)
 * add auto_snapshot option allowing disabling snapshot before drop/truncate
   (CASSANDRA-3710)
 * allow short snitch names (CASSANDRA-4130)


1.1-beta2
 * rename loaded sstables to avoid conflicts with local snapshots
   (CASSANDRA-3967)
 * start hint replay as soon as FD notifies that the target is back up
   (CASSANDRA-3958)
 * avoid unproductive deserializing of cached rows during compaction
   (CASSANDRA-3921)
 * fix concurrency issues with CQL keyspace creation (CASSANDRA-3903)
 * Show Effective Owership via Nodetool ring <keyspace> (CASSANDRA-3412)
 * Update ORDER BY syntax for CQL3 (CASSANDRA-3925)
 * Fix BulkRecordWriter to not throw NPE if reducer gets no map data from Hadoop (CASSANDRA-3944)
 * Fix bug with counters in super columns (CASSANDRA-3821)
 * Remove deprecated merge_shard_chance (CASSANDRA-3940)
 * add a convenient way to reset a node's schema (CASSANDRA-2963)
 * fix for intermittent SchemaDisagreementException (CASSANDRA-3884)
 * CLI `list <CF>` to limit number of columns and their order (CASSANDRA-3012)
 * ignore deprecated KsDef/CfDef/ColumnDef fields in native schema (CASSANDRA-3963)
 * CLI to report when unsupported column_metadata pair was given (CASSANDRA-3959)
 * reincarnate removed and deprecated KsDef/CfDef attributes (CASSANDRA-3953)
 * Fix race between writes and read for cache (CASSANDRA-3862)
 * perform static initialization of StorageProxy on start-up (CASSANDRA-3797)
 * support trickling fsync() on writes (CASSANDRA-3950)
 * expose counters for unavailable/timeout exceptions given to thrift clients (CASSANDRA-3671)
 * avoid quadratic startup time in LeveledManifest (CASSANDRA-3952)
 * Add type information to new schema_ columnfamilies and remove thrift
   serialization for schema (CASSANDRA-3792)
 * add missing column validator options to the CLI help (CASSANDRA-3926)
 * skip reading saved key cache if CF's caching strategy is NONE or ROWS_ONLY (CASSANDRA-3954)
 * Unify migration code (CASSANDRA-4017)
Merged from 1.0:
 * cqlsh: guess correct version of Python for Arch Linux (CASSANDRA-4090)
 * (CLI) properly handle quotes in create/update keyspace commands (CASSANDRA-4129)
 * Avoids possible deadlock during bootstrap (CASSANDRA-4159)
 * fix stress tool that hangs forever on timeout or error (CASSANDRA-4128)
 * Fix super columns bug where cache is not updated (CASSANDRA-4190)
 * stress tool to return appropriate exit code on failure (CASSANDRA-4188)


1.0.9
 * improve index sampling performance (CASSANDRA-4023)
 * always compact away deleted hints immediately after handoff (CASSANDRA-3955)
 * delete hints from dropped ColumnFamilies on handoff instead of
   erroring out (CASSANDRA-3975)
 * add CompositeType ref to the CLI doc for create/update column family (CASSANDRA-3980)
 * Pig: support Counter ColumnFamilies (CASSANDRA-3973)
 * Pig: Composite column support (CASSANDRA-3684)
 * Avoid NPE during repair when a keyspace has no CFs (CASSANDRA-3988)
 * Fix division-by-zero error on get_slice (CASSANDRA-4000)
 * don't change manifest level for cleanup, scrub, and upgradesstables
   operations under LeveledCompactionStrategy (CASSANDRA-3989, 4112)
 * fix race leading to super columns assertion failure (CASSANDRA-3957)
 * fix NPE on invalid CQL delete command (CASSANDRA-3755)
 * allow custom types in CLI's assume command (CASSANDRA-4081)
 * fix totalBytes count for parallel compactions (CASSANDRA-3758)
 * fix intermittent NPE in get_slice (CASSANDRA-4095)
 * remove unnecessary asserts in native code interfaces (CASSANDRA-4096)
 * Validate blank keys in CQL to avoid assertion errors (CASSANDRA-3612)
 * cqlsh: fix bad decoding of some column names (CASSANDRA-4003)
 * cqlsh: fix incorrect padding with unicode chars (CASSANDRA-4033)
 * Fix EC2 snitch incorrectly reporting region (CASSANDRA-4026)
 * Shut down thrift during decommission (CASSANDRA-4086)
 * Expose nodetool cfhistograms for 2ndary indexes (CASSANDRA-4063)
Merged from 0.8:
 * Fix ConcurrentModificationException in gossiper (CASSANDRA-4019)


1.1-beta1
 * (cqlsh)
   + add SOURCE and CAPTURE commands, and --file option (CASSANDRA-3479)
   + add ALTER COLUMNFAMILY WITH (CASSANDRA-3523)
   + bundle Python dependencies with Cassandra (CASSANDRA-3507)
   + added to Debian package (CASSANDRA-3458)
   + display byte data instead of erroring out on decode failure
     (CASSANDRA-3874)
 * add nodetool rebuild_index (CASSANDRA-3583)
 * add nodetool rangekeysample (CASSANDRA-2917)
 * Fix streaming too much data during move operations (CASSANDRA-3639)
 * Nodetool and CLI connect to localhost by default (CASSANDRA-3568)
 * Reduce memory used by primary index sample (CASSANDRA-3743)
 * (Hadoop) separate input/output configurations (CASSANDRA-3197, 3765)
 * avoid returning internal Cassandra classes over JMX (CASSANDRA-2805)
 * add row-level isolation via SnapTree (CASSANDRA-2893)
 * Optimize key count estimation when opening sstable on startup
   (CASSANDRA-2988)
 * multi-dc replication optimization supporting CL > ONE (CASSANDRA-3577)
 * add command to stop compactions (CASSANDRA-1740, 3566, 3582)
 * multithreaded streaming (CASSANDRA-3494)
 * removed in-tree redhat spec (CASSANDRA-3567)
 * "defragment" rows for name-based queries under STCS, again (CASSANDRA-2503)
 * Recycle commitlog segments for improved performance
   (CASSANDRA-3411, 3543, 3557, 3615)
 * update size-tiered compaction to prioritize small tiers (CASSANDRA-2407)
 * add message expiration logic to OutboundTcpConnection (CASSANDRA-3005)
 * off-heap cache to use sun.misc.Unsafe instead of JNA (CASSANDRA-3271)
 * EACH_QUORUM is only supported for writes (CASSANDRA-3272)
 * replace compactionlock use in schema migration by checking CFS.isValid
   (CASSANDRA-3116)
 * recognize that "SELECT first ... *" isn't really "SELECT *" (CASSANDRA-3445)
 * Use faster bytes comparison (CASSANDRA-3434)
 * Bulk loader is no longer a fat client, (HADOOP) bulk load output format
   (CASSANDRA-3045)
 * (Hadoop) add support for KeyRange.filter
 * remove assumption that keys and token are in bijection
   (CASSANDRA-1034, 3574, 3604)
 * always remove endpoints from delevery queue in HH (CASSANDRA-3546)
 * fix race between cf flush and its 2ndary indexes flush (CASSANDRA-3547)
 * fix potential race in AES when a repair fails (CASSANDRA-3548)
 * Remove columns shadowed by a deleted container even when we cannot purge
   (CASSANDRA-3538)
 * Improve memtable slice iteration performance (CASSANDRA-3545)
 * more efficient allocation of small bloom filters (CASSANDRA-3618)
 * Use separate writer thread in SSTableSimpleUnsortedWriter (CASSANDRA-3619)
 * fsync the directory after new sstable or commitlog segment are created (CASSANDRA-3250)
 * fix minor issues reported by FindBugs (CASSANDRA-3658)
 * global key/row caches (CASSANDRA-3143, 3849)
 * optimize memtable iteration during range scan (CASSANDRA-3638)
 * introduce 'crc_check_chance' in CompressionParameters to support
   a checksum percentage checking chance similarly to read-repair (CASSANDRA-3611)
 * a way to deactivate global key/row cache on per-CF basis (CASSANDRA-3667)
 * fix LeveledCompactionStrategy broken because of generation pre-allocation
   in LeveledManifest (CASSANDRA-3691)
 * finer-grained control over data directories (CASSANDRA-2749)
 * Fix ClassCastException during hinted handoff (CASSANDRA-3694)
 * Upgrade Thrift to 0.7 (CASSANDRA-3213)
 * Make stress.java insert operation to use microseconds (CASSANDRA-3725)
 * Allows (internally) doing a range query with a limit of columns instead of
   rows (CASSANDRA-3742)
 * Allow rangeSlice queries to be start/end inclusive/exclusive (CASSANDRA-3749)
 * Fix BulkLoader to support new SSTable layout and add stream
   throttling to prevent an NPE when there is no yaml config (CASSANDRA-3752)
 * Allow concurrent schema migrations (CASSANDRA-1391, 3832)
 * Add SnapshotCommand to trigger snapshot on remote node (CASSANDRA-3721)
 * Make CFMetaData conversions to/from thrift/native schema inverses
   (CASSANDRA_3559)
 * Add initial code for CQL 3.0-beta (CASSANDRA-2474, 3781, 3753)
 * Add wide row support for ColumnFamilyInputFormat (CASSANDRA-3264)
 * Allow extending CompositeType comparator (CASSANDRA-3657)
 * Avoids over-paging during get_count (CASSANDRA-3798)
 * Add new command to rebuild a node without (repair) merkle tree calculations
   (CASSANDRA-3483, 3922)
 * respect not only row cache capacity but caching mode when
   trying to read data (CASSANDRA-3812)
 * fix system tests (CASSANDRA-3827)
 * CQL support for altering row key type in ALTER TABLE (CASSANDRA-3781)
 * turn compression on by default (CASSANDRA-3871)
 * make hexToBytes refuse invalid input (CASSANDRA-2851)
 * Make secondary indexes CF inherit compression and compaction from their
   parent CF (CASSANDRA-3877)
 * Finish cleanup up tombstone purge code (CASSANDRA-3872)
 * Avoid NPE on aboarted stream-out sessions (CASSANDRA-3904)
 * BulkRecordWriter throws NPE for counter columns (CASSANDRA-3906)
 * Support compression using BulkWriter (CASSANDRA-3907)


1.0.8
 * fix race between cleanup and flush on secondary index CFSes (CASSANDRA-3712)
 * avoid including non-queried nodes in rangeslice read repair
   (CASSANDRA-3843)
 * Only snapshot CF being compacted for snapshot_before_compaction
   (CASSANDRA-3803)
 * Log active compactions in StatusLogger (CASSANDRA-3703)
 * Compute more accurate compaction score per level (CASSANDRA-3790)
 * Return InvalidRequest when using a keyspace that doesn't exist
   (CASSANDRA-3764)
 * disallow user modification of System keyspace (CASSANDRA-3738)
 * allow using sstable2json on secondary index data (CASSANDRA-3738)
 * (cqlsh) add DESCRIBE COLUMNFAMILIES (CASSANDRA-3586)
 * (cqlsh) format blobs correctly and use colors to improve output
   readability (CASSANDRA-3726)
 * synchronize BiMap of bootstrapping tokens (CASSANDRA-3417)
 * show index options in CLI (CASSANDRA-3809)
 * add optional socket timeout for streaming (CASSANDRA-3838)
 * fix truncate not to leave behind non-CFS backed secondary indexes
   (CASSANDRA-3844)
 * make CLI `show schema` to use output stream directly instead
   of StringBuilder (CASSANDRA-3842)
 * remove the wait on hint future during write (CASSANDRA-3870)
 * (cqlsh) ignore missing CfDef opts (CASSANDRA-3933)
 * (cqlsh) look for cqlshlib relative to realpath (CASSANDRA-3767)
 * Fix short read protection (CASSANDRA-3934)
 * Make sure infered and actual schema match (CASSANDRA-3371)
 * Fix NPE during HH delivery (CASSANDRA-3677)
 * Don't put boostrapping node in 'hibernate' status (CASSANDRA-3737)
 * Fix double quotes in windows bat files (CASSANDRA-3744)
 * Fix bad validator lookup (CASSANDRA-3789)
 * Fix soft reset in EC2MultiRegionSnitch (CASSANDRA-3835)
 * Don't leave zombie connections with THSHA thrift server (CASSANDRA-3867)
 * (cqlsh) fix deserialization of data (CASSANDRA-3874)
 * Fix removetoken force causing an inconsistent state (CASSANDRA-3876)
 * Fix ahndling of some types with Pig (CASSANDRA-3886)
 * Don't allow to drop the system keyspace (CASSANDRA-3759)
 * Make Pig deletes disabled by default and configurable (CASSANDRA-3628)
Merged from 0.8:
 * (Pig) fix CassandraStorage to use correct comparator in Super ColumnFamily
   case (CASSANDRA-3251)
 * fix thread safety issues in commitlog replay, primarily affecting
   systems with many (100s) of CF definitions (CASSANDRA-3751)
 * Fix relevant tombstone ignored with super columns (CASSANDRA-3875)


1.0.7
 * fix regression in HH page size calculation (CASSANDRA-3624)
 * retry failed stream on IOException (CASSANDRA-3686)
 * allow configuring bloom_filter_fp_chance (CASSANDRA-3497)
 * attempt hint delivery every ten minutes, or when failure detector
   notifies us that a node is back up, whichever comes first.  hint
   handoff throttle delay default changed to 1ms, from 50 (CASSANDRA-3554)
 * add nodetool setstreamthroughput (CASSANDRA-3571)
 * fix assertion when dropping a columnfamily with no sstables (CASSANDRA-3614)
 * more efficient allocation of small bloom filters (CASSANDRA-3618)
 * CLibrary.createHardLinkWithExec() to check for errors (CASSANDRA-3101)
 * Avoid creating empty and non cleaned writer during compaction (CASSANDRA-3616)
 * stop thrift service in shutdown hook so we can quiesce MessagingService
   (CASSANDRA-3335)
 * (CQL) compaction_strategy_options and compression_parameters for
   CREATE COLUMNFAMILY statement (CASSANDRA-3374)
 * Reset min/max compaction threshold when creating size tiered compaction
   strategy (CASSANDRA-3666)
 * Don't ignore IOException during compaction (CASSANDRA-3655)
 * Fix assertion error for CF with gc_grace=0 (CASSANDRA-3579)
 * Shutdown ParallelCompaction reducer executor after use (CASSANDRA-3711)
 * Avoid < 0 value for pending tasks in leveled compaction (CASSANDRA-3693)
 * (Hadoop) Support TimeUUID in Pig CassandraStorage (CASSANDRA-3327)
 * Check schema is ready before continuing boostrapping (CASSANDRA-3629)
 * Catch overflows during parsing of chunk_length_kb (CASSANDRA-3644)
 * Improve stream protocol mismatch errors (CASSANDRA-3652)
 * Avoid multiple thread doing HH to the same target (CASSANDRA-3681)
 * Add JMX property for rp_timeout_in_ms (CASSANDRA-2940)
 * Allow DynamicCompositeType to compare component of different types
   (CASSANDRA-3625)
 * Flush non-cfs backed secondary indexes (CASSANDRA-3659)
 * Secondary Indexes should report memory consumption (CASSANDRA-3155)
 * fix for SelectStatement start/end key are not set correctly
   when a key alias is involved (CASSANDRA-3700)
 * fix CLI `show schema` command insert of an extra comma in
   column_metadata (CASSANDRA-3714)
Merged from 0.8:
 * avoid logging (harmless) exception when GC takes < 1ms (CASSANDRA-3656)
 * prevent new nodes from thinking down nodes are up forever (CASSANDRA-3626)
 * use correct list of replicas for LOCAL_QUORUM reads when read repair
   is disabled (CASSANDRA-3696)
 * block on flush before compacting hints (may prevent OOM) (CASSANDRA-3733)


1.0.6
 * (CQL) fix cqlsh support for replicate_on_write (CASSANDRA-3596)
 * fix adding to leveled manifest after streaming (CASSANDRA-3536)
 * filter out unavailable cipher suites when using encryption (CASSANDRA-3178)
 * (HADOOP) add old-style api support for CFIF and CFRR (CASSANDRA-2799)
 * Support TimeUUIDType column names in Stress.java tool (CASSANDRA-3541)
 * (CQL) INSERT/UPDATE/DELETE/TRUNCATE commands should allow CF names to
   be qualified by keyspace (CASSANDRA-3419)
 * always remove endpoints from delevery queue in HH (CASSANDRA-3546)
 * fix race between cf flush and its 2ndary indexes flush (CASSANDRA-3547)
 * fix potential race in AES when a repair fails (CASSANDRA-3548)
 * fix default value validation usage in CLI SET command (CASSANDRA-3553)
 * Optimize componentsFor method for compaction and startup time
   (CASSANDRA-3532)
 * (CQL) Proper ColumnFamily metadata validation on CREATE COLUMNFAMILY
   (CASSANDRA-3565)
 * fix compression "chunk_length_kb" option to set correct kb value for
   thrift/avro (CASSANDRA-3558)
 * fix missing response during range slice repair (CASSANDRA-3551)
 * 'describe ring' moved from CLI to nodetool and available through JMX (CASSANDRA-3220)
 * add back partitioner to sstable metadata (CASSANDRA-3540)
 * fix NPE in get_count for counters (CASSANDRA-3601)
Merged from 0.8:
 * remove invalid assertion that table was opened before dropping it
   (CASSANDRA-3580)
 * range and index scans now only send requests to enough replicas to
   satisfy requested CL + RR (CASSANDRA-3598)
 * use cannonical host for local node in nodetool info (CASSANDRA-3556)
 * remove nonlocal DC write optimization since it only worked with
   CL.ONE or CL.LOCAL_QUORUM (CASSANDRA-3577, 3585)
 * detect misuses of CounterColumnType (CASSANDRA-3422)
 * turn off string interning in json2sstable, take 2 (CASSANDRA-2189)
 * validate compression parameters on add/update of the ColumnFamily
   (CASSANDRA-3573)
 * Check for 0.0.0.0 is incorrect in CFIF (CASSANDRA-3584)
 * Increase vm.max_map_count in debian packaging (CASSANDRA-3563)
 * gossiper will never add itself to saved endpoints (CASSANDRA-3485)


1.0.5
 * revert CASSANDRA-3407 (see CASSANDRA-3540)
 * fix assertion error while forwarding writes to local nodes (CASSANDRA-3539)


1.0.4
 * fix self-hinting of timed out read repair updates and make hinted handoff
   less prone to OOMing a coordinator (CASSANDRA-3440)
 * expose bloom filter sizes via JMX (CASSANDRA-3495)
 * enforce RP tokens 0..2**127 (CASSANDRA-3501)
 * canonicalize paths exposed through JMX (CASSANDRA-3504)
 * fix "liveSize" stat when sstables are removed (CASSANDRA-3496)
 * add bloom filter FP rates to nodetool cfstats (CASSANDRA-3347)
 * record partitioner in sstable metadata component (CASSANDRA-3407)
 * add new upgradesstables nodetool command (CASSANDRA-3406)
 * skip --debug requirement to see common exceptions in CLI (CASSANDRA-3508)
 * fix incorrect query results due to invalid max timestamp (CASSANDRA-3510)
 * make sstableloader recognize compressed sstables (CASSANDRA-3521)
 * avoids race in OutboundTcpConnection in multi-DC setups (CASSANDRA-3530)
 * use SETLOCAL in cassandra.bat (CASSANDRA-3506)
 * fix ConcurrentModificationException in Table.all() (CASSANDRA-3529)
Merged from 0.8:
 * fix concurrence issue in the FailureDetector (CASSANDRA-3519)
 * fix array out of bounds error in counter shard removal (CASSANDRA-3514)
 * avoid dropping tombstones when they might still be needed to shadow
   data in a different sstable (CASSANDRA-2786)


1.0.3
 * revert name-based query defragmentation aka CASSANDRA-2503 (CASSANDRA-3491)
 * fix invalidate-related test failures (CASSANDRA-3437)
 * add next-gen cqlsh to bin/ (CASSANDRA-3188, 3131, 3493)
 * (CQL) fix handling of rows with no columns (CASSANDRA-3424, 3473)
 * fix querying supercolumns by name returning only a subset of
   subcolumns or old subcolumn versions (CASSANDRA-3446)
 * automatically compute sha1 sum for uncompressed data files (CASSANDRA-3456)
 * fix reading metadata/statistics component for version < h (CASSANDRA-3474)
 * add sstable forward-compatibility (CASSANDRA-3478)
 * report compression ratio in CFSMBean (CASSANDRA-3393)
 * fix incorrect size exception during streaming of counters (CASSANDRA-3481)
 * (CQL) fix for counter decrement syntax (CASSANDRA-3418)
 * Fix race introduced by CASSANDRA-2503 (CASSANDRA-3482)
 * Fix incomplete deletion of delivered hints (CASSANDRA-3466)
 * Avoid rescheduling compactions when no compaction was executed
   (CASSANDRA-3484)
 * fix handling of the chunk_length_kb compression options (CASSANDRA-3492)
Merged from 0.8:
 * fix updating CF row_cache_provider (CASSANDRA-3414)
 * CFMetaData.convertToThrift method to set RowCacheProvider (CASSANDRA-3405)
 * acquire compactionlock during truncate (CASSANDRA-3399)
 * fix displaying cfdef entries for super columnfamilies (CASSANDRA-3415)
 * Make counter shard merging thread safe (CASSANDRA-3178)
 * Revert CASSANDRA-2855
 * Fix bug preventing the use of efficient cross-DC writes (CASSANDRA-3472)
 * `describe ring` command for CLI (CASSANDRA-3220)
 * (Hadoop) skip empty rows when entire row is requested, redux (CASSANDRA-2855)


1.0.2
 * "defragment" rows for name-based queries under STCS (CASSANDRA-2503)
 * Add timing information to cassandra-cli GET/SET/LIST queries (CASSANDRA-3326)
 * Only create one CompressionMetadata object per sstable (CASSANDRA-3427)
 * cleanup usage of StorageService.setMode() (CASSANDRA-3388)
 * Avoid large array allocation for compressed chunk offsets (CASSANDRA-3432)
 * fix DecimalType bytebuffer marshalling (CASSANDRA-3421)
 * fix bug that caused first column in per row indexes to be ignored
   (CASSANDRA-3441)
 * add JMX call to clean (failed) repair sessions (CASSANDRA-3316)
 * fix sstableloader reference acquisition bug (CASSANDRA-3438)
 * fix estimated row size regression (CASSANDRA-3451)
 * make sure we don't return more columns than asked (CASSANDRA-3303, 3395)
Merged from 0.8:
 * acquire compactionlock during truncate (CASSANDRA-3399)
 * fix displaying cfdef entries for super columnfamilies (CASSANDRA-3415)


1.0.1
 * acquire references during index build to prevent delete problems
   on Windows (CASSANDRA-3314)
 * describe_ring should include datacenter/topology information (CASSANDRA-2882)
 * Thrift sockets are not properly buffered (CASSANDRA-3261)
 * performance improvement for bytebufferutil compare function (CASSANDRA-3286)
 * add system.versions ColumnFamily (CASSANDRA-3140)
 * reduce network copies (CASSANDRA-3333, 3373)
 * limit nodetool to 32MB of heap (CASSANDRA-3124)
 * (CQL) update parser to accept "timestamp" instead of "date" (CASSANDRA-3149)
 * Fix CLI `show schema` to include "compression_options" (CASSANDRA-3368)
 * Snapshot to include manifest under LeveledCompactionStrategy (CASSANDRA-3359)
 * (CQL) SELECT query should allow CF name to be qualified by keyspace (CASSANDRA-3130)
 * (CQL) Fix internal application error specifying 'using consistency ...'
   in lower case (CASSANDRA-3366)
 * fix Deflate compression when compression actually makes the data bigger
   (CASSANDRA-3370)
 * optimize UUIDGen to avoid lock contention on InetAddress.getLocalHost
   (CASSANDRA-3387)
 * tolerate index being dropped mid-mutation (CASSANDRA-3334, 3313)
 * CompactionManager is now responsible for checking for new candidates
   post-task execution, enabling more consistent leveled compaction
   (CASSANDRA-3391)
 * Cache HSHA threads (CASSANDRA-3372)
 * use CF/KS names as snapshot prefix for drop + truncate operations
   (CASSANDRA-2997)
 * Break bloom filters up to avoid heap fragmentation (CASSANDRA-2466)
 * fix cassandra hanging on jsvc stop (CASSANDRA-3302)
 * Avoid leveled compaction getting blocked on errors (CASSANDRA-3408)
 * Make reloading the compaction strategy safe (CASSANDRA-3409)
 * ignore 0.8 hints even if compaction begins before we try to purge
   them (CASSANDRA-3385)
 * remove procrun (bin\daemon) from Cassandra source tree and
   artifacts (CASSANDRA-3331)
 * make cassandra compile under JDK7 (CASSANDRA-3275)
 * remove dependency of clientutil.jar to FBUtilities (CASSANDRA-3299)
 * avoid truncation errors by using long math on long values (CASSANDRA-3364)
 * avoid clock drift on some Windows machine (CASSANDRA-3375)
 * display cache provider in cli 'describe keyspace' command (CASSANDRA-3384)
 * fix incomplete topology information in describe_ring (CASSANDRA-3403)
 * expire dead gossip states based on time (CASSANDRA-2961)
 * improve CompactionTask extensibility (CASSANDRA-3330)
 * Allow one leveled compaction task to kick off another (CASSANDRA-3363)
 * allow encryption only between datacenters (CASSANDRA-2802)
Merged from 0.8:
 * fix truncate allowing data to be replayed post-restart (CASSANDRA-3297)
 * make iwriter final in IndexWriter to avoid NPE (CASSANDRA-2863)
 * (CQL) update grammar to require key clause in DELETE statement
   (CASSANDRA-3349)
 * (CQL) allow numeric keyspace names in USE statement (CASSANDRA-3350)
 * (Hadoop) skip empty rows when slicing the entire row (CASSANDRA-2855)
 * Fix handling of tombstone by SSTableExport/Import (CASSANDRA-3357)
 * fix ColumnIndexer to use long offsets (CASSANDRA-3358)
 * Improved CLI exceptions (CASSANDRA-3312)
 * Fix handling of tombstone by SSTableExport/Import (CASSANDRA-3357)
 * Only count compaction as active (for throttling) when they have
   successfully acquired the compaction lock (CASSANDRA-3344)
 * Display CLI version string on startup (CASSANDRA-3196)
 * (Hadoop) make CFIF try rpc_address or fallback to listen_address
   (CASSANDRA-3214)
 * (Hadoop) accept comma delimited lists of initial thrift connections
   (CASSANDRA-3185)
 * ColumnFamily min_compaction_threshold should be >= 2 (CASSANDRA-3342)
 * (Pig) add 0.8+ types and key validation type in schema (CASSANDRA-3280)
 * Fix completely removing column metadata using CLI (CASSANDRA-3126)
 * CLI `describe cluster;` output should be on separate lines for separate versions
   (CASSANDRA-3170)
 * fix changing durable_writes keyspace option during CF creation
   (CASSANDRA-3292)
 * avoid locking on update when no indexes are involved (CASSANDRA-3386)
 * fix assertionError during repair with ordered partitioners (CASSANDRA-3369)
 * correctly serialize key_validation_class for avro (CASSANDRA-3391)
 * don't expire counter tombstone after streaming (CASSANDRA-3394)
 * prevent nodes that failed to join from hanging around forever
   (CASSANDRA-3351)
 * remove incorrect optimization from slice read path (CASSANDRA-3390)
 * Fix race in AntiEntropyService (CASSANDRA-3400)


1.0.0-final
 * close scrubbed sstable fd before deleting it (CASSANDRA-3318)
 * fix bug preventing obsolete commitlog segments from being removed
   (CASSANDRA-3269)
 * tolerate whitespace in seed CDL (CASSANDRA-3263)
 * Change default heap thresholds to max(min(1/2 ram, 1G), min(1/4 ram, 8GB))
   (CASSANDRA-3295)
 * Fix broken CompressedRandomAccessReaderTest (CASSANDRA-3298)
 * (CQL) fix type information returned for wildcard queries (CASSANDRA-3311)
 * add estimated tasks to LeveledCompactionStrategy (CASSANDRA-3322)
 * avoid including compaction cache-warming in keycache stats (CASSANDRA-3325)
 * run compaction and hinted handoff threads at MIN_PRIORITY (CASSANDRA-3308)
 * default hsha thrift server to cpu core count in rpc pool (CASSANDRA-3329)
 * add bin\daemon to binary tarball for Windows service (CASSANDRA-3331)
 * Fix places where uncompressed size of sstables was use in place of the
   compressed one (CASSANDRA-3338)
 * Fix hsha thrift server (CASSANDRA-3346)
 * Make sure repair only stream needed sstables (CASSANDRA-3345)


1.0.0-rc2
 * Log a meaningful warning when a node receives a message for a repair session
   that doesn't exist anymore (CASSANDRA-3256)
 * test for NUMA policy support as well as numactl presence (CASSANDRA-3245)
 * Fix FD leak when internode encryption is enabled (CASSANDRA-3257)
 * Remove incorrect assertion in mergeIterator (CASSANDRA-3260)
 * FBUtilities.hexToBytes(String) to throw NumberFormatException when string
   contains non-hex characters (CASSANDRA-3231)
 * Keep SimpleSnitch proximity ordering unchanged from what the Strategy
   generates, as intended (CASSANDRA-3262)
 * remove Scrub from compactionstats when finished (CASSANDRA-3255)
 * fix counter entry in jdbc TypesMap (CASSANDRA-3268)
 * fix full queue scenario for ParallelCompactionIterator (CASSANDRA-3270)
 * fix bootstrap process (CASSANDRA-3285)
 * don't try delivering hints if when there isn't any (CASSANDRA-3176)
 * CLI documentation change for ColumnFamily `compression_options` (CASSANDRA-3282)
 * ignore any CF ids sent by client for adding CF/KS (CASSANDRA-3288)
 * remove obsolete hints on first startup (CASSANDRA-3291)
 * use correct ISortedColumns for time-optimized reads (CASSANDRA-3289)
 * Evict gossip state immediately when a token is taken over by a new IP
   (CASSANDRA-3259)


1.0.0-rc1
 * Update CQL to generate microsecond timestamps by default (CASSANDRA-3227)
 * Fix counting CFMetadata towards Memtable liveRatio (CASSANDRA-3023)
 * Kill server on wrapped OOME such as from FileChannel.map (CASSANDRA-3201)
 * remove unnecessary copy when adding to row cache (CASSANDRA-3223)
 * Log message when a full repair operation completes (CASSANDRA-3207)
 * Fix streamOutSession keeping sstables references forever if the remote end
   dies (CASSANDRA-3216)
 * Remove dynamic_snitch boolean from example configuration (defaulting to
   true) and set default badness threshold to 0.1 (CASSANDRA-3229)
 * Base choice of random or "balanced" token on bootstrap on whether
   schema definitions were found (CASSANDRA-3219)
 * Fixes for LeveledCompactionStrategy score computation, prioritization,
   scheduling, and performance (CASSANDRA-3224, 3234)
 * parallelize sstable open at server startup (CASSANDRA-2988)
 * fix handling of exceptions writing to OutboundTcpConnection (CASSANDRA-3235)
 * Allow using quotes in "USE <keyspace>;" CLI command (CASSANDRA-3208)
 * Don't allow any cache loading exceptions to halt startup (CASSANDRA-3218)
 * Fix sstableloader --ignores option (CASSANDRA-3247)
 * File descriptor limit increased in packaging (CASSANDRA-3206)
 * Fix deadlock in commit log during flush (CASSANDRA-3253)


1.0.0-beta1
 * removed binarymemtable (CASSANDRA-2692)
 * add commitlog_total_space_in_mb to prevent fragmented logs (CASSANDRA-2427)
 * removed commitlog_rotation_threshold_in_mb configuration (CASSANDRA-2771)
 * make AbstractBounds.normalize de-overlapp overlapping ranges (CASSANDRA-2641)
 * replace CollatingIterator, ReducingIterator with MergeIterator
   (CASSANDRA-2062)
 * Fixed the ability to set compaction strategy in cli using create column
   family command (CASSANDRA-2778)
 * clean up tmp files after failed compaction (CASSANDRA-2468)
 * restrict repair streaming to specific columnfamilies (CASSANDRA-2280)
 * don't bother persisting columns shadowed by a row tombstone (CASSANDRA-2589)
 * reset CF and SC deletion times after gc_grace (CASSANDRA-2317)
 * optimize away seek when compacting wide rows (CASSANDRA-2879)
 * single-pass streaming (CASSANDRA-2677, 2906, 2916, 3003)
 * use reference counting for deleting sstables instead of relying on GC
   (CASSANDRA-2521, 3179)
 * store hints as serialized mutations instead of pointers to data row
   (CASSANDRA-2045)
 * store hints in the coordinator node instead of in the closest replica
   (CASSANDRA-2914)
 * add row_cache_keys_to_save CF option (CASSANDRA-1966)
 * check column family validity in nodetool repair (CASSANDRA-2933)
 * use lazy initialization instead of class initialization in NodeId
   (CASSANDRA-2953)
 * add paging to get_count (CASSANDRA-2894)
 * fix "short reads" in [multi]get (CASSANDRA-2643, 3157, 3192)
 * add optional compression for sstables (CASSANDRA-47, 2994, 3001, 3128)
 * add scheduler JMX metrics (CASSANDRA-2962)
 * add block level checksum for compressed data (CASSANDRA-1717)
 * make column family backed column map pluggable and introduce unsynchronized
   ArrayList backed one to speedup reads (CASSANDRA-2843, 3165, 3205)
 * refactoring of the secondary index api (CASSANDRA-2982)
 * make CL > ONE reads wait for digest reconciliation before returning
   (CASSANDRA-2494)
 * fix missing logging for some exceptions (CASSANDRA-2061)
 * refactor and optimize ColumnFamilyStore.files(...) and Descriptor.fromFilename(String)
   and few other places responsible for work with SSTable files (CASSANDRA-3040)
 * Stop reading from sstables once we know we have the most recent columns,
   for query-by-name requests (CASSANDRA-2498)
 * Add query-by-column mode to stress.java (CASSANDRA-3064)
 * Add "install" command to cassandra.bat (CASSANDRA-292)
 * clean up KSMetadata, CFMetadata from unnecessary
   Thrift<->Avro conversion methods (CASSANDRA-3032)
 * Add timeouts to client request schedulers (CASSANDRA-3079, 3096)
 * Cli to use hashes rather than array of hashes for strategy options (CASSANDRA-3081)
 * LeveledCompactionStrategy (CASSANDRA-1608, 3085, 3110, 3087, 3145, 3154, 3182)
 * Improvements of the CLI `describe` command (CASSANDRA-2630)
 * reduce window where dropped CF sstables may not be deleted (CASSANDRA-2942)
 * Expose gossip/FD info to JMX (CASSANDRA-2806)
 * Fix streaming over SSL when compressed SSTable involved (CASSANDRA-3051)
 * Add support for pluggable secondary index implementations (CASSANDRA-3078)
 * remove compaction_thread_priority setting (CASSANDRA-3104)
 * generate hints for replicas that timeout, not just replicas that are known
   to be down before starting (CASSANDRA-2034)
 * Add throttling for internode streaming (CASSANDRA-3080)
 * make the repair of a range repair all replica (CASSANDRA-2610, 3194)
 * expose the ability to repair the first range (as returned by the
   partitioner) of a node (CASSANDRA-2606)
 * Streams Compression (CASSANDRA-3015)
 * add ability to use multiple threads during a single compaction
   (CASSANDRA-2901)
 * make AbstractBounds.normalize support overlapping ranges (CASSANDRA-2641)
 * fix of the CQL count() behavior (CASSANDRA-3068)
 * use TreeMap backed column families for the SSTable simple writers
   (CASSANDRA-3148)
 * fix inconsistency of the CLI syntax when {} should be used instead of [{}]
   (CASSANDRA-3119)
 * rename CQL type names to match expected SQL behavior (CASSANDRA-3149, 3031)
 * Arena-based allocation for memtables (CASSANDRA-2252, 3162, 3163, 3168)
 * Default RR chance to 0.1 (CASSANDRA-3169)
 * Add RowLevel support to secondary index API (CASSANDRA-3147)
 * Make SerializingCacheProvider the default if JNA is available (CASSANDRA-3183)
 * Fix backwards compatibilty for CQL memtable properties (CASSANDRA-3190)
 * Add five-minute delay before starting compactions on a restarted server
   (CASSANDRA-3181)
 * Reduce copies done for intra-host messages (CASSANDRA-1788, 3144)
 * support of compaction strategy option for stress.java (CASSANDRA-3204)
 * make memtable throughput and column count thresholds no-ops (CASSANDRA-2449)
 * Return schema information along with the resultSet in CQL (CASSANDRA-2734)
 * Add new DecimalType (CASSANDRA-2883)
 * Fix assertion error in RowRepairResolver (CASSANDRA-3156)
 * Reduce unnecessary high buffer sizes (CASSANDRA-3171)
 * Pluggable compaction strategy (CASSANDRA-1610)
 * Add new broadcast_address config option (CASSANDRA-2491)


0.8.7
 * Kill server on wrapped OOME such as from FileChannel.map (CASSANDRA-3201)
 * Allow using quotes in "USE <keyspace>;" CLI command (CASSANDRA-3208)
 * Log message when a full repair operation completes (CASSANDRA-3207)
 * Don't allow any cache loading exceptions to halt startup (CASSANDRA-3218)
 * Fix sstableloader --ignores option (CASSANDRA-3247)
 * File descriptor limit increased in packaging (CASSANDRA-3206)
 * Log a meaningfull warning when a node receive a message for a repair session
   that doesn't exist anymore (CASSANDRA-3256)
 * Fix FD leak when internode encryption is enabled (CASSANDRA-3257)
 * FBUtilities.hexToBytes(String) to throw NumberFormatException when string
   contains non-hex characters (CASSANDRA-3231)
 * Keep SimpleSnitch proximity ordering unchanged from what the Strategy
   generates, as intended (CASSANDRA-3262)
 * remove Scrub from compactionstats when finished (CASSANDRA-3255)
 * Fix tool .bat files when CASSANDRA_HOME contains spaces (CASSANDRA-3258)
 * Force flush of status table when removing/updating token (CASSANDRA-3243)
 * Evict gossip state immediately when a token is taken over by a new IP (CASSANDRA-3259)
 * Fix bug where the failure detector can take too long to mark a host
   down (CASSANDRA-3273)
 * (Hadoop) allow wrapping ranges in queries (CASSANDRA-3137)
 * (Hadoop) check all interfaces for a match with split location
   before falling back to random replica (CASSANDRA-3211)
 * (Hadoop) Make Pig storage handle implements LoadMetadata (CASSANDRA-2777)
 * (Hadoop) Fix exception during PIG 'dump' (CASSANDRA-2810)
 * Fix stress COUNTER_GET option (CASSANDRA-3301)
 * Fix missing fields in CLI `show schema` output (CASSANDRA-3304)
 * Nodetool no longer leaks threads and closes JMX connections (CASSANDRA-3309)
 * fix truncate allowing data to be replayed post-restart (CASSANDRA-3297)
 * Move SimpleAuthority and SimpleAuthenticator to examples (CASSANDRA-2922)
 * Fix handling of tombstone by SSTableExport/Import (CASSANDRA-3357)
 * Fix transposition in cfHistograms (CASSANDRA-3222)
 * Allow using number as DC name when creating keyspace in CQL (CASSANDRA-3239)
 * Force flush of system table after updating/removing a token (CASSANDRA-3243)


0.8.6
 * revert CASSANDRA-2388
 * change TokenRange.endpoints back to listen/broadcast address to match
   pre-1777 behavior, and add TokenRange.rpc_endpoints instead (CASSANDRA-3187)
 * avoid trying to watch cassandra-topology.properties when loaded from jar
   (CASSANDRA-3138)
 * prevent users from creating keyspaces with LocalStrategy replication
   (CASSANDRA-3139)
 * fix CLI `show schema;` to output correct keyspace definition statement
   (CASSANDRA-3129)
 * CustomTThreadPoolServer to log TTransportException at DEBUG level
   (CASSANDRA-3142)
 * allow topology sort to work with non-unique rack names between
   datacenters (CASSANDRA-3152)
 * Improve caching of same-version Messages on digest and repair paths
   (CASSANDRA-3158)
 * Randomize choice of first replica for counter increment (CASSANDRA-2890)
 * Fix using read_repair_chance instead of merge_shard_change (CASSANDRA-3202)
 * Avoid streaming data to nodes that already have it, on move as well as
   decommission (CASSANDRA-3041)
 * Fix divide by zero error in GCInspector (CASSANDRA-3164)
 * allow quoting of the ColumnFamily name in CLI `create column family`
   statement (CASSANDRA-3195)
 * Fix rolling upgrade from 0.7 to 0.8 problem (CASSANDRA-3166)
 * Accomodate missing encryption_options in IncomingTcpConnection.stream
   (CASSANDRA-3212)


0.8.5
 * fix NPE when encryption_options is unspecified (CASSANDRA-3007)
 * include column name in validation failure exceptions (CASSANDRA-2849)
 * make sure truncate clears out the commitlog so replay won't re-
   populate with truncated data (CASSANDRA-2950)
 * fix NPE when debug logging is enabled and dropped CF is present
   in a commitlog segment (CASSANDRA-3021)
 * fix cassandra.bat when CASSANDRA_HOME contains spaces (CASSANDRA-2952)
 * fix to SSTableSimpleUnsortedWriter bufferSize calculation (CASSANDRA-3027)
 * make cleanup and normal compaction able to skip empty rows
   (rows containing nothing but expired tombstones) (CASSANDRA-3039)
 * work around native memory leak in com.sun.management.GarbageCollectorMXBean
   (CASSANDRA-2868)
 * validate that column names in column_metadata are not equal to key_alias
   on create/update of the ColumnFamily and CQL 'ALTER' statement (CASSANDRA-3036)
 * return an InvalidRequestException if an indexed column is assigned
   a value larger than 64KB (CASSANDRA-3057)
 * fix of numeric-only and string column names handling in CLI "drop index"
   (CASSANDRA-3054)
 * prune index scan resultset back to original request for lazy
   resultset expansion case (CASSANDRA-2964)
 * (Hadoop) fail jobs when Cassandra node has failed but TaskTracker
   has not (CASSANDRA-2388)
 * fix dynamic snitch ignoring nodes when read_repair_chance is zero
   (CASSANDRA-2662)
 * avoid retaining references to dropped CFS objects in
   CompactionManager.estimatedCompactions (CASSANDRA-2708)
 * expose rpc timeouts per host in MessagingServiceMBean (CASSANDRA-2941)
 * avoid including cwd in classpath for deb and rpm packages (CASSANDRA-2881)
 * remove gossip state when a new IP takes over a token (CASSANDRA-3071)
 * allow sstable2json to work on index sstable files (CASSANDRA-3059)
 * always hint counters (CASSANDRA-3099)
 * fix log4j initialization in EmbeddedCassandraService (CASSANDRA-2857)
 * remove gossip state when a new IP takes over a token (CASSANDRA-3071)
 * work around native memory leak in com.sun.management.GarbageCollectorMXBean
    (CASSANDRA-2868)
 * fix UnavailableException with writes at CL.EACH_QUORM (CASSANDRA-3084)
 * fix parsing of the Keyspace and ColumnFamily names in numeric
   and string representations in CLI (CASSANDRA-3075)
 * fix corner cases in Range.differenceToFetch (CASSANDRA-3084)
 * fix ip address String representation in the ring cache (CASSANDRA-3044)
 * fix ring cache compatibility when mixing pre-0.8.4 nodes with post-
   in the same cluster (CASSANDRA-3023)
 * make repair report failure when a node participating dies (instead of
   hanging forever) (CASSANDRA-2433)
 * fix handling of the empty byte buffer by ReversedType (CASSANDRA-3111)
 * Add validation that Keyspace names are case-insensitively unique (CASSANDRA-3066)
 * catch invalid key_validation_class before instantiating UpdateColumnFamily (CASSANDRA-3102)
 * make Range and Bounds objects client-safe (CASSANDRA-3108)
 * optionally skip log4j configuration (CASSANDRA-3061)
 * bundle sstableloader with the debian package (CASSANDRA-3113)
 * don't try to build secondary indexes when there is none (CASSANDRA-3123)
 * improve SSTableSimpleUnsortedWriter speed for large rows (CASSANDRA-3122)
 * handle keyspace arguments correctly in nodetool snapshot (CASSANDRA-3038)
 * Fix SSTableImportTest on windows (CASSANDRA-3043)
 * expose compactionThroughputMbPerSec through JMX (CASSANDRA-3117)
 * log keyspace and CF of large rows being compacted


0.8.4
 * change TokenRing.endpoints to be a list of rpc addresses instead of
   listen/broadcast addresses (CASSANDRA-1777)
 * include files-to-be-streamed in StreamInSession.getSources (CASSANDRA-2972)
 * use JAVA env var in cassandra-env.sh (CASSANDRA-2785, 2992)
 * avoid doing read for no-op replicate-on-write at CL=1 (CASSANDRA-2892)
 * refuse counter write for CL.ANY (CASSANDRA-2990)
 * switch back to only logging recent dropped messages (CASSANDRA-3004)
 * always deserialize RowMutation for counters (CASSANDRA-3006)
 * ignore saved replication_factor strategy_option for NTS (CASSANDRA-3011)
 * make sure pre-truncate CL segments are discarded (CASSANDRA-2950)


0.8.3
 * add ability to drop local reads/writes that are going to timeout
   (CASSANDRA-2943)
 * revamp token removal process, keep gossip states for 3 days (CASSANDRA-2496)
 * don't accept extra args for 0-arg nodetool commands (CASSANDRA-2740)
 * log unavailableexception details at debug level (CASSANDRA-2856)
 * expose data_dir though jmx (CASSANDRA-2770)
 * don't include tmp files as sstable when create cfs (CASSANDRA-2929)
 * log Java classpath on startup (CASSANDRA-2895)
 * keep gossipped version in sync with actual on migration coordinator
   (CASSANDRA-2946)
 * use lazy initialization instead of class initialization in NodeId
   (CASSANDRA-2953)
 * check column family validity in nodetool repair (CASSANDRA-2933)
 * speedup bytes to hex conversions dramatically (CASSANDRA-2850)
 * Flush memtables on shutdown when durable writes are disabled
   (CASSANDRA-2958)
 * improved POSIX compatibility of start scripts (CASsANDRA-2965)
 * add counter support to Hadoop InputFormat (CASSANDRA-2981)
 * fix bug where dirty commitlog segments were removed (and avoid keeping
   segments with no post-flush activity permanently dirty) (CASSANDRA-2829)
 * fix throwing exception with batch mutation of counter super columns
   (CASSANDRA-2949)
 * ignore system tables during repair (CASSANDRA-2979)
 * throw exception when NTS is given replication_factor as an option
   (CASSANDRA-2960)
 * fix assertion error during compaction of counter CFs (CASSANDRA-2968)
 * avoid trying to create index names, when no index exists (CASSANDRA-2867)
 * don't sample the system table when choosing a bootstrap token
   (CASSANDRA-2825)
 * gossiper notifies of local state changes (CASSANDRA-2948)
 * add asynchronous and half-sync/half-async (hsha) thrift servers
   (CASSANDRA-1405)
 * fix potential use of free'd native memory in SerializingCache
   (CASSANDRA-2951)
 * prune index scan resultset back to original request for lazy
   resultset expansion case (CASSANDRA-2964)
 * (Hadoop) fail jobs when Cassandra node has failed but TaskTracker
    has not (CASSANDRA-2388)


0.8.2
 * CQL:
   - include only one row per unique key for IN queries (CASSANDRA-2717)
   - respect client timestamp on full row deletions (CASSANDRA-2912)
 * improve thread-safety in StreamOutSession (CASSANDRA-2792)
 * allow deleting a row and updating indexed columns in it in the
   same mutation (CASSANDRA-2773)
 * Expose number of threads blocked on submitting memtable to flush
   in JMX (CASSANDRA-2817)
 * add ability to return "endpoints" to nodetool (CASSANDRA-2776)
 * Add support for multiple (comma-delimited) coordinator addresses
   to ColumnFamilyInputFormat (CASSANDRA-2807)
 * fix potential NPE while scheduling read repair for range slice
   (CASSANDRA-2823)
 * Fix race in SystemTable.getCurrentLocalNodeId (CASSANDRA-2824)
 * Correctly set default for replicate_on_write (CASSANDRA-2835)
 * improve nodetool compactionstats formatting (CASSANDRA-2844)
 * fix index-building status display (CASSANDRA-2853)
 * fix CLI perpetuating obsolete KsDef.replication_factor (CASSANDRA-2846)
 * improve cli treatment of multiline comments (CASSANDRA-2852)
 * handle row tombstones correctly in EchoedRow (CASSANDRA-2786)
 * add MessagingService.get[Recently]DroppedMessages and
   StorageService.getExceptionCount (CASSANDRA-2804)
 * fix possibility of spurious UnavailableException for LOCAL_QUORUM
   reads with dynamic snitch + read repair disabled (CASSANDRA-2870)
 * add ant-optional as dependence for the debian package (CASSANDRA-2164)
 * add option to specify limit for get_slice in the CLI (CASSANDRA-2646)
 * decrease HH page size (CASSANDRA-2832)
 * reset cli keyspace after dropping the current one (CASSANDRA-2763)
 * add KeyRange option to Hadoop inputformat (CASSANDRA-1125)
 * fix protocol versioning (CASSANDRA-2818, 2860)
 * support spaces in path to log4j configuration (CASSANDRA-2383)
 * avoid including inferred types in CF update (CASSANDRA-2809)
 * fix JMX bulkload call (CASSANDRA-2908)
 * fix updating KS with durable_writes=false (CASSANDRA-2907)
 * add simplified facade to SSTableWriter for bulk loading use
   (CASSANDRA-2911)
 * fix re-using index CF sstable names after drop/recreate (CASSANDRA-2872)
 * prepend CF to default index names (CASSANDRA-2903)
 * fix hint replay (CASSANDRA-2928)
 * Properly synchronize repair's merkle tree computation (CASSANDRA-2816)


0.8.1
 * CQL:
   - support for insert, delete in BATCH (CASSANDRA-2537)
   - support for IN to SELECT, UPDATE (CASSANDRA-2553)
   - timestamp support for INSERT, UPDATE, and BATCH (CASSANDRA-2555)
   - TTL support (CASSANDRA-2476)
   - counter support (CASSANDRA-2473)
   - ALTER COLUMNFAMILY (CASSANDRA-1709)
   - DROP INDEX (CASSANDRA-2617)
   - add SCHEMA/TABLE as aliases for KS/CF (CASSANDRA-2743)
   - server handles wait-for-schema-agreement (CASSANDRA-2756)
   - key alias support (CASSANDRA-2480)
 * add support for comparator parameters and a generic ReverseType
   (CASSANDRA-2355)
 * add CompositeType and DynamicCompositeType (CASSANDRA-2231)
 * optimize batches containing multiple updates to the same row
   (CASSANDRA-2583)
 * adjust hinted handoff page size to avoid OOM with large columns
   (CASSANDRA-2652)
 * mark BRAF buffer invalid post-flush so we don't re-flush partial
   buffers again, especially on CL writes (CASSANDRA-2660)
 * add DROP INDEX support to CLI (CASSANDRA-2616)
 * don't perform HH to client-mode [storageproxy] nodes (CASSANDRA-2668)
 * Improve forceDeserialize/getCompactedRow encapsulation (CASSANDRA-2659)
 * Don't write CounterUpdateColumn to disk in tests (CASSANDRA-2650)
 * Add sstable bulk loading utility (CASSANDRA-1278)
 * avoid replaying hints to dropped columnfamilies (CASSANDRA-2685)
 * add placeholders for missing rows in range query pseudo-RR (CASSANDRA-2680)
 * remove no-op HHOM.renameHints (CASSANDRA-2693)
 * clone super columns to avoid modifying them during flush (CASSANDRA-2675)
 * allow writes to bypass the commitlog for certain keyspaces (CASSANDRA-2683)
 * avoid NPE when bypassing commitlog during memtable flush (CASSANDRA-2781)
 * Added support for making bootstrap retry if nodes flap (CASSANDRA-2644)
 * Added statusthrift to nodetool to report if thrift server is running (CASSANDRA-2722)
 * Fixed rows being cached if they do not exist (CASSANDRA-2723)
 * Support passing tableName and cfName to RowCacheProviders (CASSANDRA-2702)
 * close scrub file handles (CASSANDRA-2669)
 * throttle migration replay (CASSANDRA-2714)
 * optimize column serializer creation (CASSANDRA-2716)
 * Added support for making bootstrap retry if nodes flap (CASSANDRA-2644)
 * Added statusthrift to nodetool to report if thrift server is running
   (CASSANDRA-2722)
 * Fixed rows being cached if they do not exist (CASSANDRA-2723)
 * fix truncate/compaction race (CASSANDRA-2673)
 * workaround large resultsets causing large allocation retention
   by nio sockets (CASSANDRA-2654)
 * fix nodetool ring use with Ec2Snitch (CASSANDRA-2733)
 * fix removing columns and subcolumns that are supressed by a row or
   supercolumn tombstone during replica resolution (CASSANDRA-2590)
 * support sstable2json against snapshot sstables (CASSANDRA-2386)
 * remove active-pull schema requests (CASSANDRA-2715)
 * avoid marking entire list of sstables as actively being compacted
   in multithreaded compaction (CASSANDRA-2765)
 * seek back after deserializing a row to update cache with (CASSANDRA-2752)
 * avoid skipping rows in scrub for counter column family (CASSANDRA-2759)
 * fix ConcurrentModificationException in repair when dealing with 0.7 node
   (CASSANDRA-2767)
 * use threadsafe collections for StreamInSession (CASSANDRA-2766)
 * avoid infinite loop when creating merkle tree (CASSANDRA-2758)
 * avoids unmarking compacting sstable prematurely in cleanup (CASSANDRA-2769)
 * fix NPE when the commit log is bypassed (CASSANDRA-2718)
 * don't throw an exception in SS.isRPCServerRunning (CASSANDRA-2721)
 * make stress.jar executable (CASSANDRA-2744)
 * add daemon mode to java stress (CASSANDRA-2267)
 * expose the DC and rack of a node through JMX and nodetool ring (CASSANDRA-2531)
 * fix cache mbean getSize (CASSANDRA-2781)
 * Add Date, Float, Double, and Boolean types (CASSANDRA-2530)
 * Add startup flag to renew counter node id (CASSANDRA-2788)
 * add jamm agent to cassandra.bat (CASSANDRA-2787)
 * fix repair hanging if a neighbor has nothing to send (CASSANDRA-2797)
 * purge tombstone even if row is in only one sstable (CASSANDRA-2801)
 * Fix wrong purge of deleted cf during compaction (CASSANDRA-2786)
 * fix race that could result in Hadoop writer failing to throw an
   exception encountered after close() (CASSANDRA-2755)
 * fix scan wrongly throwing assertion error (CASSANDRA-2653)
 * Always use even distribution for merkle tree with RandomPartitionner
   (CASSANDRA-2841)
 * fix describeOwnership for OPP (CASSANDRA-2800)
 * ensure that string tokens do not contain commas (CASSANDRA-2762)


0.8.0-final
 * fix CQL grammar warning and cqlsh regression from CASSANDRA-2622
 * add ant generate-cql-html target (CASSANDRA-2526)
 * update CQL consistency levels (CASSANDRA-2566)
 * debian packaging fixes (CASSANDRA-2481, 2647)
 * fix UUIDType, IntegerType for direct buffers (CASSANDRA-2682, 2684)
 * switch to native Thrift for Hadoop map/reduce (CASSANDRA-2667)
 * fix StackOverflowError when building from eclipse (CASSANDRA-2687)
 * only provide replication_factor to strategy_options "help" for
   SimpleStrategy, OldNetworkTopologyStrategy (CASSANDRA-2678, 2713)
 * fix exception adding validators to non-string columns (CASSANDRA-2696)
 * avoid instantiating DatabaseDescriptor in JDBC (CASSANDRA-2694)
 * fix potential stack overflow during compaction (CASSANDRA-2626)
 * clone super columns to avoid modifying them during flush (CASSANDRA-2675)
 * reset underlying iterator in EchoedRow constructor (CASSANDRA-2653)


0.8.0-rc1
 * faster flushes and compaction from fixing excessively pessimistic
   rebuffering in BRAF (CASSANDRA-2581)
 * fix returning null column values in the python cql driver (CASSANDRA-2593)
 * fix merkle tree splitting exiting early (CASSANDRA-2605)
 * snapshot_before_compaction directory name fix (CASSANDRA-2598)
 * Disable compaction throttling during bootstrap (CASSANDRA-2612)
 * fix CQL treatment of > and < operators in range slices (CASSANDRA-2592)
 * fix potential double-application of counter updates on commitlog replay
   by moving replay position from header to sstable metadata (CASSANDRA-2419)
 * JDBC CQL driver exposes getColumn for access to timestamp
 * JDBC ResultSetMetadata properties added to AbstractType
 * r/m clustertool (CASSANDRA-2607)
 * add support for presenting row key as a column in CQL result sets
   (CASSANDRA-2622)
 * Don't allow {LOCAL|EACH}_QUORUM unless strategy is NTS (CASSANDRA-2627)
 * validate keyspace strategy_options during CQL create (CASSANDRA-2624)
 * fix empty Result with secondary index when limit=1 (CASSANDRA-2628)
 * Fix regression where bootstrapping a node with no schema fails
   (CASSANDRA-2625)
 * Allow removing LocationInfo sstables (CASSANDRA-2632)
 * avoid attempting to replay mutations from dropped keyspaces (CASSANDRA-2631)
 * avoid using cached position of a key when GT is requested (CASSANDRA-2633)
 * fix counting bloom filter true positives (CASSANDRA-2637)
 * initialize local ep state prior to gossip startup if needed (CASSANDRA-2638)
 * fix counter increment lost after restart (CASSANDRA-2642)
 * add quote-escaping via backslash to CLI (CASSANDRA-2623)
 * fix pig example script (CASSANDRA-2487)
 * fix dynamic snitch race in adding latencies (CASSANDRA-2618)
 * Start/stop cassandra after more important services such as mdadm in
   debian packaging (CASSANDRA-2481)


0.8.0-beta2
 * fix NPE compacting index CFs (CASSANDRA-2528)
 * Remove checking all column families on startup for compaction candidates
   (CASSANDRA-2444)
 * validate CQL create keyspace options (CASSANDRA-2525)
 * fix nodetool setcompactionthroughput (CASSANDRA-2550)
 * move	gossip heartbeat back to its own thread (CASSANDRA-2554)
 * validate cql TRUNCATE columnfamily before truncating (CASSANDRA-2570)
 * fix batch_mutate for mixed standard-counter mutations (CASSANDRA-2457)
 * disallow making schema changes to system keyspace (CASSANDRA-2563)
 * fix sending mutation messages multiple times (CASSANDRA-2557)
 * fix incorrect use of NBHM.size in ReadCallback that could cause
   reads to time out even when responses were received (CASSANDRA-2552)
 * trigger read repair correctly for LOCAL_QUORUM reads (CASSANDRA-2556)
 * Allow configuring the number of compaction thread (CASSANDRA-2558)
 * forceUserDefinedCompaction will attempt to compact what it is given
   even if the pessimistic estimate is that there is not enough disk space;
   automatic compactions will only compact 2 or more sstables (CASSANDRA-2575)
 * refuse to apply migrations with older timestamps than the current
   schema (CASSANDRA-2536)
 * remove unframed Thrift transport option
 * include indexes in snapshots (CASSANDRA-2596)
 * improve ignoring of obsolete mutations in index maintenance (CASSANDRA-2401)
 * recognize attempt to drop just the index while leaving the column
   definition alone (CASSANDRA-2619)


0.8.0-beta1
 * remove Avro RPC support (CASSANDRA-926)
 * support for columns that act as incr/decr counters
   (CASSANDRA-1072, 1937, 1944, 1936, 2101, 2093, 2288, 2105, 2384, 2236, 2342,
   2454)
 * CQL (CASSANDRA-1703, 1704, 1705, 1706, 1707, 1708, 1710, 1711, 1940,
   2124, 2302, 2277, 2493)
 * avoid double RowMutation serialization on write path (CASSANDRA-1800)
 * make NetworkTopologyStrategy the default (CASSANDRA-1960)
 * configurable internode encryption (CASSANDRA-1567, 2152)
 * human readable column names in sstable2json output (CASSANDRA-1933)
 * change default JMX port to 7199 (CASSANDRA-2027)
 * backwards compatible internal messaging (CASSANDRA-1015)
 * atomic switch of memtables and sstables (CASSANDRA-2284)
 * add pluggable SeedProvider (CASSANDRA-1669)
 * Fix clustertool to not throw exception when calling get_endpoints (CASSANDRA-2437)
 * upgrade to thrift 0.6 (CASSANDRA-2412)
 * repair works on a token range instead of full ring (CASSANDRA-2324)
 * purge tombstones from row cache (CASSANDRA-2305)
 * push replication_factor into strategy_options (CASSANDRA-1263)
 * give snapshots the same name on each node (CASSANDRA-1791)
 * remove "nodetool loadbalance" (CASSANDRA-2448)
 * multithreaded compaction (CASSANDRA-2191)
 * compaction throttling (CASSANDRA-2156)
 * add key type information and alias (CASSANDRA-2311, 2396)
 * cli no longer divides read_repair_chance by 100 (CASSANDRA-2458)
 * made CompactionInfo.getTaskType return an enum (CASSANDRA-2482)
 * add a server-wide cap on measured memtable memory usage and aggressively
   flush to keep under that threshold (CASSANDRA-2006)
 * add unified UUIDType (CASSANDRA-2233)
 * add off-heap row cache support (CASSANDRA-1969)


0.7.5
 * improvements/fixes to PIG driver (CASSANDRA-1618, CASSANDRA-2387,
   CASSANDRA-2465, CASSANDRA-2484)
 * validate index names (CASSANDRA-1761)
 * reduce contention on Table.flusherLock (CASSANDRA-1954)
 * try harder to detect failures during streaming, cleaning up temporary
   files more reliably (CASSANDRA-2088)
 * shut down server for OOM on a Thrift thread (CASSANDRA-2269)
 * fix tombstone handling in repair and sstable2json (CASSANDRA-2279)
 * preserve version when streaming data from old sstables (CASSANDRA-2283)
 * don't start repair if a neighboring node is marked as dead (CASSANDRA-2290)
 * purge tombstones from row cache (CASSANDRA-2305)
 * Avoid seeking when sstable2json exports the entire file (CASSANDRA-2318)
 * clear Built flag in system table when dropping an index (CASSANDRA-2320)
 * don't allow arbitrary argument for stress.java (CASSANDRA-2323)
 * validate values for index predicates in get_indexed_slice (CASSANDRA-2328)
 * queue secondary indexes for flush before the parent (CASSANDRA-2330)
 * allow job configuration to set the CL used in Hadoop jobs (CASSANDRA-2331)
 * add memtable_flush_queue_size defaulting to 4 (CASSANDRA-2333)
 * Allow overriding of initial_token, storage_port and rpc_port from system
   properties (CASSANDRA-2343)
 * fix comparator used for non-indexed secondary expressions in index scan
   (CASSANDRA-2347)
 * ensure size calculation and write phase of large-row compaction use
   the same threshold for TTL expiration (CASSANDRA-2349)
 * fix race when iterating CFs during add/drop (CASSANDRA-2350)
 * add ConsistencyLevel command to CLI (CASSANDRA-2354)
 * allow negative numbers in the cli (CASSANDRA-2358)
 * hard code serialVersionUID for tokens class (CASSANDRA-2361)
 * fix potential infinite loop in ByteBufferUtil.inputStream (CASSANDRA-2365)
 * fix encoding bugs in HintedHandoffManager, SystemTable when default
   charset is not UTF8 (CASSANDRA-2367)
 * avoids having removed node reappearing in Gossip (CASSANDRA-2371)
 * fix incorrect truncation of long to int when reading columns via block
   index (CASSANDRA-2376)
 * fix NPE during stream session (CASSANDRA-2377)
 * fix race condition that could leave orphaned data files when dropping CF or
   KS (CASSANDRA-2381)
 * fsync statistics component on write (CASSANDRA-2382)
 * fix duplicate results from CFS.scan (CASSANDRA-2406)
 * add IntegerType to CLI help (CASSANDRA-2414)
 * avoid caching token-only decoratedkeys (CASSANDRA-2416)
 * convert mmap assertion to if/throw so scrub can catch it (CASSANDRA-2417)
 * don't overwrite gc log (CASSANDR-2418)
 * invalidate row cache for streamed row to avoid inconsitencies
   (CASSANDRA-2420)
 * avoid copies in range/index scans (CASSANDRA-2425)
 * make sure we don't wipe data during cleanup if the node has not join
   the ring (CASSANDRA-2428)
 * Try harder to close files after compaction (CASSANDRA-2431)
 * re-set bootstrapped flag after move finishes (CASSANDRA-2435)
 * display validation_class in CLI 'describe keyspace' (CASSANDRA-2442)
 * make cleanup compactions cleanup the row cache (CASSANDRA-2451)
 * add column fields validation to scrub (CASSANDRA-2460)
 * use 64KB flush buffer instead of in_memory_compaction_limit (CASSANDRA-2463)
 * fix backslash substitutions in CLI (CASSANDRA-2492)
 * disable cache saving for system CFS (CASSANDRA-2502)
 * fixes for verifying destination availability under hinted conditions
   so UE can be thrown intead of timing out (CASSANDRA-2514)
 * fix update of validation class in column metadata (CASSANDRA-2512)
 * support LOCAL_QUORUM, EACH_QUORUM CLs outside of NTS (CASSANDRA-2516)
 * preserve version when streaming data from old sstables (CASSANDRA-2283)
 * fix backslash substitutions in CLI (CASSANDRA-2492)
 * count a row deletion as one operation towards memtable threshold
   (CASSANDRA-2519)
 * support LOCAL_QUORUM, EACH_QUORUM CLs outside of NTS (CASSANDRA-2516)


0.7.4
 * add nodetool join command (CASSANDRA-2160)
 * fix secondary indexes on pre-existing or streamed data (CASSANDRA-2244)
 * initialize endpoint in gossiper earlier (CASSANDRA-2228)
 * add ability to write to Cassandra from Pig (CASSANDRA-1828)
 * add rpc_[min|max]_threads (CASSANDRA-2176)
 * add CL.TWO, CL.THREE (CASSANDRA-2013)
 * avoid exporting an un-requested row in sstable2json, when exporting
   a key that does not exist (CASSANDRA-2168)
 * add incremental_backups option (CASSANDRA-1872)
 * add configurable row limit to Pig loadfunc (CASSANDRA-2276)
 * validate column values in batches as well as single-Column inserts
   (CASSANDRA-2259)
 * move sample schema from cassandra.yaml to schema-sample.txt,
   a cli scripts (CASSANDRA-2007)
 * avoid writing empty rows when scrubbing tombstoned rows (CASSANDRA-2296)
 * fix assertion error in range and index scans for CL < ALL
   (CASSANDRA-2282)
 * fix commitlog replay when flush position refers to data that didn't
   get synced before server died (CASSANDRA-2285)
 * fix fd leak in sstable2json with non-mmap'd i/o (CASSANDRA-2304)
 * reduce memory use during streaming of multiple sstables (CASSANDRA-2301)
 * purge tombstoned rows from cache after GCGraceSeconds (CASSANDRA-2305)
 * allow zero replicas in a NTS datacenter (CASSANDRA-1924)
 * make range queries respect snitch for local replicas (CASSANDRA-2286)
 * fix HH delivery when column index is larger than 2GB (CASSANDRA-2297)
 * make 2ary indexes use parent CF flush thresholds during initial build
   (CASSANDRA-2294)
 * update memtable_throughput to be a long (CASSANDRA-2158)


0.7.3
 * Keep endpoint state until aVeryLongTime (CASSANDRA-2115)
 * lower-latency read repair (CASSANDRA-2069)
 * add hinted_handoff_throttle_delay_in_ms option (CASSANDRA-2161)
 * fixes for cache save/load (CASSANDRA-2172, -2174)
 * Handle whole-row deletions in CFOutputFormat (CASSANDRA-2014)
 * Make memtable_flush_writers flush in parallel (CASSANDRA-2178)
 * Add compaction_preheat_key_cache option (CASSANDRA-2175)
 * refactor stress.py to have only one copy of the format string
   used for creating row keys (CASSANDRA-2108)
 * validate index names for \w+ (CASSANDRA-2196)
 * Fix Cassandra cli to respect timeout if schema does not settle
   (CASSANDRA-2187)
 * fix for compaction and cleanup writing old-format data into new-version
   sstable (CASSANDRA-2211, -2216)
 * add nodetool scrub (CASSANDRA-2217, -2240)
 * fix sstable2json large-row pagination (CASSANDRA-2188)
 * fix EOFing on requests for the last bytes in a file (CASSANDRA-2213)
 * fix BufferedRandomAccessFile bugs (CASSANDRA-2218, -2241)
 * check for memtable flush_after_mins exceeded every 10s (CASSANDRA-2183)
 * fix cache saving on Windows (CASSANDRA-2207)
 * add validateSchemaAgreement call + synchronization to schema
   modification operations (CASSANDRA-2222)
 * fix for reversed slice queries on large rows (CASSANDRA-2212)
 * fat clients were writing local data (CASSANDRA-2223)
 * set DEFAULT_MEMTABLE_LIFETIME_IN_MINS to 24h
 * improve detection and cleanup of partially-written sstables
   (CASSANDRA-2206)
 * fix supercolumn de/serialization when subcolumn comparator is different
   from supercolumn's (CASSANDRA-2104)
 * fix starting up on Windows when CASSANDRA_HOME contains whitespace
   (CASSANDRA-2237)
 * add [get|set][row|key]cacheSavePeriod to JMX (CASSANDRA-2100)
 * fix Hadoop ColumnFamilyOutputFormat dropping of mutations
   when batch fills up (CASSANDRA-2255)
 * move file deletions off of scheduledtasks executor (CASSANDRA-2253)


0.7.2
 * copy DecoratedKey.key when inserting into caches to avoid retaining
   a reference to the underlying buffer (CASSANDRA-2102)
 * format subcolumn names with subcomparator (CASSANDRA-2136)
 * fix column bloom filter deserialization (CASSANDRA-2165)


0.7.1
 * refactor MessageDigest creation code. (CASSANDRA-2107)
 * buffer network stack to avoid inefficient small TCP messages while avoiding
   the nagle/delayed ack problem (CASSANDRA-1896)
 * check log4j configuration for changes every 10s (CASSANDRA-1525, 1907)
 * more-efficient cross-DC replication (CASSANDRA-1530, -2051, -2138)
 * avoid polluting page cache with commitlog or sstable writes
   and seq scan operations (CASSANDRA-1470)
 * add RMI authentication options to nodetool (CASSANDRA-1921)
 * make snitches configurable at runtime (CASSANDRA-1374)
 * retry hadoop split requests on connection failure (CASSANDRA-1927)
 * implement describeOwnership for BOP, COPP (CASSANDRA-1928)
 * make read repair behave as expected for ConsistencyLevel > ONE
   (CASSANDRA-982, 2038)
 * distributed test harness (CASSANDRA-1859, 1964)
 * reduce flush lock contention (CASSANDRA-1930)
 * optimize supercolumn deserialization (CASSANDRA-1891)
 * fix CFMetaData.apply to only compare objects of the same class
   (CASSANDRA-1962)
 * allow specifying specific SSTables to compact from JMX (CASSANDRA-1963)
 * fix race condition in MessagingService.targets (CASSANDRA-1959, 2094, 2081)
 * refuse to open sstables from a future version (CASSANDRA-1935)
 * zero-copy reads (CASSANDRA-1714)
 * fix copy bounds for word Text in wordcount demo (CASSANDRA-1993)
 * fixes for contrib/javautils (CASSANDRA-1979)
 * check more frequently for memtable expiration (CASSANDRA-2000)
 * fix writing SSTable column count statistics (CASSANDRA-1976)
 * fix streaming of multiple CFs during bootstrap (CASSANDRA-1992)
 * explicitly set JVM GC new generation size with -Xmn (CASSANDRA-1968)
 * add short options for CLI flags (CASSANDRA-1565)
 * make keyspace argument to "describe keyspace" in CLI optional
   when authenticated to keyspace already (CASSANDRA-2029)
 * added option to specify -Dcassandra.join_ring=false on startup
   to allow "warm spare" nodes or performing JMX maintenance before
   joining the ring (CASSANDRA-526)
 * log migrations at INFO (CASSANDRA-2028)
 * add CLI verbose option in file mode (CASSANDRA-2030)
 * add single-line "--" comments to CLI (CASSANDRA-2032)
 * message serialization tests (CASSANDRA-1923)
 * switch from ivy to maven-ant-tasks (CASSANDRA-2017)
 * CLI attempts to block for new schema to propagate (CASSANDRA-2044)
 * fix potential overflow in nodetool cfstats (CASSANDRA-2057)
 * add JVM shutdownhook to sync commitlog (CASSANDRA-1919)
 * allow nodes to be up without being part of  normal traffic (CASSANDRA-1951)
 * fix CLI "show keyspaces" with null options on NTS (CASSANDRA-2049)
 * fix possible ByteBuffer race conditions (CASSANDRA-2066)
 * reduce garbage generated by MessagingService to prevent load spikes
   (CASSANDRA-2058)
 * fix math in RandomPartitioner.describeOwnership (CASSANDRA-2071)
 * fix deletion of sstable non-data components (CASSANDRA-2059)
 * avoid blocking gossip while deleting handoff hints (CASSANDRA-2073)
 * ignore messages from newer versions, keep track of nodes in gossip
   regardless of version (CASSANDRA-1970)
 * cache writing moved to CompactionManager to reduce i/o contention and
   updated to use non-cache-polluting writes (CASSANDRA-2053)
 * page through large rows when exporting to JSON (CASSANDRA-2041)
 * add flush_largest_memtables_at and reduce_cache_sizes_at options
   (CASSANDRA-2142)
 * add cli 'describe cluster' command (CASSANDRA-2127)
 * add cli support for setting username/password at 'connect' command
   (CASSANDRA-2111)
 * add -D option to Stress.java to allow reading hosts from a file
   (CASSANDRA-2149)
 * bound hints CF throughput between 32M and 256M (CASSANDRA-2148)
 * continue starting when invalid saved cache entries are encountered
   (CASSANDRA-2076)
 * add max_hint_window_in_ms option (CASSANDRA-1459)


0.7.0-final
 * fix offsets to ByteBuffer.get (CASSANDRA-1939)


0.7.0-rc4
 * fix cli crash after backgrounding (CASSANDRA-1875)
 * count timeouts in storageproxy latencies, and include latency
   histograms in StorageProxyMBean (CASSANDRA-1893)
 * fix CLI get recognition of supercolumns (CASSANDRA-1899)
 * enable keepalive on intra-cluster sockets (CASSANDRA-1766)
 * count timeouts towards dynamicsnitch latencies (CASSANDRA-1905)
 * Expose index-building status in JMX + cli schema description
   (CASSANDRA-1871)
 * allow [LOCAL|EACH]_QUORUM to be used with non-NetworkTopology
   replication Strategies
 * increased amount of index locks for faster commitlog replay
 * collect secondary index tombstones immediately (CASSANDRA-1914)
 * revert commitlog changes from #1780 (CASSANDRA-1917)
 * change RandomPartitioner min token to -1 to avoid collision w/
   tokens on actual nodes (CASSANDRA-1901)
 * examine the right nibble when validating TimeUUID (CASSANDRA-1910)
 * include secondary indexes in cleanup (CASSANDRA-1916)
 * CFS.scrubDataDirectories should also cleanup invalid secondary indexes
   (CASSANDRA-1904)
 * ability to disable/enable gossip on nodes to force them down
   (CASSANDRA-1108)


0.7.0-rc3
 * expose getNaturalEndpoints in StorageServiceMBean taking byte[]
   key; RMI cannot serialize ByteBuffer (CASSANDRA-1833)
 * infer org.apache.cassandra.locator for replication strategy classes
   when not otherwise specified
 * validation that generates less garbage (CASSANDRA-1814)
 * add TTL support to CLI (CASSANDRA-1838)
 * cli defaults to bytestype for subcomparator when creating
   column families (CASSANDRA-1835)
 * unregister index MBeans when index is dropped (CASSANDRA-1843)
 * make ByteBufferUtil.clone thread-safe (CASSANDRA-1847)
 * change exception for read requests during bootstrap from
   InvalidRequest to Unavailable (CASSANDRA-1862)
 * respect row-level tombstones post-flush in range scans
   (CASSANDRA-1837)
 * ReadResponseResolver check digests against each other (CASSANDRA-1830)
 * return InvalidRequest when remove of subcolumn without supercolumn
   is requested (CASSANDRA-1866)
 * flush before repair (CASSANDRA-1748)
 * SSTableExport validates key order (CASSANDRA-1884)
 * large row support for SSTableExport (CASSANDRA-1867)
 * Re-cache hot keys post-compaction without hitting disk (CASSANDRA-1878)
 * manage read repair in coordinator instead of data source, to
   provide latency information to dynamic snitch (CASSANDRA-1873)


0.7.0-rc2
 * fix live-column-count of slice ranges including tombstoned supercolumn
   with live subcolumn (CASSANDRA-1591)
 * rename o.a.c.internal.AntientropyStage -> AntiEntropyStage,
   o.a.c.request.Request_responseStage -> RequestResponseStage,
   o.a.c.internal.Internal_responseStage -> InternalResponseStage
 * add AbstractType.fromString (CASSANDRA-1767)
 * require index_type to be present when specifying index_name
   on ColumnDef (CASSANDRA-1759)
 * fix add/remove index bugs in CFMetadata (CASSANDRA-1768)
 * rebuild Strategy during system_update_keyspace (CASSANDRA-1762)
 * cli updates prompt to ... in continuation lines (CASSANDRA-1770)
 * support multiple Mutations per key in hadoop ColumnFamilyOutputFormat
   (CASSANDRA-1774)
 * improvements to Debian init script (CASSANDRA-1772)
 * use local classloader to check for version.properties (CASSANDRA-1778)
 * Validate that column names in column_metadata are valid for the
   defined comparator, and decode properly in cli (CASSANDRA-1773)
 * use cross-platform newlines in cli (CASSANDRA-1786)
 * add ExpiringColumn support to sstable import/export (CASSANDRA-1754)
 * add flush for each append to periodic commitlog mode; added
   periodic_without_flush option to disable this (CASSANDRA-1780)
 * close file handle used for post-flush truncate (CASSANDRA-1790)
 * various code cleanup (CASSANDRA-1793, -1794, -1795)
 * fix range queries against wrapped range (CASSANDRA-1781)
 * fix consistencylevel calculations for NetworkTopologyStrategy
   (CASSANDRA-1804)
 * cli support index type enum names (CASSANDRA-1810)
 * improved validation of column_metadata (CASSANDRA-1813)
 * reads at ConsistencyLevel > 1 throw UnavailableException
   immediately if insufficient live nodes exist (CASSANDRA-1803)
 * copy bytebuffers for local writes to avoid retaining the entire
   Thrift frame (CASSANDRA-1801)
 * fix NPE adding index to column w/o prior metadata (CASSANDRA-1764)
 * reduce fat client timeout (CASSANDRA-1730)
 * fix botched merge of CASSANDRA-1316


0.7.0-rc1
 * fix compaction and flush races with schema updates (CASSANDRA-1715)
 * add clustertool, config-converter, sstablekeys, and schematool
   Windows .bat files (CASSANDRA-1723)
 * reject range queries received during bootstrap (CASSANDRA-1739)
 * fix wrapping-range queries on non-minimum token (CASSANDRA-1700)
 * add nodetool cfhistogram (CASSANDRA-1698)
 * limit repaired ranges to what the nodes have in common (CASSANDRA-1674)
 * index scan treats missing columns as not matching secondary
   expressions (CASSANDRA-1745)
 * Fix misuse of DataOutputBuffer.getData in AntiEntropyService
   (CASSANDRA-1729)
 * detect and warn when obsolete version of JNA is present (CASSANDRA-1760)
 * reduce fat client timeout (CASSANDRA-1730)
 * cleanup smallest CFs first to increase free temp space for larger ones
   (CASSANDRA-1811)
 * Update windows .bat files to work outside of main Cassandra
   directory (CASSANDRA-1713)
 * fix read repair regression from 0.6.7 (CASSANDRA-1727)
 * more-efficient read repair (CASSANDRA-1719)
 * fix hinted handoff replay (CASSANDRA-1656)
 * log type of dropped messages (CASSANDRA-1677)
 * upgrade to SLF4J 1.6.1
 * fix ByteBuffer bug in ExpiringColumn.updateDigest (CASSANDRA-1679)
 * fix IntegerType.getString (CASSANDRA-1681)
 * make -Djava.net.preferIPv4Stack=true the default (CASSANDRA-628)
 * add INTERNAL_RESPONSE verb to differentiate from responses related
   to client requests (CASSANDRA-1685)
 * log tpstats when dropping messages (CASSANDRA-1660)
 * include unreachable nodes in describeSchemaVersions (CASSANDRA-1678)
 * Avoid dropping messages off the client request path (CASSANDRA-1676)
 * fix jna errno reporting (CASSANDRA-1694)
 * add friendlier error for UnknownHostException on startup (CASSANDRA-1697)
 * include jna dependency in RPM package (CASSANDRA-1690)
 * add --skip-keys option to stress.py (CASSANDRA-1696)
 * improve cli handling of non-string keys and column names
   (CASSANDRA-1701, -1693)
 * r/m extra subcomparator line in cli keyspaces output (CASSANDRA-1712)
 * add read repair chance to cli "show keyspaces"
 * upgrade to ConcurrentLinkedHashMap 1.1 (CASSANDRA-975)
 * fix index scan routing (CASSANDRA-1722)
 * fix tombstoning of supercolumns in range queries (CASSANDRA-1734)
 * clear endpoint cache after updating keyspace metadata (CASSANDRA-1741)
 * fix wrapping-range queries on non-minimum token (CASSANDRA-1700)
 * truncate includes secondary indexes (CASSANDRA-1747)
 * retain reference to PendingFile sstables (CASSANDRA-1749)
 * fix sstableimport regression (CASSANDRA-1753)
 * fix for bootstrap when no non-system tables are defined (CASSANDRA-1732)
 * handle replica unavailability in index scan (CASSANDRA-1755)
 * fix service initialization order deadlock (CASSANDRA-1756)
 * multi-line cli commands (CASSANDRA-1742)
 * fix race between snapshot and compaction (CASSANDRA-1736)
 * add listEndpointsPendingHints, deleteHintsForEndpoint JMX methods
   (CASSANDRA-1551)


0.7.0-beta3
 * add strategy options to describe_keyspace output (CASSANDRA-1560)
 * log warning when using randomly generated token (CASSANDRA-1552)
 * re-organize JMX into .db, .net, .internal, .request (CASSANDRA-1217)
 * allow nodes to change IPs between restarts (CASSANDRA-1518)
 * remember ring state between restarts by default (CASSANDRA-1518)
 * flush index built flag so we can read it before log replay (CASSANDRA-1541)
 * lock row cache updates to prevent race condition (CASSANDRA-1293)
 * remove assertion causing rare (and harmless) error messages in
   commitlog (CASSANDRA-1330)
 * fix moving nodes with no keyspaces defined (CASSANDRA-1574)
 * fix unbootstrap when no data is present in a transfer range (CASSANDRA-1573)
 * take advantage of AVRO-495 to simplify our avro IDL (CASSANDRA-1436)
 * extend authorization hierarchy to column family (CASSANDRA-1554)
 * deletion support in secondary indexes (CASSANDRA-1571)
 * meaningful error message for invalid replication strategy class
   (CASSANDRA-1566)
 * allow keyspace creation with RF > N (CASSANDRA-1428)
 * improve cli error handling (CASSANDRA-1580)
 * add cache save/load ability (CASSANDRA-1417, 1606, 1647)
 * add StorageService.getDrainProgress (CASSANDRA-1588)
 * Disallow bootstrap to an in-use token (CASSANDRA-1561)
 * Allow dynamic secondary index creation and destruction (CASSANDRA-1532)
 * log auto-guessed memtable thresholds (CASSANDRA-1595)
 * add ColumnDef support to cli (CASSANDRA-1583)
 * reduce index sample time by 75% (CASSANDRA-1572)
 * add cli support for column, strategy metadata (CASSANDRA-1578, 1612)
 * add cli support for schema modification (CASSANDRA-1584)
 * delete temp files on failed compactions (CASSANDRA-1596)
 * avoid blocking for dead nodes during removetoken (CASSANDRA-1605)
 * remove ConsistencyLevel.ZERO (CASSANDRA-1607)
 * expose in-progress compaction type in jmx (CASSANDRA-1586)
 * removed IClock & related classes from internals (CASSANDRA-1502)
 * fix removing tokens from SystemTable on decommission and removetoken
   (CASSANDRA-1609)
 * include CF metadata in cli 'show keyspaces' (CASSANDRA-1613)
 * switch from Properties to HashMap in PropertyFileSnitch to
   avoid synchronization bottleneck (CASSANDRA-1481)
 * PropertyFileSnitch configuration file renamed to
   cassandra-topology.properties
 * add cli support for get_range_slices (CASSANDRA-1088, CASSANDRA-1619)
 * Make memtable flush thresholds per-CF instead of global
   (CASSANDRA-1007, 1637)
 * add cli support for binary data without CfDef hints (CASSANDRA-1603)
 * fix building SSTable statistics post-stream (CASSANDRA-1620)
 * fix potential infinite loop in 2ary index queries (CASSANDRA-1623)
 * allow creating NTS keyspaces with no replicas configured (CASSANDRA-1626)
 * add jmx histogram of sstables accessed per read (CASSANDRA-1624)
 * remove system_rename_column_family and system_rename_keyspace from the
   client API until races can be fixed (CASSANDRA-1630, CASSANDRA-1585)
 * add cli sanity tests (CASSANDRA-1582)
 * update GC settings in cassandra.bat (CASSANDRA-1636)
 * cli support for index queries (CASSANDRA-1635)
 * cli support for updating schema memtable settings (CASSANDRA-1634)
 * cli --file option (CASSANDRA-1616)
 * reduce automatically chosen memtable sizes by 50% (CASSANDRA-1641)
 * move endpoint cache from snitch to strategy (CASSANDRA-1643)
 * fix commitlog recovery deleting the newly-created segment as well as
   the old ones (CASSANDRA-1644)
 * upgrade to Thrift 0.5 (CASSANDRA-1367)
 * renamed CL.DCQUORUM to LOCAL_QUORUM and DCQUORUMSYNC to EACH_QUORUM
 * cli truncate support (CASSANDRA-1653)
 * update GC settings in cassandra.bat (CASSANDRA-1636)
 * avoid logging when a node's ip/token is gossipped back to it (CASSANDRA-1666)


0.7-beta2
 * always use UTF-8 for hint keys (CASSANDRA-1439)
 * remove cassandra.yaml dependency from Hadoop and Pig (CASSADRA-1322)
 * expose CfDef metadata in describe_keyspaces (CASSANDRA-1363)
 * restore use of mmap_index_only option (CASSANDRA-1241)
 * dropping a keyspace with no column families generated an error
   (CASSANDRA-1378)
 * rename RackAwareStrategy to OldNetworkTopologyStrategy, RackUnawareStrategy
   to SimpleStrategy, DatacenterShardStrategy to NetworkTopologyStrategy,
   AbstractRackAwareSnitch to AbstractNetworkTopologySnitch (CASSANDRA-1392)
 * merge StorageProxy.mutate, mutateBlocking (CASSANDRA-1396)
 * faster UUIDType, LongType comparisons (CASSANDRA-1386, 1393)
 * fix setting read_repair_chance from CLI addColumnFamily (CASSANDRA-1399)
 * fix updates to indexed columns (CASSANDRA-1373)
 * fix race condition leaving to FileNotFoundException (CASSANDRA-1382)
 * fix sharded lock hash on index write path (CASSANDRA-1402)
 * add support for GT/E, LT/E in subordinate index clauses (CASSANDRA-1401)
 * cfId counter got out of sync when CFs were added (CASSANDRA-1403)
 * less chatty schema updates (CASSANDRA-1389)
 * rename column family mbeans. 'type' will now include either
   'IndexColumnFamilies' or 'ColumnFamilies' depending on the CFS type.
   (CASSANDRA-1385)
 * disallow invalid keyspace and column family names. This includes name that
   matches a '^\w+' regex. (CASSANDRA-1377)
 * use JNA, if present, to take snapshots (CASSANDRA-1371)
 * truncate hints if starting 0.7 for the first time (CASSANDRA-1414)
 * fix FD leak in single-row slicepredicate queries (CASSANDRA-1416)
 * allow index expressions against columns that are not part of the
   SlicePredicate (CASSANDRA-1410)
 * config-converter properly handles snitches and framed support
   (CASSANDRA-1420)
 * remove keyspace argument from multiget_count (CASSANDRA-1422)
 * allow specifying cassandra.yaml location as (local or remote) URL
   (CASSANDRA-1126)
 * fix using DynamicEndpointSnitch with NetworkTopologyStrategy
   (CASSANDRA-1429)
 * Add CfDef.default_validation_class (CASSANDRA-891)
 * fix EstimatedHistogram.max (CASSANDRA-1413)
 * quorum read optimization (CASSANDRA-1622)
 * handle zero-length (or missing) rows during HH paging (CASSANDRA-1432)
 * include secondary indexes during schema migrations (CASSANDRA-1406)
 * fix commitlog header race during schema change (CASSANDRA-1435)
 * fix ColumnFamilyStoreMBeanIterator to use new type name (CASSANDRA-1433)
 * correct filename generated by xml->yaml converter (CASSANDRA-1419)
 * add CMSInitiatingOccupancyFraction=75 and UseCMSInitiatingOccupancyOnly
   to default JVM options
 * decrease jvm heap for cassandra-cli (CASSANDRA-1446)
 * ability to modify keyspaces and column family definitions on a live cluster
   (CASSANDRA-1285)
 * support for Hadoop Streaming [non-jvm map/reduce via stdin/out]
   (CASSANDRA-1368)
 * Move persistent sstable stats from the system table to an sstable component
   (CASSANDRA-1430)
 * remove failed bootstrap attempt from pending ranges when gossip times
   it out after 1h (CASSANDRA-1463)
 * eager-create tcp connections to other cluster members (CASSANDRA-1465)
 * enumerate stages and derive stage from message type instead of
   transmitting separately (CASSANDRA-1465)
 * apply reversed flag during collation from different data sources
   (CASSANDRA-1450)
 * make failure to remove commitlog segment non-fatal (CASSANDRA-1348)
 * correct ordering of drain operations so CL.recover is no longer
   necessary (CASSANDRA-1408)
 * removed keyspace from describe_splits method (CASSANDRA-1425)
 * rename check_schema_agreement to describe_schema_versions
   (CASSANDRA-1478)
 * fix QUORUM calculation for RF > 3 (CASSANDRA-1487)
 * remove tombstones during non-major compactions when bloom filter
   verifies that row does not exist in other sstables (CASSANDRA-1074)
 * nodes that coordinated a loadbalance in the past could not be seen by
   newly added nodes (CASSANDRA-1467)
 * exposed endpoint states (gossip details) via jmx (CASSANDRA-1467)
 * ensure that compacted sstables are not included when new readers are
   instantiated (CASSANDRA-1477)
 * by default, calculate heap size and memtable thresholds at runtime (CASSANDRA-1469)
 * fix races dealing with adding/dropping keyspaces and column families in
   rapid succession (CASSANDRA-1477)
 * clean up of Streaming system (CASSANDRA-1503, 1504, 1506)
 * add options to configure Thrift socket keepalive and buffer sizes (CASSANDRA-1426)
 * make contrib CassandraServiceDataCleaner recursive (CASSANDRA-1509)
 * min, max compaction threshold are configurable and persistent
   per-ColumnFamily (CASSANDRA-1468)
 * fix replaying the last mutation in a commitlog unnecessarily
   (CASSANDRA-1512)
 * invoke getDefaultUncaughtExceptionHandler from DTPE with the original
   exception rather than the ExecutionException wrapper (CASSANDRA-1226)
 * remove Clock from the Thrift (and Avro) API (CASSANDRA-1501)
 * Close intra-node sockets when connection is broken (CASSANDRA-1528)
 * RPM packaging spec file (CASSANDRA-786)
 * weighted request scheduler (CASSANDRA-1485)
 * treat expired columns as deleted (CASSANDRA-1539)
 * make IndexInterval configurable (CASSANDRA-1488)
 * add describe_snitch to Thrift API (CASSANDRA-1490)
 * MD5 authenticator compares plain text submitted password with MD5'd
   saved property, instead of vice versa (CASSANDRA-1447)
 * JMX MessagingService pending and completed counts (CASSANDRA-1533)
 * fix race condition processing repair responses (CASSANDRA-1511)
 * make repair blocking (CASSANDRA-1511)
 * create EndpointSnitchInfo and MBean to expose rack and DC (CASSANDRA-1491)
 * added option to contrib/word_count to output results back to Cassandra
   (CASSANDRA-1342)
 * rewrite Hadoop ColumnFamilyRecordWriter to pool connections, retry to
   multiple Cassandra nodes, and smooth impact on the Cassandra cluster
   by using smaller batch sizes (CASSANDRA-1434)
 * fix setting gc_grace_seconds via CLI (CASSANDRA-1549)
 * support TTL'd index values (CASSANDRA-1536)
 * make removetoken work like decommission (CASSANDRA-1216)
 * make cli comparator-aware and improve quote rules (CASSANDRA-1523,-1524)
 * make nodetool compact and cleanup blocking (CASSANDRA-1449)
 * add memtable, cache information to GCInspector logs (CASSANDRA-1558)
 * enable/disable HintedHandoff via JMX (CASSANDRA-1550)
 * Ignore stray files in the commit log directory (CASSANDRA-1547)
 * Disallow bootstrap to an in-use token (CASSANDRA-1561)


0.7-beta1
 * sstable versioning (CASSANDRA-389)
 * switched to slf4j logging (CASSANDRA-625)
 * add (optional) expiration time for column (CASSANDRA-699)
 * access levels for authentication/authorization (CASSANDRA-900)
 * add ReadRepairChance to CF definition (CASSANDRA-930)
 * fix heisenbug in system tests, especially common on OS X (CASSANDRA-944)
 * convert to byte[] keys internally and all public APIs (CASSANDRA-767)
 * ability to alter schema definitions on a live cluster (CASSANDRA-44)
 * renamed configuration file to cassandra.xml, and log4j.properties to
   log4j-server.properties, which must now be loaded from
   the classpath (which is how our scripts in bin/ have always done it)
   (CASSANDRA-971)
 * change get_count to require a SlicePredicate. create multi_get_count
   (CASSANDRA-744)
 * re-organized endpointsnitch implementations and added SimpleSnitch
   (CASSANDRA-994)
 * Added preload_row_cache option (CASSANDRA-946)
 * add CRC to commitlog header (CASSANDRA-999)
 * removed deprecated batch_insert and get_range_slice methods (CASSANDRA-1065)
 * add truncate thrift method (CASSANDRA-531)
 * http mini-interface using mx4j (CASSANDRA-1068)
 * optimize away copy of sliced row on memtable read path (CASSANDRA-1046)
 * replace constant-size 2GB mmaped segments and special casing for index
   entries spanning segment boundaries, with SegmentedFile that computes
   segments that always contain entire entries/rows (CASSANDRA-1117)
 * avoid reading large rows into memory during compaction (CASSANDRA-16)
 * added hadoop OutputFormat (CASSANDRA-1101)
 * efficient Streaming (no more anticompaction) (CASSANDRA-579)
 * split commitlog header into separate file and add size checksum to
   mutations (CASSANDRA-1179)
 * avoid allocating a new byte[] for each mutation on replay (CASSANDRA-1219)
 * revise HH schema to be per-endpoint (CASSANDRA-1142)
 * add joining/leaving status to nodetool ring (CASSANDRA-1115)
 * allow multiple repair sessions per node (CASSANDRA-1190)
 * optimize away MessagingService for local range queries (CASSANDRA-1261)
 * make framed transport the default so malformed requests can't OOM the
   server (CASSANDRA-475)
 * significantly faster reads from row cache (CASSANDRA-1267)
 * take advantage of row cache during range queries (CASSANDRA-1302)
 * make GCGraceSeconds a per-ColumnFamily value (CASSANDRA-1276)
 * keep persistent row size and column count statistics (CASSANDRA-1155)
 * add IntegerType (CASSANDRA-1282)
 * page within a single row during hinted handoff (CASSANDRA-1327)
 * push DatacenterShardStrategy configuration into keyspace definition,
   eliminating datacenter.properties. (CASSANDRA-1066)
 * optimize forward slices starting with '' and single-index-block name
   queries by skipping the column index (CASSANDRA-1338)
 * streaming refactor (CASSANDRA-1189)
 * faster comparison for UUID types (CASSANDRA-1043)
 * secondary index support (CASSANDRA-749 and subtasks)
 * make compaction buckets deterministic (CASSANDRA-1265)


0.6.6
 * Allow using DynamicEndpointSnitch with RackAwareStrategy (CASSANDRA-1429)
 * remove the remaining vestiges of the unfinished DatacenterShardStrategy
   (replaced by NetworkTopologyStrategy in 0.7)


0.6.5
 * fix key ordering in range query results with RandomPartitioner
   and ConsistencyLevel > ONE (CASSANDRA-1145)
 * fix for range query starting with the wrong token range (CASSANDRA-1042)
 * page within a single row during hinted handoff (CASSANDRA-1327)
 * fix compilation on non-sun JDKs (CASSANDRA-1061)
 * remove String.trim() call on row keys in batch mutations (CASSANDRA-1235)
 * Log summary of dropped messages instead of spamming log (CASSANDRA-1284)
 * add dynamic endpoint snitch (CASSANDRA-981)
 * fix streaming for keyspaces with hyphens in their name (CASSANDRA-1377)
 * fix errors in hard-coded bloom filter optKPerBucket by computing it
   algorithmically (CASSANDRA-1220
 * remove message deserialization stage, and uncap read/write stages
   so slow reads/writes don't block gossip processing (CASSANDRA-1358)
 * add jmx port configuration to Debian package (CASSANDRA-1202)
 * use mlockall via JNA, if present, to prevent Linux from swapping
   out parts of the JVM (CASSANDRA-1214)


0.6.4
 * avoid queuing multiple hint deliveries for the same endpoint
   (CASSANDRA-1229)
 * better performance for and stricter checking of UTF8 column names
   (CASSANDRA-1232)
 * extend option to lower compaction priority to hinted handoff
   as well (CASSANDRA-1260)
 * log errors in gossip instead of re-throwing (CASSANDRA-1289)
 * avoid aborting commitlog replay prematurely if a flushed-but-
   not-removed commitlog segment is encountered (CASSANDRA-1297)
 * fix duplicate rows being read during mapreduce (CASSANDRA-1142)
 * failure detection wasn't closing command sockets (CASSANDRA-1221)
 * cassandra-cli.bat works on windows (CASSANDRA-1236)
 * pre-emptively drop requests that cannot be processed within RPCTimeout
   (CASSANDRA-685)
 * add ack to Binary write verb and update CassandraBulkLoader
   to wait for acks for each row (CASSANDRA-1093)
 * added describe_partitioner Thrift method (CASSANDRA-1047)
 * Hadoop jobs no longer require the Cassandra storage-conf.xml
   (CASSANDRA-1280, CASSANDRA-1047)
 * log thread pool stats when GC is excessive (CASSANDRA-1275)
 * remove gossip message size limit (CASSANDRA-1138)
 * parallelize local and remote reads during multiget, and respect snitch
   when determining whether to do local read for CL.ONE (CASSANDRA-1317)
 * fix read repair to use requested consistency level on digest mismatch,
   rather than assuming QUORUM (CASSANDRA-1316)
 * process digest mismatch re-reads in parallel (CASSANDRA-1323)
 * switch hints CF comparator to BytesType (CASSANDRA-1274)


0.6.3
 * retry to make streaming connections up to 8 times. (CASSANDRA-1019)
 * reject describe_ring() calls on invalid keyspaces (CASSANDRA-1111)
 * fix cache size calculation for size of 100% (CASSANDRA-1129)
 * fix cache capacity only being recalculated once (CASSANDRA-1129)
 * remove hourly scan of all hints on the off chance that the gossiper
   missed a status change; instead, expose deliverHintsToEndpoint to JMX
   so it can be done manually, if necessary (CASSANDRA-1141)
 * don't reject reads at CL.ALL (CASSANDRA-1152)
 * reject deletions to supercolumns in CFs containing only standard
   columns (CASSANDRA-1139)
 * avoid preserving login information after client disconnects
   (CASSANDRA-1057)
 * prefer sun jdk to openjdk in debian init script (CASSANDRA-1174)
 * detect partioner config changes between restarts and fail fast
   (CASSANDRA-1146)
 * use generation time to resolve node token reassignment disagreements
   (CASSANDRA-1118)
 * restructure the startup ordering of Gossiper and MessageService to avoid
   timing anomalies (CASSANDRA-1160)
 * detect incomplete commit log hearders (CASSANDRA-1119)
 * force anti-entropy service to stream files on the stream stage to avoid
   sending streams out of order (CASSANDRA-1169)
 * remove inactive stream managers after AES streams files (CASSANDRA-1169)
 * allow removing entire row through batch_mutate Deletion (CASSANDRA-1027)
 * add JMX metrics for row-level bloom filter false positives (CASSANDRA-1212)
 * added a redhat init script to contrib (CASSANDRA-1201)
 * use midpoint when bootstrapping a new machine into range with not
   much data yet instead of random token (CASSANDRA-1112)
 * kill server on OOM in executor stage as well as Thrift (CASSANDRA-1226)
 * remove opportunistic repairs, when two machines with overlapping replica
   responsibilities happen to finish major compactions of the same CF near
   the same time.  repairs are now fully manual (CASSANDRA-1190)
 * add ability to lower compaction priority (default is no change from 0.6.2)
   (CASSANDRA-1181)


0.6.2
 * fix contrib/word_count build. (CASSANDRA-992)
 * split CommitLogExecutorService into BatchCommitLogExecutorService and
   PeriodicCommitLogExecutorService (CASSANDRA-1014)
 * add latency histograms to CFSMBean (CASSANDRA-1024)
 * make resolving timestamp ties deterministic by using value bytes
   as a tiebreaker (CASSANDRA-1039)
 * Add option to turn off Hinted Handoff (CASSANDRA-894)
 * fix windows startup (CASSANDRA-948)
 * make concurrent_reads, concurrent_writes configurable at runtime via JMX
   (CASSANDRA-1060)
 * disable GCInspector on non-Sun JVMs (CASSANDRA-1061)
 * fix tombstone handling in sstable rows with no other data (CASSANDRA-1063)
 * fix size of row in spanned index entries (CASSANDRA-1056)
 * install json2sstable, sstable2json, and sstablekeys to Debian package
 * StreamingService.StreamDestinations wouldn't empty itself after streaming
   finished (CASSANDRA-1076)
 * added Collections.shuffle(splits) before returning the splits in
   ColumnFamilyInputFormat (CASSANDRA-1096)
 * do not recalculate cache capacity post-compaction if it's been manually
   modified (CASSANDRA-1079)
 * better defaults for flush sorter + writer executor queue sizes
   (CASSANDRA-1100)
 * windows scripts for SSTableImport/Export (CASSANDRA-1051)
 * windows script for nodetool (CASSANDRA-1113)
 * expose PhiConvictThreshold (CASSANDRA-1053)
 * make repair of RF==1 a no-op (CASSANDRA-1090)
 * improve default JVM GC options (CASSANDRA-1014)
 * fix SlicePredicate serialization inside Hadoop jobs (CASSANDRA-1049)
 * close Thrift sockets in Hadoop ColumnFamilyRecordReader (CASSANDRA-1081)


0.6.1
 * fix NPE in sstable2json when no excluded keys are given (CASSANDRA-934)
 * keep the replica set constant throughout the read repair process
   (CASSANDRA-937)
 * allow querying getAllRanges with empty token list (CASSANDRA-933)
 * fix command line arguments inversion in clustertool (CASSANDRA-942)
 * fix race condition that could trigger a false-positive assertion
   during post-flush discard of old commitlog segments (CASSANDRA-936)
 * fix neighbor calculation for anti-entropy repair (CASSANDRA-924)
 * perform repair even for small entropy differences (CASSANDRA-924)
 * Use hostnames in CFInputFormat to allow Hadoop's naive string-based
   locality comparisons to work (CASSANDRA-955)
 * cache read-only BufferedRandomAccessFile length to avoid
   3 system calls per invocation (CASSANDRA-950)
 * nodes with IPv6 (and no IPv4) addresses could not join cluster
   (CASSANDRA-969)
 * Retrieve the correct number of undeleted columns, if any, from
   a supercolumn in a row that had been deleted previously (CASSANDRA-920)
 * fix index scans that cross the 2GB mmap boundaries for both mmap
   and standard i/o modes (CASSANDRA-866)
 * expose drain via nodetool (CASSANDRA-978)


0.6.0-RC1
 * JMX drain to flush memtables and run through commit log (CASSANDRA-880)
 * Bootstrapping can skip ranges under the right conditions (CASSANDRA-902)
 * fix merging row versions in range_slice for CL > ONE (CASSANDRA-884)
 * default write ConsistencyLeven chaned from ZERO to ONE
 * fix for index entries spanning mmap buffer boundaries (CASSANDRA-857)
 * use lexical comparison if time part of TimeUUIDs are the same
   (CASSANDRA-907)
 * bound read, mutation, and response stages to fix possible OOM
   during log replay (CASSANDRA-885)
 * Use microseconds-since-epoch (UTC) in cli, instead of milliseconds
 * Treat batch_mutate Deletion with null supercolumn as "apply this predicate
   to top level supercolumns" (CASSANDRA-834)
 * Streaming destination nodes do not update their JMX status (CASSANDRA-916)
 * Fix internal RPC timeout calculation (CASSANDRA-911)
 * Added Pig loadfunc to contrib/pig (CASSANDRA-910)


0.6.0-beta3
 * fix compaction bucketing bug (CASSANDRA-814)
 * update windows batch file (CASSANDRA-824)
 * deprecate KeysCachedFraction configuration directive in favor
   of KeysCached; move to unified-per-CF key cache (CASSANDRA-801)
 * add invalidateRowCache to ColumnFamilyStoreMBean (CASSANDRA-761)
 * send Handoff hints to natural locations to reduce load on
   remaining nodes in a failure scenario (CASSANDRA-822)
 * Add RowWarningThresholdInMB configuration option to warn before very
   large rows get big enough to threaten node stability, and -x option to
   be able to remove them with sstable2json if the warning is unheeded
   until it's too late (CASSANDRA-843)
 * Add logging of GC activity (CASSANDRA-813)
 * fix ConcurrentModificationException in commitlog discard (CASSANDRA-853)
 * Fix hardcoded row count in Hadoop RecordReader (CASSANDRA-837)
 * Add a jmx status to the streaming service and change several DEBUG
   messages to INFO (CASSANDRA-845)
 * fix classpath in cassandra-cli.bat for Windows (CASSANDRA-858)
 * allow re-specifying host, port to cassandra-cli if invalid ones
   are first tried (CASSANDRA-867)
 * fix race condition handling rpc timeout in the coordinator
   (CASSANDRA-864)
 * Remove CalloutLocation and StagingFileDirectory from storage-conf files
   since those settings are no longer used (CASSANDRA-878)
 * Parse a long from RowWarningThresholdInMB instead of an int (CASSANDRA-882)
 * Remove obsolete ControlPort code from DatabaseDescriptor (CASSANDRA-886)
 * move skipBytes side effect out of assert (CASSANDRA-899)
 * add "double getLoad" to StorageServiceMBean (CASSANDRA-898)
 * track row stats per CF at compaction time (CASSANDRA-870)
 * disallow CommitLogDirectory matching a DataFileDirectory (CASSANDRA-888)
 * default key cache size is 200k entries, changed from 10% (CASSANDRA-863)
 * add -Dcassandra-foreground=yes to cassandra.bat
 * exit if cluster name is changed unexpectedly (CASSANDRA-769)


0.6.0-beta1/beta2
 * add batch_mutate thrift command, deprecating batch_insert (CASSANDRA-336)
 * remove get_key_range Thrift API, deprecated in 0.5 (CASSANDRA-710)
 * add optional login() Thrift call for authentication (CASSANDRA-547)
 * support fat clients using gossiper and StorageProxy to perform
   replication in-process [jvm-only] (CASSANDRA-535)
 * support mmapped I/O for reads, on by default on 64bit JVMs
   (CASSANDRA-408, CASSANDRA-669)
 * improve insert concurrency, particularly during Hinted Handoff
   (CASSANDRA-658)
 * faster network code (CASSANDRA-675)
 * stress.py moved to contrib (CASSANDRA-635)
 * row caching [must be explicitly enabled per-CF in config] (CASSANDRA-678)
 * present a useful measure of compaction progress in JMX (CASSANDRA-599)
 * add bin/sstablekeys (CASSNADRA-679)
 * add ConsistencyLevel.ANY (CASSANDRA-687)
 * make removetoken remove nodes from gossip entirely (CASSANDRA-644)
 * add ability to set cache sizes at runtime (CASSANDRA-708)
 * report latency and cache hit rate statistics with lifetime totals
   instead of average over the last minute (CASSANDRA-702)
 * support get_range_slice for RandomPartitioner (CASSANDRA-745)
 * per-keyspace replication factory and replication strategy (CASSANDRA-620)
 * track latency in microseconds (CASSANDRA-733)
 * add describe_ Thrift methods, deprecating get_string_property and
   get_string_list_property
 * jmx interface for tracking operation mode and streams in general.
   (CASSANDRA-709)
 * keep memtables in sorted order to improve range query performance
   (CASSANDRA-799)
 * use while loop instead of recursion when trimming sstables compaction list
   to avoid blowing stack in pathological cases (CASSANDRA-804)
 * basic Hadoop map/reduce support (CASSANDRA-342)


0.5.1
 * ensure all files for an sstable are streamed to the same directory.
   (CASSANDRA-716)
 * more accurate load estimate for bootstrapping (CASSANDRA-762)
 * tolerate dead or unavailable bootstrap target on write (CASSANDRA-731)
 * allow larger numbers of keys (> 140M) in a sstable bloom filter
   (CASSANDRA-790)
 * include jvm argument improvements from CASSANDRA-504 in debian package
 * change streaming chunk size to 32MB to accomodate Windows XP limitations
   (was 64MB) (CASSANDRA-795)
 * fix get_range_slice returning results in the wrong order (CASSANDRA-781)


0.5.0 final
 * avoid attempting to delete temporary bootstrap files twice (CASSANDRA-681)
 * fix bogus NaN in nodeprobe cfstats output (CASSANDRA-646)
 * provide a policy for dealing with single thread executors w/ a full queue
   (CASSANDRA-694)
 * optimize inner read in MessagingService, vastly improving multiple-node
   performance (CASSANDRA-675)
 * wait for table flush before streaming data back to a bootstrapping node.
   (CASSANDRA-696)
 * keep track of bootstrapping sources by table so that bootstrapping doesn't
   give the indication of finishing early (CASSANDRA-673)


0.5.0 RC3
 * commit the correct version of the patch for CASSANDRA-663


0.5.0 RC2 (unreleased)
 * fix bugs in converting get_range_slice results to Thrift
   (CASSANDRA-647, CASSANDRA-649)
 * expose java.util.concurrent.TimeoutException in StorageProxy methods
   (CASSANDRA-600)
 * TcpConnectionManager was holding on to disconnected connections,
   giving the false indication they were being used. (CASSANDRA-651)
 * Remove duplicated write. (CASSANDRA-662)
 * Abort bootstrap if IP is already in the token ring (CASSANDRA-663)
 * increase default commitlog sync period, and wait for last sync to
   finish before submitting another (CASSANDRA-668)


0.5.0 RC1
 * Fix potential NPE in get_range_slice (CASSANDRA-623)
 * add CRC32 to commitlog entries (CASSANDRA-605)
 * fix data streaming on windows (CASSANDRA-630)
 * GC compacted sstables after cleanup and compaction (CASSANDRA-621)
 * Speed up anti-entropy validation (CASSANDRA-629)
 * Fix anti-entropy assertion error (CASSANDRA-639)
 * Fix pending range conflicts when bootstapping or moving
   multiple nodes at once (CASSANDRA-603)
 * Handle obsolete gossip related to node movement in the case where
   one or more nodes is down when the movement occurs (CASSANDRA-572)
 * Include dead nodes in gossip to avoid a variety of problems
   and fix HH to removed nodes (CASSANDRA-634)
 * return an InvalidRequestException for mal-formed SlicePredicates
   (CASSANDRA-643)
 * fix bug determining closest neighbor for use in multiple datacenters
   (CASSANDRA-648)
 * Vast improvements in anticompaction speed (CASSANDRA-607)
 * Speed up log replay and writes by avoiding redundant serializations
   (CASSANDRA-652)


0.5.0 beta 2
 * Bootstrap improvements (several tickets)
 * add nodeprobe repair anti-entropy feature (CASSANDRA-193, CASSANDRA-520)
 * fix possibility of partition when many nodes restart at once
   in clusters with multiple seeds (CASSANDRA-150)
 * fix NPE in get_range_slice when no data is found (CASSANDRA-578)
 * fix potential NPE in hinted handoff (CASSANDRA-585)
 * fix cleanup of local "system" keyspace (CASSANDRA-576)
 * improve computation of cluster load balance (CASSANDRA-554)
 * added super column read/write, column count, and column/row delete to
   cassandra-cli (CASSANDRA-567, CASSANDRA-594)
 * fix returning live subcolumns of deleted supercolumns (CASSANDRA-583)
 * respect JAVA_HOME in bin/ scripts (several tickets)
 * add StorageService.initClient for fat clients on the JVM (CASSANDRA-535)
   (see contrib/client_only for an example of use)
 * make consistency_level functional in get_range_slice (CASSANDRA-568)
 * optimize key deserialization for RandomPartitioner (CASSANDRA-581)
 * avoid GCing tombstones except on major compaction (CASSANDRA-604)
 * increase failure conviction threshold, resulting in less nodes
   incorrectly (and temporarily) marked as down (CASSANDRA-610)
 * respect memtable thresholds during log replay (CASSANDRA-609)
 * support ConsistencyLevel.ALL on read (CASSANDRA-584)
 * add nodeprobe removetoken command (CASSANDRA-564)


0.5.0 beta
 * Allow multiple simultaneous flushes, improving flush throughput
   on multicore systems (CASSANDRA-401)
 * Split up locks to improve write and read throughput on multicore systems
   (CASSANDRA-444, CASSANDRA-414)
 * More efficient use of memory during compaction (CASSANDRA-436)
 * autobootstrap option: when enabled, all non-seed nodes will attempt
   to bootstrap when started, until bootstrap successfully
   completes. -b option is removed.  (CASSANDRA-438)
 * Unless a token is manually specified in the configuration xml,
   a bootstraping node will use a token that gives it half the
   keys from the most-heavily-loaded node in the cluster,
   instead of generating a random token.
   (CASSANDRA-385, CASSANDRA-517)
 * Miscellaneous bootstrap fixes (several tickets)
 * Ability to change a node's token even after it has data on it
   (CASSANDRA-541)
 * Ability to decommission a live node from the ring (CASSANDRA-435)
 * Semi-automatic loadbalancing via nodeprobe (CASSANDRA-192)
 * Add ability to set compaction thresholds at runtime via
   JMX / nodeprobe.  (CASSANDRA-465)
 * Add "comment" field to ColumnFamily definition. (CASSANDRA-481)
 * Additional JMX metrics (CASSANDRA-482)
 * JSON based export and import tools (several tickets)
 * Hinted Handoff fixes (several tickets)
 * Add key cache to improve read performance (CASSANDRA-423)
 * Simplified construction of custom ReplicationStrategy classes
   (CASSANDRA-497)
 * Graphical application (Swing) for ring integrity verification and
   visualization was added to contrib (CASSANDRA-252)
 * Add DCQUORUM, DCQUORUMSYNC consistency levels and corresponding
   ReplicationStrategy / EndpointSnitch classes.  Experimental.
   (CASSANDRA-492)
 * Web client interface added to contrib (CASSANDRA-457)
 * More-efficient flush for Random, CollatedOPP partitioners
   for normal writes (CASSANDRA-446) and bulk load (CASSANDRA-420)
 * Add MemtableFlushAfterMinutes, a global replacement for the old
   per-CF FlushPeriodInMinutes setting (CASSANDRA-463)
 * optimizations to slice reading (CASSANDRA-350) and supercolumn
   queries (CASSANDRA-510)
 * force binding to given listenaddress for nodes with multiple
   interfaces (CASSANDRA-546)
 * stress.py benchmarking tool improvements (several tickets)
 * optimized replica placement code (CASSANDRA-525)
 * faster log replay on restart (CASSANDRA-539, CASSANDRA-540)
 * optimized local-node writes (CASSANDRA-558)
 * added get_range_slice, deprecating get_key_range (CASSANDRA-344)
 * expose TimedOutException to thrift (CASSANDRA-563)


0.4.2
 * Add validation disallowing null keys (CASSANDRA-486)
 * Fix race conditions in TCPConnectionManager (CASSANDRA-487)
 * Fix using non-utf8-aware comparison as a sanity check.
   (CASSANDRA-493)
 * Improve default garbage collector options (CASSANDRA-504)
 * Add "nodeprobe flush" (CASSANDRA-505)
 * remove NotFoundException from get_slice throws list (CASSANDRA-518)
 * fix get (not get_slice) of entire supercolumn (CASSANDRA-508)
 * fix null token during bootstrap (CASSANDRA-501)


0.4.1
 * Fix FlushPeriod columnfamily configuration regression
   (CASSANDRA-455)
 * Fix long column name support (CASSANDRA-460)
 * Fix for serializing a row that only contains tombstones
   (CASSANDRA-458)
 * Fix for discarding unneeded commitlog segments (CASSANDRA-459)
 * Add SnapshotBeforeCompaction configuration option (CASSANDRA-426)
 * Fix compaction abort under insufficient disk space (CASSANDRA-473)
 * Fix reading subcolumn slice from tombstoned CF (CASSANDRA-484)
 * Fix race condition in RVH causing occasional NPE (CASSANDRA-478)


0.4.0
 * fix get_key_range problems when a node is down (CASSANDRA-440)
   and add UnavailableException to more Thrift methods
 * Add example EndPointSnitch contrib code (several tickets)


0.4.0 RC2
 * fix SSTable generation clash during compaction (CASSANDRA-418)
 * reject method calls with null parameters (CASSANDRA-308)
 * properly order ranges in nodeprobe output (CASSANDRA-421)
 * fix logging of certain errors on executor threads (CASSANDRA-425)


0.4.0 RC1
 * Bootstrap feature is live; use -b on startup (several tickets)
 * Added multiget api (CASSANDRA-70)
 * fix Deadlock with SelectorManager.doProcess and TcpConnection.write
   (CASSANDRA-392)
 * remove key cache b/c of concurrency bugs in third-party
   CLHM library (CASSANDRA-405)
 * update non-major compaction logic to use two threshold values
   (CASSANDRA-407)
 * add periodic / batch commitlog sync modes (several tickets)
 * inline BatchMutation into batch_insert params (CASSANDRA-403)
 * allow setting the logging level at runtime via mbean (CASSANDRA-402)
 * change default comparator to BytesType (CASSANDRA-400)
 * add forwards-compatible ConsistencyLevel parameter to get_key_range
   (CASSANDRA-322)
 * r/m special case of blocking for local destination when writing with
   ConsistencyLevel.ZERO (CASSANDRA-399)
 * Fixes to make BinaryMemtable [bulk load interface] useful (CASSANDRA-337);
   see contrib/bmt_example for an example of using it.
 * More JMX properties added (several tickets)
 * Thrift changes (several tickets)
    - Merged _super get methods with the normal ones; return values
      are now of ColumnOrSuperColumn.
    - Similarly, merged batch_insert_super into batch_insert.



0.4.0 beta
 * On-disk data format has changed to allow billions of keys/rows per
   node instead of only millions
 * Multi-keyspace support
 * Scan all sstables for all queries to avoid situations where
   different types of operation on the same ColumnFamily could
   disagree on what data was present
 * Snapshot support via JMX
 * Thrift API has changed a _lot_:
    - removed time-sorted CFs; instead, user-defined comparators
      may be defined on the column names, which are now byte arrays.
      Default comparators are provided for UTF8, Bytes, Ascii, Long (i64),
      and UUID types.
    - removed colon-delimited strings in thrift api in favor of explicit
      structs such as ColumnPath, ColumnParent, etc.  Also normalized
      thrift struct and argument naming.
    - Added columnFamily argument to get_key_range.
    - Change signature of get_slice to accept starting and ending
      columns as well as an offset.  (This allows use of indexes.)
      Added "ascending" flag to allow reasonably-efficient reverse
      scans as well.  Removed get_slice_by_range as redundant.
    - get_key_range operates on one CF at a time
    - changed `block` boolean on insert methods to ConsistencyLevel enum,
      with options of NONE, ONE, QUORUM, and ALL.
    - added similar consistency_level parameter to read methods
    - column-name-set slice with no names given now returns zero columns
      instead of all of them.  ("all" can run your server out of memory.
      use a range-based slice with a high max column count instead.)
 * Removed the web interface. Node information can now be obtained by
   using the newly introduced nodeprobe utility.
 * More JMX stats
 * Remove magic values from internals (e.g. special key to indicate
   when to flush memtables)
 * Rename configuration "table" to "keyspace"
 * Moved to crash-only design; no more shutdown (just kill the process)
 * Lots of bug fixes

Full list of issues resolved in 0.4 is at https://issues.apache.org/jira/secure/IssueNavigator.jspa?reset=true&&pid=12310865&fixfor=12313862&resolution=1&sorter/field=issuekey&sorter/order=DESC


0.3.0 RC3
 * Fix potential deadlock under load in TCPConnection.
   (CASSANDRA-220)


0.3.0 RC2
 * Fix possible data loss when server is stopped after replaying
   log but before new inserts force memtable flush.
   (CASSANDRA-204)
 * Added BUGS file


0.3.0 RC1
 * Range queries on keys, including user-defined key collation
 * Remove support
 * Workarounds for a weird bug in JDK select/register that seems
   particularly common on VM environments. Cassandra should deploy
   fine on EC2 now
 * Much improved infrastructure: the beginnings of a decent test suite
   ("ant test" for unit tests; "nosetests" for system tests), code
   coverage reporting, etc.
 * Expanded node status reporting via JMX
 * Improved error reporting/logging on both server and client
 * Reduced memory footprint in default configuration
 * Combined blocking and non-blocking versions of insert APIs
 * Added FlushPeriodInMinutes configuration parameter to force
   flushing of infrequently-updated ColumnFamilies<|MERGE_RESOLUTION|>--- conflicted
+++ resolved
@@ -1,4 +1,3 @@
-<<<<<<< HEAD
 3.11.0
  * Move to FastThreadLocalThread and FastThreadLocal (CASSANDRA-13034)
  * nodetool stopdaemon errors out (CASSANDRA-13030)
@@ -7,11 +6,8 @@
  * More fixes to the TokenAllocator (CASSANDRA-12990)
  * NoReplicationTokenAllocator should work with zero replication factor (CASSANDRA-12983)
 Merged from 3.0:
-=======
-3.0.11
- * Hint related logging should include the IP address of the destination in addition to 
+ * Hint related logging should include the IP address of the destination in addition to
    host ID (CASSANDRA-13205)
->>>>>>> 0cc1c1b2
  * Reloading logback.xml does not work (CASSANDRA-13173)
  * Lightweight transactions temporarily fail after upgrade from 2.1 to 3.0 (CASSANDRA-13109)
  * Duplicate rows after upgrading from 2.1.16 to 3.0.10/3.9 (CASSANDRA-13125)
