--- conflicted
+++ resolved
@@ -1,4 +1,3 @@
-<<<<<<< HEAD
 2.2.4
  * Don't do anticompaction after subrange repair (CASSANDRA-10422)
  * Fix SimpleDateType type compatibility (CASSANDRA-10027)
@@ -13,10 +12,7 @@
  * Deprecate Pig support (CASSANDRA-10542)
  * Reduce contention getting instances of CompositeType (CASSANDRA-10433)
 Merged from 2.1:
-=======
-2.1.12
  * Make paging logic consistent between searcher impls (CASSANDRA-10683)
->>>>>>> f5a09c12
  * Fix CompressedInputStream for proper cleanup (CASSANDRA-10012)
  * (cqlsh) Support counters in COPY commands (CASSANDRA-9043)
  * Try next replica if not possible to connect to primary replica on
