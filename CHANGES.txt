--- conflicted
+++ resolved
@@ -1,11 +1,5 @@
-<<<<<<< HEAD
 2.2.0-rc2
  * Re-enable memory-mapped I/O on Windows (CASSANDRA-9658)
-=======
-2.1.8
- * (cqlsh) Fix bad check for CQL compatibility when DESCRIBE'ing
-   COMPACT STORAGE tables with no clustering columns
->>>>>>> db39257c
  * Warn when an extra-large partition is compacted (CASSANDRA-9643)
  * (cqlsh) Allow setting the initial connection timeout (CASSANDRA-9601)
  * BulkLoader has --transport-factory option but does not use it (CASSANDRA-9675)
@@ -27,6 +21,8 @@
  * Update and refactor ant test/test-compression to run the tests in parallel (CASSANDRA-9583)
  * Fix upgrading to new directory for secondary index (CASSANDRA-9687)
 Merged from 2.1:
+ * (cqlsh) Fix bad check for CQL compatibility when DESCRIBE'ing
+   COMPACT STORAGE tables with no clustering columns
  * Eliminate strong self-reference chains in sstable ref tidiers (CASSANDRA-9656)
  * Ensure StreamSession uses canonical sstable reader instances (CASSANDRA-9700) 
  * Ensure memtable book keeping is not corrupted in the event we shrink usage (CASSANDRA-9681)
