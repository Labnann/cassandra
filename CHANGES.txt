4.0
 * Fix some regressions caused by 14058 (CASSANDRA-14353)
 * Abstract repair for pluggable storage (CASSANDRA-14116)
 * Add meaningful toString() impls (CASSANDRA-13653)
 * Add sstableloader option to accept target keyspace name (CASSANDRA-13884)
 * Move processing of EchoMessage response to gossip stage (CASSANDRA-13713)
 * Add coordinator write metric per CF (CASSANDRA-14232)
 * Fix scheduling of speculative retry threshold recalculation (CASSANDRA-14338)
 * Add support for hybrid MIN(), MAX() speculative retry policies (CASSANDRA-14293)
 * Correct and clarify SSLFactory.getSslContext method and call sites (CASSANDRA-14314)
 * Handle static and partition deletion properly on ThrottledUnfilteredIterator (CASSANDRA-14315)
 * NodeTool clientstats should show SSL Cipher (CASSANDRA-14322)
 * Add ability to specify driver name and version (CASSANDRA-14275)
 * Abstract streaming for pluggable storage (CASSANDRA-14115)
 * Forced incremental repairs should promote sstables if they can (CASSANDRA-14294)
 * Use Murmur3 for validation compactions (CASSANDRA-14002)
 * Comma at the end of the seed list is interpretated as localhost (CASSANDRA-14285)
 * Refactor read executor and response resolver, abstract read repair (CASSANDRA-14058)
 * Add optional startup delay to wait until peers are ready (CASSANDRA-13993)
 * Add a few options to nodetool verify (CASSANDRA-14201)
 * CVE-2017-5929 Security vulnerability and redefine default log rotation policy (CASSANDRA-14183)
 * Use JVM default SSL validation algorithm instead of custom default (CASSANDRA-13259)
 * Better document in code InetAddressAndPort usage post 7544, incorporate port into UUIDGen node (CASSANDRA-14226)
 * Fix sstablemetadata date string for minLocalDeletionTime (CASSANDRA-14132)
 * Make it possible to change neverPurgeTombstones during runtime (CASSANDRA-14214)
 * Remove GossipDigestSynVerbHandler#doSort() (CASSANDRA-14174)
 * Add nodetool clientlist (CASSANDRA-13665)
 * Revert ProtocolVersion changes from CASSANDRA-7544 (CASSANDRA-14211)
 * Non-disruptive seed node list reload (CASSANDRA-14190)
 * Nodetool tablehistograms to print statics for all the tables (CASSANDRA-14185)
 * Migrate dtests to use pytest and python3 (CASSANDRA-14134)
 * Allow storage port to be configurable per node (CASSANDRA-7544)
 * Make sub-range selection for non-frozen collections return null instead of empty (CASSANDRA-14182)
 * BloomFilter serialization format should not change byte ordering (CASSANDRA-9067)
 * Remove unused on-heap BloomFilter implementation (CASSANDRA-14152)
 * Delete temp test files on exit (CASSANDRA-14153)
 * Make PartitionUpdate and Mutation immutable (CASSANDRA-13867)
 * Fix CommitLogReplayer exception for CDC data (CASSANDRA-14066)
 * Fix cassandra-stress startup failure (CASSANDRA-14106)
 * Remove initialDirectories from CFS (CASSANDRA-13928)
 * Fix trivial log format error (CASSANDRA-14015)
 * Allow sstabledump to do a json object per partition (CASSANDRA-13848)
 * Add option to optimise merkle tree comparison across replicas (CASSANDRA-3200)
 * Remove unused and deprecated methods from AbstractCompactionStrategy (CASSANDRA-14081)
 * Fix Distribution.average in cassandra-stress (CASSANDRA-14090)
 * Support a means of logging all queries as they were invoked (CASSANDRA-13983)
 * Presize collections (CASSANDRA-13760)
 * Add GroupCommitLogService (CASSANDRA-13530)
 * Parallelize initial materialized view build (CASSANDRA-12245)
 * Fix flaky SecondaryIndexManagerTest.assert[Not]MarkedAsBuilt (CASSANDRA-13965)
 * Make LWTs send resultset metadata on every request (CASSANDRA-13992)
 * Fix flaky indexWithFailedInitializationIsNotQueryableAfterPartialRebuild (CASSANDRA-13963)
 * Introduce leaf-only iterator (CASSANDRA-9988)
 * Upgrade Guava to 23.3 and Airline to 0.8 (CASSANDRA-13997)
 * Allow only one concurrent call to StatusLogger (CASSANDRA-12182)
 * Refactoring to specialised functional interfaces (CASSANDRA-13982)
 * Speculative retry should allow more friendly params (CASSANDRA-13876)
 * Throw exception if we send/receive repair messages to incompatible nodes (CASSANDRA-13944)
 * Replace usages of MessageDigest with Guava's Hasher (CASSANDRA-13291)
 * Add nodetool cmd to print hinted handoff window (CASSANDRA-13728)
 * Fix some alerts raised by static analysis (CASSANDRA-13799)
 * Checksum sstable metadata (CASSANDRA-13321, CASSANDRA-13593)
 * Add result set metadata to prepared statement MD5 hash calculation (CASSANDRA-10786)
 * Refactor GcCompactionTest to avoid boxing (CASSANDRA-13941)
 * Expose recent histograms in JmxHistograms (CASSANDRA-13642)
 * Fix buffer length comparison when decompressing in netty-based streaming (CASSANDRA-13899)
 * Properly close StreamCompressionInputStream to release any ByteBuf (CASSANDRA-13906)
 * Add SERIAL and LOCAL_SERIAL support for cassandra-stress (CASSANDRA-13925)
 * LCS needlessly checks for L0 STCS candidates multiple times (CASSANDRA-12961)
 * Correctly close netty channels when a stream session ends (CASSANDRA-13905)
 * Update lz4 to 1.4.0 (CASSANDRA-13741)
 * Optimize Paxos prepare and propose stage for local requests (CASSANDRA-13862)
 * Throttle base partitions during MV repair streaming to prevent OOM (CASSANDRA-13299)
 * Use compaction threshold for STCS in L0 (CASSANDRA-13861)
 * Fix problem with min_compress_ratio: 1 and disallow ratio < 1 (CASSANDRA-13703)
 * Add extra information to SASI timeout exception (CASSANDRA-13677)
 * Add incremental repair support for --hosts, --force, and subrange repair (CASSANDRA-13818)
 * Rework CompactionStrategyManager.getScanners synchronization (CASSANDRA-13786)
 * Add additional unit tests for batch behavior, TTLs, Timestamps (CASSANDRA-13846)
 * Add keyspace and table name in schema validation exception (CASSANDRA-13845)
 * Emit metrics whenever we hit tombstone failures and warn thresholds (CASSANDRA-13771)
 * Make netty EventLoopGroups daemon threads (CASSANDRA-13837)
 * Race condition when closing stream sessions (CASSANDRA-13852)
 * NettyFactoryTest is failing in trunk on macOS (CASSANDRA-13831)
 * Allow changing log levels via nodetool for related classes (CASSANDRA-12696)
 * Add stress profile yaml with LWT (CASSANDRA-7960)
 * Reduce memory copies and object creations when acting on ByteBufs (CASSANDRA-13789)
 * Simplify mx4j configuration (Cassandra-13578)
 * Fix trigger example on 4.0 (CASSANDRA-13796)
 * Force minumum timeout value (CASSANDRA-9375)
 * Use netty for streaming (CASSANDRA-12229)
 * Use netty for internode messaging (CASSANDRA-8457)
 * Add bytes repaired/unrepaired to nodetool tablestats (CASSANDRA-13774)
 * Don't delete incremental repair sessions if they still have sstables (CASSANDRA-13758)
 * Fix pending repair manager index out of bounds check (CASSANDRA-13769)
 * Don't use RangeFetchMapCalculator when RF=1 (CASSANDRA-13576)
 * Don't optimise trivial ranges in RangeFetchMapCalculator (CASSANDRA-13664)
 * Use an ExecutorService for repair commands instead of new Thread(..).start() (CASSANDRA-13594)
 * Fix race / ref leak in anticompaction (CASSANDRA-13688)
 * Expose tasks queue length via JMX (CASSANDRA-12758)
 * Fix race / ref leak in PendingRepairManager (CASSANDRA-13751)
 * Enable ppc64le runtime as unsupported architecture (CASSANDRA-13615)
 * Improve sstablemetadata output (CASSANDRA-11483)
 * Support for migrating legacy users to roles has been dropped (CASSANDRA-13371)
 * Introduce error metrics for repair (CASSANDRA-13387)
 * Refactoring to primitive functional interfaces in AuthCache (CASSANDRA-13732)
 * Update metrics to 3.1.5 (CASSANDRA-13648)
 * batch_size_warn_threshold_in_kb can now be set at runtime (CASSANDRA-13699)
 * Avoid always rebuilding secondary indexes at startup (CASSANDRA-13725)
 * Upgrade JMH from 1.13 to 1.19 (CASSANDRA-13727)
 * Upgrade SLF4J from 1.7.7 to 1.7.25 (CASSANDRA-12996)
 * Default for start_native_transport now true if not set in config (CASSANDRA-13656)
 * Don't add localhost to the graph when calculating where to stream from (CASSANDRA-13583)
 * Make CDC availability more deterministic via hard-linking (CASSANDRA-12148)
 * Allow skipping equality-restricted clustering columns in ORDER BY clause (CASSANDRA-10271)
 * Use common nowInSec for validation compactions (CASSANDRA-13671)
 * Improve handling of IR prepare failures (CASSANDRA-13672)
 * Send IR coordinator messages synchronously (CASSANDRA-13673)
 * Flush system.repair table before IR finalize promise (CASSANDRA-13660)
 * Fix column filter creation for wildcard queries (CASSANDRA-13650)
 * Add 'nodetool getbatchlogreplaythrottle' and 'nodetool setbatchlogreplaythrottle' (CASSANDRA-13614)
 * fix race condition in PendingRepairManager (CASSANDRA-13659)
 * Allow noop incremental repair state transitions (CASSANDRA-13658)
 * Run repair with down replicas (CASSANDRA-10446)
 * Added started & completed repair metrics (CASSANDRA-13598)
 * Added started & completed repair metrics (CASSANDRA-13598)
 * Improve secondary index (re)build failure and concurrency handling (CASSANDRA-10130)
 * Improve calculation of available disk space for compaction (CASSANDRA-13068)
 * Change the accessibility of RowCacheSerializer for third party row cache plugins (CASSANDRA-13579)
 * Allow sub-range repairs for a preview of repaired data (CASSANDRA-13570)
 * NPE in IR cleanup when columnfamily has no sstables (CASSANDRA-13585)
 * Fix Randomness of stress values (CASSANDRA-12744)
 * Allow selecting Map values and Set elements (CASSANDRA-7396)
 * Fast and garbage-free Streaming Histogram (CASSANDRA-13444)
 * Update repairTime for keyspaces on completion (CASSANDRA-13539)
 * Add configurable upper bound for validation executor threads (CASSANDRA-13521)
 * Bring back maxHintTTL propery (CASSANDRA-12982)
 * Add testing guidelines (CASSANDRA-13497)
 * Add more repair metrics (CASSANDRA-13531)
 * RangeStreamer should be smarter when picking endpoints for streaming (CASSANDRA-4650)
 * Avoid rewrapping an exception thrown for cache load functions (CASSANDRA-13367)
 * Log time elapsed for each incremental repair phase (CASSANDRA-13498)
 * Add multiple table operation support to cassandra-stress (CASSANDRA-8780)
 * Fix incorrect cqlsh results when selecting same columns multiple times (CASSANDRA-13262)
 * Fix WriteResponseHandlerTest is sensitive to test execution order (CASSANDRA-13421)
 * Improve incremental repair logging (CASSANDRA-13468)
 * Start compaction when incremental repair finishes (CASSANDRA-13454)
 * Add repair streaming preview (CASSANDRA-13257)
 * Cleanup isIncremental/repairedAt usage (CASSANDRA-13430)
 * Change protocol to allow sending key space independent of query string (CASSANDRA-10145)
 * Make gc_log and gc_warn settable at runtime (CASSANDRA-12661)
 * Take number of files in L0 in account when estimating remaining compaction tasks (CASSANDRA-13354)
 * Skip building views during base table streams on range movements (CASSANDRA-13065)
 * Improve error messages for +/- operations on maps and tuples (CASSANDRA-13197)
 * Remove deprecated repair JMX APIs (CASSANDRA-11530)
 * Fix version check to enable streaming keep-alive (CASSANDRA-12929)
 * Make it possible to monitor an ideal consistency level separate from actual consistency level (CASSANDRA-13289)
 * Outbound TCP connections ignore internode authenticator (CASSANDRA-13324)
 * Upgrade junit from 4.6 to 4.12 (CASSANDRA-13360)
 * Cleanup ParentRepairSession after repairs (CASSANDRA-13359)
 * Upgrade snappy-java to 1.1.2.6 (CASSANDRA-13336)
 * Incremental repair not streaming correct sstables (CASSANDRA-13328)
 * Upgrade the jna version to 4.3.0 (CASSANDRA-13300)
 * Add the currentTimestamp, currentDate, currentTime and currentTimeUUID functions (CASSANDRA-13132)
 * Remove config option index_interval (CASSANDRA-10671)
 * Reduce lock contention for collection types and serializers (CASSANDRA-13271)
 * Make it possible to override MessagingService.Verb ids (CASSANDRA-13283)
 * Avoid synchronized on prepareForRepair in ActiveRepairService (CASSANDRA-9292)
 * Adds the ability to use uncompressed chunks in compressed files (CASSANDRA-10520)
 * Don't flush sstables when streaming for incremental repair (CASSANDRA-13226)
 * Remove unused method (CASSANDRA-13227)
 * Fix minor bugs related to #9143 (CASSANDRA-13217)
 * Output warning if user increases RF (CASSANDRA-13079)
 * Remove pre-3.0 streaming compatibility code for 4.0 (CASSANDRA-13081)
 * Add support for + and - operations on dates (CASSANDRA-11936)
 * Fix consistency of incrementally repaired data (CASSANDRA-9143)
 * Increase commitlog version (CASSANDRA-13161)
 * Make TableMetadata immutable, optimize Schema (CASSANDRA-9425)
 * Refactor ColumnCondition (CASSANDRA-12981)
 * Parallelize streaming of different keyspaces (CASSANDRA-4663)
 * Improved compactions metrics (CASSANDRA-13015)
 * Speed-up start-up sequence by avoiding un-needed flushes (CASSANDRA-13031)
 * Use Caffeine (W-TinyLFU) for on-heap caches (CASSANDRA-10855)
 * Thrift removal (CASSANDRA-11115)
 * Remove pre-3.0 compatibility code for 4.0 (CASSANDRA-12716)
 * Add column definition kind to dropped columns in schema (CASSANDRA-12705)
 * Add (automate) Nodetool Documentation (CASSANDRA-12672)
 * Update bundled cqlsh python driver to 3.7.0 (CASSANDRA-12736)
 * Reject invalid replication settings when creating or altering a keyspace (CASSANDRA-12681)
 * Clean up the SSTableReader#getScanner API wrt removal of RateLimiter (CASSANDRA-12422)
 * Use new token allocation for non bootstrap case as well (CASSANDRA-13080)
 * Avoid byte-array copy when key cache is disabled (CASSANDRA-13084)
 * Require forceful decommission if number of nodes is less than replication factor (CASSANDRA-12510)
 * Allow IN restrictions on column families with collections (CASSANDRA-12654)
 * Log message size in trace message in OutboundTcpConnection (CASSANDRA-13028)
 * Add timeUnit Days for cassandra-stress (CASSANDRA-13029)
 * Add mutation size and batch metrics (CASSANDRA-12649)
 * Add method to get size of endpoints to TokenMetadata (CASSANDRA-12999)
 * Expose time spent waiting in thread pool queue (CASSANDRA-8398)
 * Conditionally update index built status to avoid unnecessary flushes (CASSANDRA-12969)
 * cqlsh auto completion: refactor definition of compaction strategy options (CASSANDRA-12946)
 * Add support for arithmetic operators (CASSANDRA-11935)
 * Add histogram for delay to deliver hints (CASSANDRA-13234)
 * Fix cqlsh automatic protocol downgrade regression (CASSANDRA-13307)
 * Changing `max_hint_window_in_ms` at runtime (CASSANDRA-11720)
 * Trivial format error in StorageProxy (CASSANDRA-13551)
 * Nodetool repair can hang forever if we lose the notification for the repair completing/failing (CASSANDRA-13480)
 * Anticompaction can cause noisy log messages (CASSANDRA-13684)
 * Switch to client init for sstabledump (CASSANDRA-13683)
 * CQLSH: Don't pause when capturing data (CASSANDRA-13743)
 * nodetool clearsnapshot requires --all to clear all snapshots (CASSANDRA-13391)
 * Correctly count range tombstones in traces and tombstone thresholds (CASSANDRA-8527)
 * cqlshrc.sample uses incorrect option for time formatting (CASSANDRA-14243)


3.11.3
 * Downgrade log level to trace for CommitLogSegmentManager (CASSANDRA-14370)
 * CQL fromJson(null) throws NullPointerException (CASSANDRA-13891)
 * Serialize empty buffer as empty string for json output format (CASSANDRA-14245)
 * Allow logging implementation to be interchanged for embedded testing (CASSANDRA-13396)
 * SASI tokenizer for simple delimiter based entries (CASSANDRA-14247)
 * Fix Loss of digits when doing CAST from varint/bigint to decimal (CASSANDRA-14170)
 * RateBasedBackPressure unnecessarily invokes a lock on the Guava RateLimiter (CASSANDRA-14163)
 * Fix wildcard GROUP BY queries (CASSANDRA-14209)
Merged from 3.0:
 * Handle incompletely written hint descriptors during startup (CASSANDRA-14080)
 * Handle repeat open bound from SRP in read repair (CASSANDRA-14330)
 * Use zero as default score in DynamicEndpointSnitch (CASSANDRA-14252)
 * Respect max hint window when hinting for LWT (CASSANDRA-14215)
 * Adding missing WriteType enum values to v3, v4, and v5 spec (CASSANDRA-13697)
 * Don't regenerate bloomfilter and summaries on startup (CASSANDRA-11163)
 * Fix NPE when performing comparison against a null frozen in LWT (CASSANDRA-14087)
 * Log when SSTables are deleted (CASSANDRA-14302)
 * Fix batch commitlog sync regression (CASSANDRA-14292)
 * Write to pending endpoint when view replica is also base replica (CASSANDRA-14251)
 * Chain commit log marker potential performance regression in batch commit mode (CASSANDRA-14194)
 * Fully utilise specified compaction threads (CASSANDRA-14210)
 * Pre-create deletion log records to finish compactions quicker (CASSANDRA-12763)
<<<<<<< HEAD
=======
Merged from 2.2:
 * Backport circleci yaml (CASSANDRA-14240)
Merged from 2.1:
 * Check checksum before decompressing data (CASSANDRA-14284)
 * CVE-2017-5929 Security vulnerability in Logback warning in NEWS.txt (CASSANDRA-14183)
>>>>>>> c1020d62


3.11.2
 * Fix ReadCommandTest (CASSANDRA-14234)
 * Remove trailing period from latency reports at keyspace level (CASSANDRA-14233)
 * Remove dependencies on JVM internal classes from JMXServerUtils (CASSANDRA-14173) 
 * Add DEFAULT, UNSET, MBEAN and MBEANS to `ReservedKeywords` (CASSANDRA-14205)
 * Print correct snitch info from nodetool describecluster (CASSANDRA-13528)
 * Enable CDC unittest (CASSANDRA-14141)
 * Acquire read lock before accessing CompactionStrategyManager fields (CASSANDRA-14139)
 * Avoid invalidating disk boundaries unnecessarily (CASSANDRA-14083)
 * Avoid exposing compaction strategy index externally (CASSANDRA-14082)
 * Fix imbalanced disks when replacing node with same address with JBOD (CASSANDRA-14084)
 * Reload compaction strategies when disk boundaries are invalidated (CASSANDRA-13948)
 * Remove OpenJDK log warning (CASSANDRA-13916)
 * Prevent compaction strategies from looping indefinitely (CASSANDRA-14079)
 * Cache disk boundaries (CASSANDRA-13215)
 * Add asm jar to build.xml for maven builds (CASSANDRA-11193)
 * Round buffer size to powers of 2 for the chunk cache (CASSANDRA-13897)
 * Update jackson JSON jars (CASSANDRA-13949)
 * Avoid locks when checking LCS fanout and if we should defrag (CASSANDRA-13930)
Merged from 3.0:
 * Fix unit test failures in ViewComplexTest (CASSANDRA-14219)
 * Add MinGW uname check to start scripts (CASSANDRA-12840)
 * Use the correct digest file and reload sstable metadata in nodetool verify (CASSANDRA-14217)
 * Handle failure when mutating repaired status in Verifier (CASSANDRA-13933)
 * Set encoding for javadoc generation (CASSANDRA-14154)
 * Fix index target computation for dense composite tables with dropped compact storage (CASSANDRA-14104)
 * Improve commit log chain marker updating (CASSANDRA-14108)
 * Extra range tombstone bound creates double rows (CASSANDRA-14008)
 * Fix SStable ordering by max timestamp in SinglePartitionReadCommand (CASSANDRA-14010)
 * Accept role names containing forward-slash (CASSANDRA-14088)
 * Optimize CRC check chance probability calculations (CASSANDRA-14094)
 * Fix cleanup on keyspace with no replicas (CASSANDRA-13526)
 * Fix updating base table rows with TTL not removing materialized view entries (CASSANDRA-14071)
 * Reduce garbage created by DynamicSnitch (CASSANDRA-14091)
 * More frequent commitlog chained markers (CASSANDRA-13987)
 * Fix serialized size of DataLimits (CASSANDRA-14057)
 * Add flag to allow dropping oversized read repair mutations (CASSANDRA-13975)
 * Fix SSTableLoader logger message (CASSANDRA-14003)
 * Fix repair race that caused gossip to block (CASSANDRA-13849)
 * Tracing interferes with digest requests when using RandomPartitioner (CASSANDRA-13964)
 * Add flag to disable materialized views, and warnings on creation (CASSANDRA-13959)
 * Don't let user drop or generally break tables in system_distributed (CASSANDRA-13813)
 * Provide a JMX call to sync schema with local storage (CASSANDRA-13954)
 * Mishandling of cells for removed/dropped columns when reading legacy files (CASSANDRA-13939)
 * Deserialise sstable metadata in nodetool verify (CASSANDRA-13922)
Merged from 2.2:
 * Fix the inspectJvmOptions startup check (CASSANDRA-14112)
 * Fix race that prevents submitting compaction for a table when executor is full (CASSANDRA-13801)
 * Rely on the JVM to handle OutOfMemoryErrors (CASSANDRA-13006)
 * Grab refs during scrub/index redistribution/cleanup (CASSANDRA-13873)
Merged from 2.1:
 * Protect against overflow of local expiration time (CASSANDRA-14092)
 * RPM package spec: fix permissions for installed jars and config files (CASSANDRA-14181)
 * More PEP8 compliance for cqlsh


3.11.1
 * Fix the computation of cdc_total_space_in_mb for exabyte filesystems (CASSANDRA-13808)
 * AbstractTokenTreeBuilder#serializedSize returns wrong value when there is a single leaf and overflow collisions (CASSANDRA-13869)
 * Add a compaction option to TWCS to ignore sstables overlapping checks (CASSANDRA-13418)
 * BTree.Builder memory leak (CASSANDRA-13754)
 * Revert CASSANDRA-10368 of supporting non-pk column filtering due to correctness (CASSANDRA-13798)
 * Add a skip read validation flag to cassandra-stress (CASSANDRA-13772)
 * Fix cassandra-stress hang issues when an error during cluster connection happens (CASSANDRA-12938)
 * Better bootstrap failure message when blocked by (potential) range movement (CASSANDRA-13744)
 * "ignore" option is ignored in sstableloader (CASSANDRA-13721)
 * Deadlock in AbstractCommitLogSegmentManager (CASSANDRA-13652)
 * Duplicate the buffer before passing it to analyser in SASI operation (CASSANDRA-13512)
 * Properly evict pstmts from prepared statements cache (CASSANDRA-13641)
Merged from 3.0:
 * Improve TRUNCATE performance (CASSANDRA-13909)
 * Implement short read protection on partition boundaries (CASSANDRA-13595)
 * Fix ISE thrown by UPI.Serializer.hasNext() for some SELECT queries (CASSANDRA-13911)
 * Filter header only commit logs before recovery (CASSANDRA-13918)
 * AssertionError prepending to a list (CASSANDRA-13149)
 * Fix support for SuperColumn tables (CASSANDRA-12373)
 * Handle limit correctly on tables with strict liveness (CASSANDRA-13883)
 * Fix missing original update in TriggerExecutor (CASSANDRA-13894)
 * Remove non-rpc-ready nodes from counter leader candidates (CASSANDRA-13043)
 * Improve short read protection performance (CASSANDRA-13794)
 * Fix sstable reader to support range-tombstone-marker for multi-slices (CASSANDRA-13787)
 * Fix short read protection for tables with no clustering columns (CASSANDRA-13880)
 * Make isBuilt volatile in PartitionUpdate (CASSANDRA-13619)
 * Prevent integer overflow of timestamps in CellTest and RowsTest (CASSANDRA-13866)
 * Fix counter application order in short read protection (CASSANDRA-12872)
 * Don't block RepairJob execution on validation futures (CASSANDRA-13797)
 * Wait for all management tasks to complete before shutting down CLSM (CASSANDRA-13123)
 * INSERT statement fails when Tuple type is used as clustering column with default DESC order (CASSANDRA-13717)
 * Fix pending view mutations handling and cleanup batchlog when there are local and remote paired mutations (CASSANDRA-13069)
 * Improve config validation and documentation on overflow and NPE (CASSANDRA-13622)
 * Range deletes in a CAS batch are ignored (CASSANDRA-13655)
 * Avoid assertion error when IndexSummary > 2G (CASSANDRA-12014)
 * Change repair midpoint logging for tiny ranges (CASSANDRA-13603)
 * Better handle corrupt final commitlog segment (CASSANDRA-11995)
 * StreamingHistogram is not thread safe (CASSANDRA-13756)
 * Fix MV timestamp issues (CASSANDRA-11500)
 * Better tolerate improperly formatted bcrypt hashes (CASSANDRA-13626)
 * Fix race condition in read command serialization (CASSANDRA-13363)
 * Fix AssertionError in short read protection (CASSANDRA-13747)
 * Don't skip corrupted sstables on startup (CASSANDRA-13620)
 * Fix the merging of cells with different user type versions (CASSANDRA-13776)
 * Copy session properties on cqlsh.py do_login (CASSANDRA-13640)
 * Potential AssertionError during ReadRepair of range tombstone and partition deletions (CASSANDRA-13719)
 * Don't let stress write warmup data if n=0 (CASSANDRA-13773)
 * Gossip thread slows down when using batch commit log (CASSANDRA-12966)
 * Randomize batchlog endpoint selection with only 1 or 2 racks (CASSANDRA-12884)
 * Fix digest calculation for counter cells (CASSANDRA-13750)
 * Fix ColumnDefinition.cellValueType() for non-frozen collection and change SSTabledump to use type.toJSONString() (CASSANDRA-13573)
 * Skip materialized view addition if the base table doesn't exist (CASSANDRA-13737)
 * Drop table should remove corresponding entries in dropped_columns table (CASSANDRA-13730)
 * Log warn message until legacy auth tables have been migrated (CASSANDRA-13371)
 * Fix incorrect [2.1 <- 3.0] serialization of counter cells created in 2.0 (CASSANDRA-13691)
 * Fix invalid writetime for null cells (CASSANDRA-13711)
 * Fix ALTER TABLE statement to atomically propagate changes to the table and its MVs (CASSANDRA-12952)
 * Fixed ambiguous output of nodetool tablestats command (CASSANDRA-13722)
 * Fix Digest mismatch Exception if hints file has UnknownColumnFamily (CASSANDRA-13696)
 * Purge tombstones created by expired cells (CASSANDRA-13643)
 * Make concat work with iterators that have different subsets of columns (CASSANDRA-13482)
 * Set test.runners based on cores and memory size (CASSANDRA-13078)
 * Allow different NUMACTL_ARGS to be passed in (CASSANDRA-13557)
 * Allow native function calls in CQLSSTableWriter (CASSANDRA-12606)
 * Fix secondary index queries on COMPACT tables (CASSANDRA-13627)
 * Nodetool listsnapshots output is missing a newline, if there are no snapshots (CASSANDRA-13568)
 * sstabledump reports incorrect usage for argument order (CASSANDRA-13532)
Merged from 2.2:
 * Safely handle empty buffers when outputting to JSON (CASSANDRA-13868)
 * Copy session properties on cqlsh.py do_login (CASSANDRA-13847)
 * Fix load over calculated issue in IndexSummaryRedistribution (CASSANDRA-13738)
 * Fix compaction and flush exception not captured (CASSANDRA-13833)
 * Uncaught exceptions in Netty pipeline (CASSANDRA-13649)
 * Prevent integer overflow on exabyte filesystems (CASSANDRA-13067)
 * Fix queries with LIMIT and filtering on clustering columns (CASSANDRA-11223)
 * Fix potential NPE when resume bootstrap fails (CASSANDRA-13272)
 * Fix toJSONString for the UDT, tuple and collection types (CASSANDRA-13592)
 * Fix nested Tuples/UDTs validation (CASSANDRA-13646)
Merged from 2.1:
 * Clone HeartBeatState when building gossip messages. Make its generation/version volatile (CASSANDRA-13700)


3.11.0
 * Allow native function calls in CQLSSTableWriter (CASSANDRA-12606)
 * Replace string comparison with regex/number checks in MessagingService test (CASSANDRA-13216)
 * Fix formatting of duration columns in CQLSH (CASSANDRA-13549)
 * Fix the problem with duplicated rows when using paging with SASI (CASSANDRA-13302)
 * Allow CONTAINS statements filtering on the partition key and it’s parts (CASSANDRA-13275)
 * Fall back to even ranges calculation in clusters with vnodes when tokens are distributed unevenly (CASSANDRA-13229)
 * Fix duration type validation to prevent overflow (CASSANDRA-13218)
 * Forbid unsupported creation of SASI indexes over partition key columns (CASSANDRA-13228)
 * Reject multiple values for a key in CQL grammar. (CASSANDRA-13369)
 * UDA fails without input rows (CASSANDRA-13399)
 * Fix compaction-stress by using daemonInitialization (CASSANDRA-13188)
 * V5 protocol flags decoding broken (CASSANDRA-13443)
 * Use write lock not read lock for removing sstables from compaction strategies. (CASSANDRA-13422)
 * Use corePoolSize equal to maxPoolSize in JMXEnabledThreadPoolExecutors (CASSANDRA-13329)
 * Avoid rebuilding SASI indexes containing no values (CASSANDRA-12962)
 * Add charset to Analyser input stream (CASSANDRA-13151)
 * Fix testLimitSSTables flake caused by concurrent flush (CASSANDRA-12820)
 * cdc column addition strikes again (CASSANDRA-13382)
 * Fix static column indexes (CASSANDRA-13277)
 * DataOutputBuffer.asNewBuffer broken (CASSANDRA-13298)
 * unittest CipherFactoryTest failed on MacOS (CASSANDRA-13370)
 * Forbid SELECT restrictions and CREATE INDEX over non-frozen UDT columns (CASSANDRA-13247)
 * Default logging we ship will incorrectly print "?:?" for "%F:%L" pattern (CASSANDRA-13317)
 * Possible AssertionError in UnfilteredRowIteratorWithLowerBound (CASSANDRA-13366)
 * Support unaligned memory access for AArch64 (CASSANDRA-13326)
 * Improve SASI range iterator efficiency on intersection with an empty range (CASSANDRA-12915).
 * Fix equality comparisons of columns using the duration type (CASSANDRA-13174)
 * Move to FastThreadLocalThread and FastThreadLocal (CASSANDRA-13034)
 * nodetool stopdaemon errors out (CASSANDRA-13030)
 * Tables in system_distributed should not use gcgs of 0 (CASSANDRA-12954)
 * Fix primary index calculation for SASI (CASSANDRA-12910)
 * More fixes to the TokenAllocator (CASSANDRA-12990)
 * NoReplicationTokenAllocator should work with zero replication factor (CASSANDRA-12983)
 * Address message coalescing regression (CASSANDRA-12676)
 * Delete illegal character from StandardTokenizerImpl.jflex (CASSANDRA-13417)
 * Fix cqlsh automatic protocol downgrade regression (CASSANDRA-13307)
 * Tracing payload not passed from QueryMessage to tracing session (CASSANDRA-12835)
Merged from 3.0:
 * Filter header only commit logs before recovery (CASSANDRA-13918)
 * Ensure int overflow doesn't occur when calculating large partition warning size (CASSANDRA-13172)
 * Ensure consistent view of partition columns between coordinator and replica in ColumnFilter (CASSANDRA-13004)
 * Failed unregistering mbean during drop keyspace (CASSANDRA-13346)
 * nodetool scrub/cleanup/upgradesstables exit code is wrong (CASSANDRA-13542)
 * Fix the reported number of sstable data files accessed per read (CASSANDRA-13120)
 * Fix schema digest mismatch during rolling upgrades from versions before 3.0.12 (CASSANDRA-13559)
 * Upgrade JNA version to 4.4.0 (CASSANDRA-13072)
 * Interned ColumnIdentifiers should use minimal ByteBuffers (CASSANDRA-13533)
 * Fix repair process violating start/end token limits for small ranges (CASSANDRA-13052)
 * Add storage port options to sstableloader (CASSANDRA-13518)
 * Properly handle quoted index names in cqlsh DESCRIBE output (CASSANDRA-12847)
 * Fix NPE in StorageService.excise() (CASSANDRA-13163)
 * Expire OutboundTcpConnection messages by a single Thread (CASSANDRA-13265)
 * Fail repair if insufficient responses received (CASSANDRA-13397)
 * Fix SSTableLoader fail when the loaded table contains dropped columns (CASSANDRA-13276)
 * Avoid name clashes in CassandraIndexTest (CASSANDRA-13427)
 * Handling partially written hint files (CASSANDRA-12728)
 * Interrupt replaying hints on decommission (CASSANDRA-13308)
 * Handling partially written hint files (CASSANDRA-12728)
 * Fix NPE issue in StorageService (CASSANDRA-13060)
 * Make reading of range tombstones more reliable (CASSANDRA-12811)
 * Fix startup problems due to schema tables not completely flushed (CASSANDRA-12213)
 * Fix view builder bug that can filter out data on restart (CASSANDRA-13405)
 * Fix 2i page size calculation when there are no regular columns (CASSANDRA-13400)
 * Fix the conversion of 2.X expired rows without regular column data (CASSANDRA-13395)
 * Fix hint delivery when using ext+internal IPs with prefer_local enabled (CASSANDRA-13020)
 * Legacy deserializer can create empty range tombstones (CASSANDRA-13341)
 * Legacy caching options can prevent 3.0 upgrade (CASSANDRA-13384)
 * Use the Kernel32 library to retrieve the PID on Windows and fix startup checks (CASSANDRA-13333)
 * Fix code to not exchange schema across major versions (CASSANDRA-13274)
 * Dropping column results in "corrupt" SSTable (CASSANDRA-13337)
 * Bugs handling range tombstones in the sstable iterators (CASSANDRA-13340)
 * Fix CONTAINS filtering for null collections (CASSANDRA-13246)
 * Applying: Use a unique metric reservoir per test run when using Cassandra-wide metrics residing in MBeans (CASSANDRA-13216)
 * Propagate row deletions in 2i tables on upgrade (CASSANDRA-13320)
 * Slice.isEmpty() returns false for some empty slices (CASSANDRA-13305)
 * Add formatted row output to assertEmpty in CQL Tester (CASSANDRA-13238)
 * Prevent data loss on upgrade 2.1 - 3.0 by adding component separator to LogRecord absolute path (CASSANDRA-13294)
 * Improve testing on macOS by eliminating sigar logging (CASSANDRA-13233)
 * Cqlsh copy-from should error out when csv contains invalid data for collections (CASSANDRA-13071)
 * Fix "multiple versions of ant detected..." when running ant test (CASSANDRA-13232)
 * Coalescing strategy sleeps too much (CASSANDRA-13090)
 * Faster StreamingHistogram (CASSANDRA-13038)
 * Legacy deserializer can create unexpected boundary range tombstones (CASSANDRA-13237)
 * Remove unnecessary assertion from AntiCompactionTest (CASSANDRA-13070)
 * Fix cqlsh COPY for dates before 1900 (CASSANDRA-13185)
 * Use keyspace replication settings on system.size_estimates table (CASSANDRA-9639)
 * Add vm.max_map_count StartupCheck (CASSANDRA-13008)
 * Obfuscate password in stress-graphs (CASSANDRA-12233)
 * Hint related logging should include the IP address of the destination in addition to
   host ID (CASSANDRA-13205)
 * Reloading logback.xml does not work (CASSANDRA-13173)
 * Lightweight transactions temporarily fail after upgrade from 2.1 to 3.0 (CASSANDRA-13109)
 * Duplicate rows after upgrading from 2.1.16 to 3.0.10/3.9 (CASSANDRA-13125)
 * Fix UPDATE queries with empty IN restrictions (CASSANDRA-13152)
 * Fix handling of partition with partition-level deletion plus
   live rows in sstabledump (CASSANDRA-13177)
 * Provide user workaround when system_schema.columns does not contain entries
   for a table that's in system_schema.tables (CASSANDRA-13180)
 * Nodetool upgradesstables/scrub/compact ignores system tables (CASSANDRA-13410)
 * Fix schema version calculation for rolling upgrades (CASSANDRA-13441)
Merged from 2.2:
 * Nodes started with join_ring=False should be able to serve requests when authentication is enabled (CASSANDRA-11381)
 * cqlsh COPY FROM: increment error count only for failures, not for attempts (CASSANDRA-13209)
 * Avoid starting gossiper in RemoveTest (CASSANDRA-13407)
 * Fix weightedSize() for row-cache reported by JMX and NodeTool (CASSANDRA-13393)
 * Fix JVM metric names (CASSANDRA-13103)
 * Honor truststore-password parameter in cassandra-stress (CASSANDRA-12773)
 * Discard in-flight shadow round responses (CASSANDRA-12653)
 * Don't anti-compact repaired data to avoid inconsistencies (CASSANDRA-13153)
 * Wrong logger name in AnticompactionTask (CASSANDRA-13343)
 * Commitlog replay may fail if last mutation is within 4 bytes of end of segment (CASSANDRA-13282)
 * Fix queries updating multiple time the same list (CASSANDRA-13130)
 * Fix GRANT/REVOKE when keyspace isn't specified (CASSANDRA-13053)
 * Fix flaky LongLeveledCompactionStrategyTest (CASSANDRA-12202)
 * Fix failing COPY TO STDOUT (CASSANDRA-12497)
 * Fix ColumnCounter::countAll behaviour for reverse queries (CASSANDRA-13222)
 * Exceptions encountered calling getSeeds() breaks OTC thread (CASSANDRA-13018)
 * Fix negative mean latency metric (CASSANDRA-12876)
 * Use only one file pointer when creating commitlog segments (CASSANDRA-12539)
Merged from 2.1:
 * Fix 2ndary index queries on partition keys for tables with static columns (CASSANDRA-13147)
 * Fix ParseError unhashable type list in cqlsh copy from (CASSANDRA-13364)
 * Remove unused repositories (CASSANDRA-13278)
 * Log stacktrace of uncaught exceptions (CASSANDRA-13108)
 * Use portable stderr for java error in startup (CASSANDRA-13211)
 * Fix Thread Leak in OutboundTcpConnection (CASSANDRA-13204)
 * Upgrade netty version to fix memory leak with client encryption (CASSANDRA-13114)
 * Coalescing strategy can enter infinite loop (CASSANDRA-13159)


3.10
 * Fix secondary index queries regression (CASSANDRA-13013)
 * Add duration type to the protocol V5 (CASSANDRA-12850)
 * Fix duration type validation (CASSANDRA-13143)
 * Fix flaky GcCompactionTest (CASSANDRA-12664)
 * Fix TestHintedHandoff.hintedhandoff_decom_test (CASSANDRA-13058)
 * Fixed query monitoring for range queries (CASSANDRA-13050)
 * Remove outboundBindAny configuration property (CASSANDRA-12673)
 * Use correct bounds for all-data range when filtering (CASSANDRA-12666)
 * Remove timing window in test case (CASSANDRA-12875)
 * Resolve unit testing without JCE security libraries installed (CASSANDRA-12945)
 * Fix inconsistencies in cassandra-stress load balancing policy (CASSANDRA-12919)
 * Fix validation of non-frozen UDT cells (CASSANDRA-12916)
 * Don't shut down socket input/output on StreamSession (CASSANDRA-12903)
 * Fix Murmur3PartitionerTest (CASSANDRA-12858)
 * Move cqlsh syntax rules into separate module and allow easier customization (CASSANDRA-12897)
 * Fix CommitLogSegmentManagerTest (CASSANDRA-12283)
 * Fix cassandra-stress truncate option (CASSANDRA-12695)
 * Fix crossNode value when receiving messages (CASSANDRA-12791)
 * Don't load MX4J beans twice (CASSANDRA-12869)
 * Extend native protocol request flags, add versions to SUPPORTED, and introduce ProtocolVersion enum (CASSANDRA-12838)
 * Set JOINING mode when running pre-join tasks (CASSANDRA-12836)
 * remove net.mintern.primitive library due to license issue (CASSANDRA-12845)
 * Properly format IPv6 addresses when logging JMX service URL (CASSANDRA-12454)
 * Optimize the vnode allocation for single replica per DC (CASSANDRA-12777)
 * Use non-token restrictions for bounds when token restrictions are overridden (CASSANDRA-12419)
 * Fix CQLSH auto completion for PER PARTITION LIMIT (CASSANDRA-12803)
 * Use different build directories for Eclipse and Ant (CASSANDRA-12466)
 * Avoid potential AttributeError in cqlsh due to no table metadata (CASSANDRA-12815)
 * Fix RandomReplicationAwareTokenAllocatorTest.testExistingCluster (CASSANDRA-12812)
 * Upgrade commons-codec to 1.9 (CASSANDRA-12790)
 * Add duration data type (CASSANDRA-11873)
 * Make the fanout size for LeveledCompactionStrategy to be configurable (CASSANDRA-11550)
 * Fix timeout in ReplicationAwareTokenAllocatorTest (CASSANDRA-12784)
 * Improve sum aggregate functions (CASSANDRA-12417)
 * Make cassandra.yaml docs for batch_size_*_threshold_in_kb reflect changes in CASSANDRA-10876 (CASSANDRA-12761)
 * cqlsh fails to format collections when using aliases (CASSANDRA-11534)
 * Check for hash conflicts in prepared statements (CASSANDRA-12733)
 * Exit query parsing upon first error (CASSANDRA-12598)
 * Fix cassandra-stress to use single seed in UUID generation (CASSANDRA-12729)
 * CQLSSTableWriter does not allow Update statement (CASSANDRA-12450)
 * Config class uses boxed types but DD exposes primitive types (CASSANDRA-12199)
 * Add pre- and post-shutdown hooks to Storage Service (CASSANDRA-12461)
 * Add hint delivery metrics (CASSANDRA-12693)
 * Remove IndexInfo cache from FileIndexInfoRetriever (CASSANDRA-12731)
 * ColumnIndex does not reuse buffer (CASSANDRA-12502)
 * cdc column addition still breaks schema migration tasks (CASSANDRA-12697)
 * Upgrade metrics-reporter dependencies (CASSANDRA-12089)
 * Tune compaction thread count via nodetool (CASSANDRA-12248)
 * Add +=/-= shortcut syntax for update queries (CASSANDRA-12232)
 * Include repair session IDs in repair start message (CASSANDRA-12532)
 * Add a blocking task to Index, run before joining the ring (CASSANDRA-12039)
 * Fix NPE when using CQLSSTableWriter (CASSANDRA-12667)
 * Support optional backpressure strategies at the coordinator (CASSANDRA-9318)
 * Make randompartitioner work with new vnode allocation (CASSANDRA-12647)
 * Fix cassandra-stress graphing (CASSANDRA-12237)
 * Allow filtering on partition key columns for queries without secondary indexes (CASSANDRA-11031)
 * Fix Cassandra Stress reporting thread model and precision (CASSANDRA-12585)
 * Add JMH benchmarks.jar (CASSANDRA-12586)
 * Cleanup uses of AlterTableStatementColumn (CASSANDRA-12567)
 * Add keep-alive to streaming (CASSANDRA-11841)
 * Tracing payload is passed through newSession(..) (CASSANDRA-11706)
 * avoid deleting non existing sstable files and improve related log messages (CASSANDRA-12261)
 * json/yaml output format for nodetool compactionhistory (CASSANDRA-12486)
 * Retry all internode messages once after a connection is
   closed and reopened (CASSANDRA-12192)
 * Add support to rebuild from targeted replica (CASSANDRA-9875)
 * Add sequence distribution type to cassandra stress (CASSANDRA-12490)
 * "SELECT * FROM foo LIMIT ;" does not error out (CASSANDRA-12154)
 * Define executeLocally() at the ReadQuery Level (CASSANDRA-12474)
 * Extend read/write failure messages with a map of replica addresses
   to error codes in the v5 native protocol (CASSANDRA-12311)
 * Fix rebuild of SASI indexes with existing index files (CASSANDRA-12374)
 * Let DatabaseDescriptor not implicitly startup services (CASSANDRA-9054, 12550)
 * Fix clustering indexes in presence of static columns in SASI (CASSANDRA-12378)
 * Fix queries on columns with reversed type on SASI indexes (CASSANDRA-12223)
 * Added slow query log (CASSANDRA-12403)
 * Count full coordinated request against timeout (CASSANDRA-12256)
 * Allow TTL with null value on insert and update (CASSANDRA-12216)
 * Make decommission operation resumable (CASSANDRA-12008)
 * Add support to one-way targeted repair (CASSANDRA-9876)
 * Remove clientutil jar (CASSANDRA-11635)
 * Fix compaction throughput throttle (CASSANDRA-12366, CASSANDRA-12717)
 * Delay releasing Memtable memory on flush until PostFlush has finished running (CASSANDRA-12358)
 * Cassandra stress should dump all setting on startup (CASSANDRA-11914)
 * Make it possible to compact a given token range (CASSANDRA-10643)
 * Allow updating DynamicEndpointSnitch properties via JMX (CASSANDRA-12179)
 * Collect metrics on queries by consistency level (CASSANDRA-7384)
 * Add support for GROUP BY to SELECT statement (CASSANDRA-10707)
 * Deprecate memtable_cleanup_threshold and update default for memtable_flush_writers (CASSANDRA-12228)
 * Upgrade to OHC 0.4.4 (CASSANDRA-12133)
 * Add version command to cassandra-stress (CASSANDRA-12258)
 * Create compaction-stress tool (CASSANDRA-11844)
 * Garbage-collecting compaction operation and schema option (CASSANDRA-7019)
 * Add beta protocol flag for v5 native protocol (CASSANDRA-12142)
 * Support filtering on non-PRIMARY KEY columns in the CREATE
   MATERIALIZED VIEW statement's WHERE clause (CASSANDRA-10368)
 * Unify STDOUT and SYSTEMLOG logback format (CASSANDRA-12004)
 * COPY FROM should raise error for non-existing input files (CASSANDRA-12174)
 * Faster write path (CASSANDRA-12269)
 * Option to leave omitted columns in INSERT JSON unset (CASSANDRA-11424)
 * Support json/yaml output in nodetool tpstats (CASSANDRA-12035)
 * Expose metrics for successful/failed authentication attempts (CASSANDRA-10635)
 * Prepend snapshot name with "truncated" or "dropped" when a snapshot
   is taken before truncating or dropping a table (CASSANDRA-12178)
 * Optimize RestrictionSet (CASSANDRA-12153)
 * cqlsh does not automatically downgrade CQL version (CASSANDRA-12150)
 * Omit (de)serialization of state variable in UDAs (CASSANDRA-9613)
 * Create a system table to expose prepared statements (CASSANDRA-8831)
 * Reuse DataOutputBuffer from ColumnIndex (CASSANDRA-11970)
 * Remove DatabaseDescriptor dependency from SegmentedFile (CASSANDRA-11580)
 * Add supplied username to authentication error messages (CASSANDRA-12076)
 * Remove pre-startup check for open JMX port (CASSANDRA-12074)
 * Remove compaction Severity from DynamicEndpointSnitch (CASSANDRA-11738)
 * Restore resumable hints delivery (CASSANDRA-11960)
 * Properly record CAS contention (CASSANDRA-12626)
Merged from 3.0:
 * Dump threads when unit tests time out (CASSANDRA-13117)
 * Better error when modifying function permissions without explicit keyspace (CASSANDRA-12925)
 * Indexer is not correctly invoked when building indexes over sstables (CASSANDRA-13075)
 * Stress daemon help is incorrect (CASSANDRA-12563)
 * Read repair is not blocking repair to finish in foreground repair (CASSANDRA-13115)
 * Replace empty strings with null values if they cannot be converted (CASSANDRA-12794)
 * Remove support for non-JavaScript UDFs (CASSANDRA-12883)
 * Fix deserialization of 2.x DeletedCells (CASSANDRA-12620)
 * Add parent repair session id to anticompaction log message (CASSANDRA-12186)
 * Improve contention handling on failure to acquire MV lock for streaming and hints (CASSANDRA-12905)
 * Fix DELETE and UPDATE queries with empty IN restrictions (CASSANDRA-12829)
 * Mark MVs as built after successful bootstrap (CASSANDRA-12984)
 * Estimated TS drop-time histogram updated with Cell.NO_DELETION_TIME (CASSANDRA-13040)
 * Nodetool compactionstats fails with NullPointerException (CASSANDRA-13021)
 * Thread local pools never cleaned up (CASSANDRA-13033)
 * Set RPC_READY to false when draining or if a node is marked as shutdown (CASSANDRA-12781)
 * CQL often queries static columns unnecessarily (CASSANDRA-12768)
 * Make sure sstables only get committed when it's safe to discard commit log records (CASSANDRA-12956)
 * Reject default_time_to_live option when creating or altering MVs (CASSANDRA-12868)
 * Nodetool should use a more sane max heap size (CASSANDRA-12739)
 * LocalToken ensures token values are cloned on heap (CASSANDRA-12651)
 * AnticompactionRequestSerializer serializedSize is incorrect (CASSANDRA-12934)
 * Prevent reloading of logback.xml from UDF sandbox (CASSANDRA-12535)
 * Reenable HeapPool (CASSANDRA-12900)
 * Disallow offheap_buffers memtable allocation (CASSANDRA-11039)
 * Fix CommitLogSegmentManagerTest (CASSANDRA-12283)
 * Pass root cause to CorruptBlockException when uncompression failed (CASSANDRA-12889)
 * Batch with multiple conditional updates for the same partition causes AssertionError (CASSANDRA-12867)
 * Make AbstractReplicationStrategy extendable from outside its package (CASSANDRA-12788)
 * Don't tell users to turn off consistent rangemovements during rebuild. (CASSANDRA-12296)
 * Fix CommitLogTest.testDeleteIfNotDirty (CASSANDRA-12854)
 * Avoid deadlock due to MV lock contention (CASSANDRA-12689)
 * Fix for KeyCacheCqlTest flakiness (CASSANDRA-12801)
 * Include SSTable filename in compacting large row message (CASSANDRA-12384)
 * Fix potential socket leak (CASSANDRA-12329, CASSANDRA-12330)
 * Fix ViewTest.testCompaction (CASSANDRA-12789)
 * Improve avg aggregate functions (CASSANDRA-12417)
 * Preserve quoted reserved keyword column names in MV creation (CASSANDRA-11803)
 * nodetool stopdaemon errors out (CASSANDRA-12646)
 * Split materialized view mutations on build to prevent OOM (CASSANDRA-12268)
 * mx4j does not work in 3.0.8 (CASSANDRA-12274)
 * Abort cqlsh copy-from in case of no answer after prolonged period of time (CASSANDRA-12740)
 * Avoid sstable corrupt exception due to dropped static column (CASSANDRA-12582)
 * Make stress use client mode to avoid checking commit log size on startup (CASSANDRA-12478)
 * Fix exceptions with new vnode allocation (CASSANDRA-12715)
 * Unify drain and shutdown processes (CASSANDRA-12509)
 * Fix NPE in ComponentOfSlice.isEQ() (CASSANDRA-12706)
 * Fix failure in LogTransactionTest (CASSANDRA-12632)
 * Fix potentially incomplete non-frozen UDT values when querying with the
   full primary key specified (CASSANDRA-12605)
 * Make sure repaired tombstones are dropped when only_purge_repaired_tombstones is enabled (CASSANDRA-12703)
 * Skip writing MV mutations to commitlog on mutation.applyUnsafe() (CASSANDRA-11670)
 * Establish consistent distinction between non-existing partition and NULL value for LWTs on static columns (CASSANDRA-12060)
 * Extend ColumnIdentifier.internedInstances key to include the type that generated the byte buffer (CASSANDRA-12516)
 * Handle composite prefixes with final EOC=0 as in 2.x and refactor LegacyLayout.decodeBound (CASSANDRA-12423)
 * select_distinct_with_deletions_test failing on non-vnode environments (CASSANDRA-11126)
 * Stack Overflow returned to queries while upgrading (CASSANDRA-12527)
 * Fix legacy regex for temporary files from 2.2 (CASSANDRA-12565)
 * Add option to state current gc_grace_seconds to tools/bin/sstablemetadata (CASSANDRA-12208)
 * Fix file system race condition that may cause LogAwareFileLister to fail to classify files (CASSANDRA-11889)
 * Fix file handle leaks due to simultaneous compaction/repair and
   listing snapshots, calculating snapshot sizes, or making schema
   changes (CASSANDRA-11594)
 * Fix nodetool repair exits with 0 for some errors (CASSANDRA-12508)
 * Do not shut down BatchlogManager twice during drain (CASSANDRA-12504)
 * Disk failure policy should not be invoked on out of space (CASSANDRA-12385)
 * Calculate last compacted key on startup (CASSANDRA-6216)
 * Add schema to snapshot manifest, add USING TIMESTAMP clause to ALTER TABLE statements (CASSANDRA-7190)
 * If CF has no clustering columns, any row cache is full partition cache (CASSANDRA-12499)
 * Correct log message for statistics of offheap memtable flush (CASSANDRA-12776)
 * Explicitly set locale for string validation (CASSANDRA-12541,CASSANDRA-12542,CASSANDRA-12543,CASSANDRA-12545)
Merged from 2.2:
 * Fix speculative retry bugs (CASSANDRA-13009)
 * Fix handling of nulls and unsets in IN conditions (CASSANDRA-12981)
 * Fix race causing infinite loop if Thrift server is stopped before it starts listening (CASSANDRA-12856)
 * CompactionTasks now correctly drops sstables out of compaction when not enough disk space is available (CASSANDRA-12979)
 * Fix DynamicEndpointSnitch noop in multi-datacenter situations (CASSANDRA-13074)
 * cqlsh copy-from: encode column names to avoid primary key parsing errors (CASSANDRA-12909)
 * Temporarily fix bug that creates commit log when running offline tools (CASSANDRA-8616)
 * Reduce granuality of OpOrder.Group during index build (CASSANDRA-12796)
 * Test bind parameters and unset parameters in InsertUpdateIfConditionTest (CASSANDRA-12980)
 * Use saved tokens when setting local tokens on StorageService.joinRing (CASSANDRA-12935)
 * cqlsh: fix DESC TYPES errors (CASSANDRA-12914)
 * Fix leak on skipped SSTables in sstableupgrade (CASSANDRA-12899)
 * Avoid blocking gossip during pending range calculation (CASSANDRA-12281)
 * Fix purgeability of tombstones with max timestamp (CASSANDRA-12792)
 * Fail repair if participant dies during sync or anticompaction (CASSANDRA-12901)
 * cqlsh COPY: unprotected pk values before converting them if not using prepared statements (CASSANDRA-12863)
 * Fix Util.spinAssertEquals (CASSANDRA-12283)
 * Fix potential NPE for compactionstats (CASSANDRA-12462)
 * Prepare legacy authenticate statement if credentials table initialised after node startup (CASSANDRA-12813)
 * Change cassandra.wait_for_tracing_events_timeout_secs default to 0 (CASSANDRA-12754)
 * Clean up permissions when a UDA is dropped (CASSANDRA-12720)
 * Limit colUpdateTimeDelta histogram updates to reasonable deltas (CASSANDRA-11117)
 * Fix leak errors and execution rejected exceptions when draining (CASSANDRA-12457)
 * Fix merkle tree depth calculation (CASSANDRA-12580)
 * Make Collections deserialization more robust (CASSANDRA-12618)
 * Fix exceptions when enabling gossip on nodes that haven't joined the ring (CASSANDRA-12253)
 * Fix authentication problem when invoking cqlsh copy from a SOURCE command (CASSANDRA-12642)
 * Decrement pending range calculator jobs counter in finally block
 * cqlshlib tests: increase default execute timeout (CASSANDRA-12481)
 * Forward writes to replacement node when replace_address != broadcast_address (CASSANDRA-8523)
 * Fail repair on non-existing table (CASSANDRA-12279)
 * Enable repair -pr and -local together (fix regression of CASSANDRA-7450) (CASSANDRA-12522)
 * Better handle invalid system roles table (CASSANDRA-12700)
 * Split consistent range movement flag correction (CASSANDRA-12786)
Merged from 2.1:
 * cqlsh copy-from: sort user type fields in csv (CASSANDRA-12959)
 * Don't skip sstables based on maxLocalDeletionTime (CASSANDRA-12765)


3.8, 3.9
 * Fix value skipping with counter columns (CASSANDRA-11726)
 * Fix nodetool tablestats miss SSTable count (CASSANDRA-12205)
 * Fixed flacky SSTablesIteratedTest (CASSANDRA-12282)
 * Fixed flacky SSTableRewriterTest: check file counts before calling validateCFS (CASSANDRA-12348)
 * cqlsh: Fix handling of $$-escaped strings (CASSANDRA-12189)
 * Fix SSL JMX requiring truststore containing server cert (CASSANDRA-12109)
 * RTE from new CDC column breaks in flight queries (CASSANDRA-12236)
 * Fix hdr logging for single operation workloads (CASSANDRA-12145)
 * Fix SASI PREFIX search in CONTAINS mode with partial terms (CASSANDRA-12073)
 * Increase size of flushExecutor thread pool (CASSANDRA-12071)
 * Partial revert of CASSANDRA-11971, cannot recycle buffer in SP.sendMessagesToNonlocalDC (CASSANDRA-11950)
 * Upgrade netty to 4.0.39 (CASSANDRA-12032, CASSANDRA-12034)
 * Improve details in compaction log message (CASSANDRA-12080)
 * Allow unset values in CQLSSTableWriter (CASSANDRA-11911)
 * Chunk cache to request compressor-compatible buffers if pool space is exhausted (CASSANDRA-11993)
 * Remove DatabaseDescriptor dependencies from SequentialWriter (CASSANDRA-11579)
 * Move skip_stop_words filter before stemming (CASSANDRA-12078)
 * Support seek() in EncryptedFileSegmentInputStream (CASSANDRA-11957)
 * SSTable tools mishandling LocalPartitioner (CASSANDRA-12002)
 * When SEPWorker assigned work, set thread name to match pool (CASSANDRA-11966)
 * Add cross-DC latency metrics (CASSANDRA-11596)
 * Allow terms in selection clause (CASSANDRA-10783)
 * Add bind variables to trace (CASSANDRA-11719)
 * Switch counter shards' clock to timestamps (CASSANDRA-9811)
 * Introduce HdrHistogram and response/service/wait separation to stress tool (CASSANDRA-11853)
 * entry-weighers in QueryProcessor should respect partitionKeyBindIndexes field (CASSANDRA-11718)
 * Support older ant versions (CASSANDRA-11807)
 * Estimate compressed on disk size when deciding if sstable size limit reached (CASSANDRA-11623)
 * cassandra-stress profiles should support case sensitive schemas (CASSANDRA-11546)
 * Remove DatabaseDescriptor dependency from FileUtils (CASSANDRA-11578)
 * Faster streaming (CASSANDRA-9766)
 * Add prepared query parameter to trace for "Execute CQL3 prepared query" session (CASSANDRA-11425)
 * Add repaired percentage metric (CASSANDRA-11503)
 * Add Change-Data-Capture (CASSANDRA-8844)
Merged from 3.0:
 * Fix paging for 2.x to 3.x upgrades (CASSANDRA-11195)
 * Fix clean interval not sent to commit log for empty memtable flush (CASSANDRA-12436)
 * Fix potential resource leak in RMIServerSocketFactoryImpl (CASSANDRA-12331)
 * Make sure compaction stats are updated when compaction is interrupted (CASSANDRA-12100)
 * Change commitlog and sstables to track dirty and clean intervals (CASSANDRA-11828)
 * NullPointerException during compaction on table with static columns (CASSANDRA-12336)
 * Fixed ConcurrentModificationException when reading metrics in GraphiteReporter (CASSANDRA-11823)
 * Fix upgrade of super columns on thrift (CASSANDRA-12335)
 * Fixed flacky BlacklistingCompactionsTest, switched to fixed size types and increased corruption size (CASSANDRA-12359)
 * Rerun ReplicationAwareTokenAllocatorTest on failure to avoid flakiness (CASSANDRA-12277)
 * Exception when computing read-repair for range tombstones (CASSANDRA-12263)
 * Lost counter writes in compact table and static columns (CASSANDRA-12219)
 * AssertionError with MVs on updating a row that isn't indexed due to a null value (CASSANDRA-12247)
 * Disable RR and speculative retry with EACH_QUORUM reads (CASSANDRA-11980)
 * Add option to override compaction space check (CASSANDRA-12180)
 * Faster startup by only scanning each directory for temporary files once (CASSANDRA-12114)
 * Respond with v1/v2 protocol header when responding to driver that attempts
   to connect with too low of a protocol version (CASSANDRA-11464)
 * NullPointerExpception when reading/compacting table (CASSANDRA-11988)
 * Fix problem with undeleteable rows on upgrade to new sstable format (CASSANDRA-12144)
 * Fix potential bad messaging service message for paged range reads
   within mixed-version 3.x clusters (CASSANDRA-12249)
 * Fix paging logic for deleted partitions with static columns (CASSANDRA-12107)
 * Wait until the message is being send to decide which serializer must be used (CASSANDRA-11393)
 * Fix migration of static thrift column names with non-text comparators (CASSANDRA-12147)
 * Fix upgrading sparse tables that are incorrectly marked as dense (CASSANDRA-11315)
 * Fix reverse queries ignoring range tombstones (CASSANDRA-11733)
 * Avoid potential race when rebuilding CFMetaData (CASSANDRA-12098)
 * Avoid missing sstables when getting the canonical sstables (CASSANDRA-11996)
 * Always select the live sstables when getting sstables in bounds (CASSANDRA-11944)
 * Fix column ordering of results with static columns for Thrift requests in
   a mixed 2.x/3.x cluster, also fix potential non-resolved duplication of
   those static columns in query results (CASSANDRA-12123)
 * Avoid digest mismatch with empty but static rows (CASSANDRA-12090)
 * Fix EOF exception when altering column type (CASSANDRA-11820)
 * Fix potential race in schema during new table creation (CASSANDRA-12083)
 * cqlsh: fix error handling in rare COPY FROM failure scenario (CASSANDRA-12070)
 * Disable autocompaction during drain (CASSANDRA-11878)
 * Add a metrics timer to MemtablePool and use it to track time spent blocked on memory in MemtableAllocator (CASSANDRA-11327)
 * Fix upgrading schema with super columns with non-text subcomparators (CASSANDRA-12023)
 * Add TimeWindowCompactionStrategy (CASSANDRA-9666)
 * Fix JsonTransformer output of partition with deletion info (CASSANDRA-12418)
 * Fix NPE in SSTableLoader when specifying partial directory path (CASSANDRA-12609)
Merged from 2.2:
 * Add local address entry in PropertyFileSnitch (CASSANDRA-11332)
 * cqlsh copy: fix missing counter values (CASSANDRA-12476)
 * Move migration tasks to non-periodic queue, assure flush executor shutdown after non-periodic executor (CASSANDRA-12251)
 * cqlsh copy: fixed possible race in initializing feeding thread (CASSANDRA-11701)
 * Only set broadcast_rpc_address on Ec2MultiRegionSnitch if it's not set (CASSANDRA-11357)
 * Update StorageProxy range metrics for timeouts, failures and unavailables (CASSANDRA-9507)
 * Add Sigar to classes included in clientutil.jar (CASSANDRA-11635)
 * Add decay to histograms and timers used for metrics (CASSANDRA-11752)
 * Fix hanging stream session (CASSANDRA-10992)
 * Fix INSERT JSON, fromJson() support of smallint, tinyint types (CASSANDRA-12371)
 * Restore JVM metric export for metric reporters (CASSANDRA-12312)
 * Release sstables of failed stream sessions only when outgoing transfers are finished (CASSANDRA-11345)
 * Wait for tracing events before returning response and query at same consistency level client side (CASSANDRA-11465)
 * cqlsh copyutil should get host metadata by connected address (CASSANDRA-11979)
 * Fixed cqlshlib.test.remove_test_db (CASSANDRA-12214)
 * Synchronize ThriftServer::stop() (CASSANDRA-12105)
 * Use dedicated thread for JMX notifications (CASSANDRA-12146)
 * Improve streaming synchronization and fault tolerance (CASSANDRA-11414)
 * MemoryUtil.getShort() should return an unsigned short also for architectures not supporting unaligned memory accesses (CASSANDRA-11973)
Merged from 2.1:
 * Fix queries with empty ByteBuffer values in clustering column restrictions (CASSANDRA-12127)
 * Disable passing control to post-flush after flush failure to prevent data loss (CASSANDRA-11828)
 * Allow STCS-in-L0 compactions to reduce scope with LCS (CASSANDRA-12040)
 * cannot use cql since upgrading python to 2.7.11+ (CASSANDRA-11850)
 * Fix filtering on clustering columns when 2i is used (CASSANDRA-11907)


3.0.8
 * Fix potential race in schema during new table creation (CASSANDRA-12083)
 * cqlsh: fix error handling in rare COPY FROM failure scenario (CASSANDRA-12070)
 * Disable autocompaction during drain (CASSANDRA-11878)
 * Add a metrics timer to MemtablePool and use it to track time spent blocked on memory in MemtableAllocator (CASSANDRA-11327)
 * Fix upgrading schema with super columns with non-text subcomparators (CASSANDRA-12023)
 * Add TimeWindowCompactionStrategy (CASSANDRA-9666)
Merged from 2.2:
 * Allow nodetool info to run with readonly JMX access (CASSANDRA-11755)
 * Validate bloom_filter_fp_chance against lowest supported
   value when the table is created (CASSANDRA-11920)
 * Don't send erroneous NEW_NODE notifications on restart (CASSANDRA-11038)
 * StorageService shutdown hook should use a volatile variable (CASSANDRA-11984)
Merged from 2.1:
 * Add system property to set the max number of native transport requests in queue (CASSANDRA-11363)
 * Fix queries with empty ByteBuffer values in clustering column restrictions (CASSANDRA-12127)
 * Disable passing control to post-flush after flush failure to prevent data loss (CASSANDRA-11828)
 * Allow STCS-in-L0 compactions to reduce scope with LCS (CASSANDRA-12040)
 * cannot use cql since upgrading python to 2.7.11+ (CASSANDRA-11850)
 * Fix filtering on clustering columns when 2i is used (CASSANDRA-11907)
 * Avoid stalling paxos when the paxos state expires (CASSANDRA-12043)
 * Remove finished incoming streaming connections from MessagingService (CASSANDRA-11854)
 * Don't try to get sstables for non-repairing column families (CASSANDRA-12077)
 * Avoid marking too many sstables as repaired (CASSANDRA-11696)
 * Prevent select statements with clustering key > 64k (CASSANDRA-11882)
 * Fix clock skew corrupting other nodes with paxos (CASSANDRA-11991)
 * Remove distinction between non-existing static columns and existing but null in LWTs (CASSANDRA-9842)
 * Cache local ranges when calculating repair neighbors (CASSANDRA-11934)
 * Allow LWT operation on static column with only partition keys (CASSANDRA-10532)
 * Create interval tree over canonical sstables to avoid missing sstables during streaming (CASSANDRA-11886)
 * cqlsh COPY FROM: shutdown parent cluster after forking, to avoid corrupting SSL connections (CASSANDRA-11749)


3.7
 * Support multiple folders for user defined compaction tasks (CASSANDRA-11765)
 * Fix race in CompactionStrategyManager's pause/resume (CASSANDRA-11922)
Merged from 3.0:
 * Fix legacy serialization of Thrift-generated non-compound range tombstones
   when communicating with 2.x nodes (CASSANDRA-11930)
 * Fix Directories instantiations where CFS.initialDirectories should be used (CASSANDRA-11849)
 * Avoid referencing DatabaseDescriptor in AbstractType (CASSANDRA-11912)
 * Don't use static dataDirectories field in Directories instances (CASSANDRA-11647)
 * Fix sstables not being protected from removal during index build (CASSANDRA-11905)
 * cqlsh: Suppress stack trace from Read/WriteFailures (CASSANDRA-11032)
 * Remove unneeded code to repair index summaries that have
   been improperly down-sampled (CASSANDRA-11127)
 * Avoid WriteTimeoutExceptions during commit log replay due to materialized
   view lock contention (CASSANDRA-11891)
 * Prevent OOM failures on SSTable corruption, improve tests for corruption detection (CASSANDRA-9530)
 * Use CFS.initialDirectories when clearing snapshots (CASSANDRA-11705)
 * Allow compaction strategies to disable early open (CASSANDRA-11754)
 * Refactor Materialized View code (CASSANDRA-11475)
 * Update Java Driver (CASSANDRA-11615)
Merged from 2.2:
 * Persist local metadata earlier in startup sequence (CASSANDRA-11742)
 * cqlsh: fix tab completion for case-sensitive identifiers (CASSANDRA-11664)
 * Avoid showing estimated key as -1 in tablestats (CASSANDRA-11587)
 * Fix possible race condition in CommitLog.recover (CASSANDRA-11743)
 * Enable client encryption in sstableloader with cli options (CASSANDRA-11708)
 * Possible memory leak in NIODataInputStream (CASSANDRA-11867)
 * Add seconds to cqlsh tracing session duration (CASSANDRA-11753)
 * Fix commit log replay after out-of-order flush completion (CASSANDRA-9669)
 * Prohibit Reversed Counter type as part of the PK (CASSANDRA-9395)
 * cqlsh: correctly handle non-ascii chars in error messages (CASSANDRA-11626)
Merged from 2.1:
 * Run CommitLog tests with different compression settings (CASSANDRA-9039)
 * cqlsh: apply current keyspace to source command (CASSANDRA-11152)
 * Clear out parent repair session if repair coordinator dies (CASSANDRA-11824)
 * Set default streaming_socket_timeout_in_ms to 24 hours (CASSANDRA-11840)
 * Do not consider local node a valid source during replace (CASSANDRA-11848)
 * Add message dropped tasks to nodetool netstats (CASSANDRA-11855)
 * Avoid holding SSTableReaders for duration of incremental repair (CASSANDRA-11739)


3.6
 * Correctly migrate schema for frozen UDTs during 2.x -> 3.x upgrades
   (does not affect any released versions) (CASSANDRA-11613)
 * Allow server startup if JMX is configured directly (CASSANDRA-11725)
 * Prevent direct memory OOM on buffer pool allocations (CASSANDRA-11710)
 * Enhanced Compaction Logging (CASSANDRA-10805)
 * Make prepared statement cache size configurable (CASSANDRA-11555)
 * Integrated JMX authentication and authorization (CASSANDRA-10091)
 * Add units to stress ouput (CASSANDRA-11352)
 * Fix PER PARTITION LIMIT for single and multi partitions queries (CASSANDRA-11603)
 * Add uncompressed chunk cache for RandomAccessReader (CASSANDRA-5863)
 * Clarify ClusteringPrefix hierarchy (CASSANDRA-11213)
 * Always perform collision check before joining ring (CASSANDRA-10134)
 * SSTableWriter output discrepancy (CASSANDRA-11646)
 * Fix potential timeout in NativeTransportService.testConcurrentDestroys (CASSANDRA-10756)
 * Support large partitions on the 3.0 sstable format (CASSANDRA-11206,11763)
 * Add support to rebuild from specific range (CASSANDRA-10406)
 * Optimize the overlapping lookup by calculating all the
   bounds in advance (CASSANDRA-11571)
 * Support json/yaml output in nodetool tablestats (CASSANDRA-5977)
 * (stress) Add datacenter option to -node options (CASSANDRA-11591)
 * Fix handling of empty slices (CASSANDRA-11513)
 * Make number of cores used by cqlsh COPY visible to testing code (CASSANDRA-11437)
 * Allow filtering on clustering columns for queries without secondary indexes (CASSANDRA-11310)
 * Refactor Restriction hierarchy (CASSANDRA-11354)
 * Eliminate allocations in R/W path (CASSANDRA-11421)
 * Update Netty to 4.0.36 (CASSANDRA-11567)
 * Fix PER PARTITION LIMIT for queries requiring post-query ordering (CASSANDRA-11556)
 * Allow instantiation of UDTs and tuples in UDFs (CASSANDRA-10818)
 * Support UDT in CQLSSTableWriter (CASSANDRA-10624)
 * Support for non-frozen user-defined types, updating
   individual fields of user-defined types (CASSANDRA-7423)
 * Make LZ4 compression level configurable (CASSANDRA-11051)
 * Allow per-partition LIMIT clause in CQL (CASSANDRA-7017)
 * Make custom filtering more extensible with UserExpression (CASSANDRA-11295)
 * Improve field-checking and error reporting in cassandra.yaml (CASSANDRA-10649)
 * Print CAS stats in nodetool proxyhistograms (CASSANDRA-11507)
 * More user friendly error when providing an invalid token to nodetool (CASSANDRA-9348)
 * Add static column support to SASI index (CASSANDRA-11183)
 * Support EQ/PREFIX queries in SASI CONTAINS mode without tokenization (CASSANDRA-11434)
 * Support LIKE operator in prepared statements (CASSANDRA-11456)
 * Add a command to see if a Materialized View has finished building (CASSANDRA-9967)
 * Log endpoint and port associated with streaming operation (CASSANDRA-8777)
 * Print sensible units for all log messages (CASSANDRA-9692)
 * Upgrade Netty to version 4.0.34 (CASSANDRA-11096)
 * Break the CQL grammar into separate Parser and Lexer (CASSANDRA-11372)
 * Compress only inter-dc traffic by default (CASSANDRA-8888)
 * Add metrics to track write amplification (CASSANDRA-11420)
 * cassandra-stress: cannot handle "value-less" tables (CASSANDRA-7739)
 * Add/drop multiple columns in one ALTER TABLE statement (CASSANDRA-10411)
 * Add require_endpoint_verification opt for internode encryption (CASSANDRA-9220)
 * Add auto import java.util for UDF code block (CASSANDRA-11392)
 * Add --hex-format option to nodetool getsstables (CASSANDRA-11337)
 * sstablemetadata should print sstable min/max token (CASSANDRA-7159)
 * Do not wrap CassandraException in TriggerExecutor (CASSANDRA-9421)
 * COPY TO should have higher double precision (CASSANDRA-11255)
 * Stress should exit with non-zero status after failure (CASSANDRA-10340)
 * Add client to cqlsh SHOW_SESSION (CASSANDRA-8958)
 * Fix nodetool tablestats keyspace level metrics (CASSANDRA-11226)
 * Store repair options in parent_repair_history (CASSANDRA-11244)
 * Print current leveling in sstableofflinerelevel (CASSANDRA-9588)
 * Change repair message for keyspaces with RF 1 (CASSANDRA-11203)
 * Remove hard-coded SSL cipher suites and protocols (CASSANDRA-10508)
 * Improve concurrency in CompactionStrategyManager (CASSANDRA-10099)
 * (cqlsh) interpret CQL type for formatting blobs (CASSANDRA-11274)
 * Refuse to start and print txn log information in case of disk
   corruption (CASSANDRA-10112)
 * Resolve some eclipse-warnings (CASSANDRA-11086)
 * (cqlsh) Show static columns in a different color (CASSANDRA-11059)
 * Allow to remove TTLs on table with default_time_to_live (CASSANDRA-11207)
Merged from 3.0:
 * Disallow creating view with a static column (CASSANDRA-11602)
 * Reduce the amount of object allocations caused by the getFunctions methods (CASSANDRA-11593)
 * Potential error replaying commitlog with smallint/tinyint/date/time types (CASSANDRA-11618)
 * Fix queries with filtering on counter columns (CASSANDRA-11629)
 * Improve tombstone printing in sstabledump (CASSANDRA-11655)
 * Fix paging for range queries where all clustering columns are specified (CASSANDRA-11669)
 * Don't require HEAP_NEW_SIZE to be set when using G1 (CASSANDRA-11600)
 * Fix sstabledump not showing cells after tombstone marker (CASSANDRA-11654)
 * Ignore all LocalStrategy keyspaces for streaming and other related
   operations (CASSANDRA-11627)
 * Ensure columnfilter covers indexed columns for thrift 2i queries (CASSANDRA-11523)
 * Only open one sstable scanner per sstable (CASSANDRA-11412)
 * Option to specify ProtocolVersion in cassandra-stress (CASSANDRA-11410)
 * ArithmeticException in avgFunctionForDecimal (CASSANDRA-11485)
 * LogAwareFileLister should only use OLD sstable files in current folder to determine disk consistency (CASSANDRA-11470)
 * Notify indexers of expired rows during compaction (CASSANDRA-11329)
 * Properly respond with ProtocolError when a v1/v2 native protocol
   header is received (CASSANDRA-11464)
 * Validate that num_tokens and initial_token are consistent with one another (CASSANDRA-10120)
Merged from 2.2:
 * Exit JVM if JMX server fails to startup (CASSANDRA-11540)
 * Produce a heap dump when exiting on OOM (CASSANDRA-9861)
 * Restore ability to filter on clustering columns when using a 2i (CASSANDRA-11510)
 * JSON datetime formatting needs timezone (CASSANDRA-11137)
 * Fix is_dense recalculation for Thrift-updated tables (CASSANDRA-11502)
 * Remove unnescessary file existence check during anticompaction (CASSANDRA-11660)
 * Add missing files to debian packages (CASSANDRA-11642)
 * Avoid calling Iterables::concat in loops during ModificationStatement::getFunctions (CASSANDRA-11621)
 * cqlsh: COPY FROM should use regular inserts for single statement batches and
   report errors correctly if workers processes crash on initialization (CASSANDRA-11474)
 * Always close cluster with connection in CqlRecordWriter (CASSANDRA-11553)
 * Allow only DISTINCT queries with partition keys restrictions (CASSANDRA-11339)
 * CqlConfigHelper no longer requires both a keystore and truststore to work (CASSANDRA-11532)
 * Make deprecated repair methods backward-compatible with previous notification service (CASSANDRA-11430)
 * IncomingStreamingConnection version check message wrong (CASSANDRA-11462)
Merged from 2.1:
 * Support mlockall on IBM POWER arch (CASSANDRA-11576)
 * Add option to disable use of severity in DynamicEndpointSnitch (CASSANDRA-11737)
 * cqlsh COPY FROM fails for null values with non-prepared statements (CASSANDRA-11631)
 * Make cython optional in pylib/setup.py (CASSANDRA-11630)
 * Change order of directory searching for cassandra.in.sh to favor local one (CASSANDRA-11628)
 * cqlsh COPY FROM fails with []{} chars in UDT/tuple fields/values (CASSANDRA-11633)
 * clqsh: COPY FROM throws TypeError with Cython extensions enabled (CASSANDRA-11574)
 * cqlsh: COPY FROM ignores NULL values in conversion (CASSANDRA-11549)
 * Validate levels when building LeveledScanner to avoid overlaps with orphaned sstables (CASSANDRA-9935)


3.5
 * StaticTokenTreeBuilder should respect posibility of duplicate tokens (CASSANDRA-11525)
 * Correctly fix potential assertion error during compaction (CASSANDRA-11353)
 * Avoid index segment stitching in RAM which lead to OOM on big SSTable files (CASSANDRA-11383)
 * Fix clustering and row filters for LIKE queries on clustering columns (CASSANDRA-11397)
Merged from 3.0:
 * Fix rare NPE on schema upgrade from 2.x to 3.x (CASSANDRA-10943)
 * Improve backoff policy for cqlsh COPY FROM (CASSANDRA-11320)
 * Improve IF NOT EXISTS check in CREATE INDEX (CASSANDRA-11131)
 * Upgrade ohc to 0.4.3
 * Enable SO_REUSEADDR for JMX RMI server sockets (CASSANDRA-11093)
 * Allocate merkletrees with the correct size (CASSANDRA-11390)
 * Support streaming pre-3.0 sstables (CASSANDRA-10990)
 * Add backpressure to compressed or encrypted commit log (CASSANDRA-10971)
 * SSTableExport supports secondary index tables (CASSANDRA-11330)
 * Fix sstabledump to include missing info in debug output (CASSANDRA-11321)
 * Establish and implement canonical bulk reading workload(s) (CASSANDRA-10331)
 * Fix paging for IN queries on tables without clustering columns (CASSANDRA-11208)
 * Remove recursive call from CompositesSearcher (CASSANDRA-11304)
 * Fix filtering on non-primary key columns for queries without index (CASSANDRA-6377)
 * Fix sstableloader fail when using materialized view (CASSANDRA-11275)
Merged from 2.2:
 * DatabaseDescriptor should log stacktrace in case of Eception during seed provider creation (CASSANDRA-11312)
 * Use canonical path for directory in SSTable descriptor (CASSANDRA-10587)
 * Add cassandra-stress keystore option (CASSANDRA-9325)
 * Dont mark sstables as repairing with sub range repairs (CASSANDRA-11451)
 * Notify when sstables change after cancelling compaction (CASSANDRA-11373)
 * cqlsh: COPY FROM should check that explicit column names are valid (CASSANDRA-11333)
 * Add -Dcassandra.start_gossip startup option (CASSANDRA-10809)
 * Fix UTF8Validator.validate() for modified UTF-8 (CASSANDRA-10748)
 * Clarify that now() function is calculated on the coordinator node in CQL documentation (CASSANDRA-10900)
 * Fix bloom filter sizing with LCS (CASSANDRA-11344)
 * (cqlsh) Fix error when result is 0 rows with EXPAND ON (CASSANDRA-11092)
 * Add missing newline at end of bin/cqlsh (CASSANDRA-11325)
 * Unresolved hostname leads to replace being ignored (CASSANDRA-11210)
 * Only log yaml config once, at startup (CASSANDRA-11217)
 * Reference leak with parallel repairs on the same table (CASSANDRA-11215)
Merged from 2.1:
 * Add a -j parameter to scrub/cleanup/upgradesstables to state how
   many threads to use (CASSANDRA-11179)
 * COPY FROM on large datasets: fix progress report and debug performance (CASSANDRA-11053)
 * InvalidateKeys should have a weak ref to key cache (CASSANDRA-11176)


3.4
 * (cqlsh) add cqlshrc option to always connect using ssl (CASSANDRA-10458)
 * Cleanup a few resource warnings (CASSANDRA-11085)
 * Allow custom tracing implementations (CASSANDRA-10392)
 * Extract LoaderOptions to be able to be used from outside (CASSANDRA-10637)
 * fix OnDiskIndexTest to properly treat empty ranges (CASSANDRA-11205)
 * fix TrackerTest to handle new notifications (CASSANDRA-11178)
 * add SASI validation for partitioner and complex columns (CASSANDRA-11169)
 * Add caching of encrypted credentials in PasswordAuthenticator (CASSANDRA-7715)
 * fix SASI memtable switching on flush (CASSANDRA-11159)
 * Remove duplicate offline compaction tracking (CASSANDRA-11148)
 * fix EQ semantics of analyzed SASI indexes (CASSANDRA-11130)
 * Support long name output for nodetool commands (CASSANDRA-7950)
 * Encrypted hints (CASSANDRA-11040)
 * SASI index options validation (CASSANDRA-11136)
 * Optimize disk seek using min/max column name meta data when the LIMIT clause is used
   (CASSANDRA-8180)
 * Add LIKE support to CQL3 (CASSANDRA-11067)
 * Generic Java UDF types (CASSANDRA-10819)
 * cqlsh: Include sub-second precision in timestamps by default (CASSANDRA-10428)
 * Set javac encoding to utf-8 (CASSANDRA-11077)
 * Integrate SASI index into Cassandra (CASSANDRA-10661)
 * Add --skip-flush option to nodetool snapshot
 * Skip values for non-queried columns (CASSANDRA-10657)
 * Add support for secondary indexes on static columns (CASSANDRA-8103)
 * CommitLogUpgradeTestMaker creates broken commit logs (CASSANDRA-11051)
 * Add metric for number of dropped mutations (CASSANDRA-10866)
 * Simplify row cache invalidation code (CASSANDRA-10396)
 * Support user-defined compaction through nodetool (CASSANDRA-10660)
 * Stripe view locks by key and table ID to reduce contention (CASSANDRA-10981)
 * Add nodetool gettimeout and settimeout commands (CASSANDRA-10953)
 * Add 3.0 metadata to sstablemetadata output (CASSANDRA-10838)
Merged from 3.0:
 * MV should only query complex columns included in the view (CASSANDRA-11069)
 * Failed aggregate creation breaks server permanently (CASSANDRA-11064)
 * Add sstabledump tool (CASSANDRA-7464)
 * Introduce backpressure for hints (CASSANDRA-10972)
 * Fix ClusteringPrefix not being able to read tombstone range boundaries (CASSANDRA-11158)
 * Prevent logging in sandboxed state (CASSANDRA-11033)
 * Disallow drop/alter operations of UDTs used by UDAs (CASSANDRA-10721)
 * Add query time validation method on Index (CASSANDRA-11043)
 * Avoid potential AssertionError in mixed version cluster (CASSANDRA-11128)
 * Properly handle hinted handoff after topology changes (CASSANDRA-5902)
 * AssertionError when listing sstable files on inconsistent disk state (CASSANDRA-11156)
 * Fix wrong rack counting and invalid conditions check for TokenAllocation
   (CASSANDRA-11139)
 * Avoid creating empty hint files (CASSANDRA-11090)
 * Fix leak detection strong reference loop using weak reference (CASSANDRA-11120)
 * Configurie BatchlogManager to stop delayed tasks on shutdown (CASSANDRA-11062)
 * Hadoop integration is incompatible with Cassandra Driver 3.0.0 (CASSANDRA-11001)
 * Add dropped_columns to the list of schema table so it gets handled
   properly (CASSANDRA-11050)
 * Fix NPE when using forceRepairRangeAsync without DC (CASSANDRA-11239)
Merged from 2.2:
 * Preserve order for preferred SSL cipher suites (CASSANDRA-11164)
 * Range.compareTo() violates the contract of Comparable (CASSANDRA-11216)
 * Avoid NPE when serializing ErrorMessage with null message (CASSANDRA-11167)
 * Replacing an aggregate with a new version doesn't reset INITCOND (CASSANDRA-10840)
 * (cqlsh) cqlsh cannot be called through symlink (CASSANDRA-11037)
 * fix ohc and java-driver pom dependencies in build.xml (CASSANDRA-10793)
 * Protect from keyspace dropped during repair (CASSANDRA-11065)
 * Handle adding fields to a UDT in SELECT JSON and toJson() (CASSANDRA-11146)
 * Better error message for cleanup (CASSANDRA-10991)
 * cqlsh pg-style-strings broken if line ends with ';' (CASSANDRA-11123)
 * Always persist upsampled index summaries (CASSANDRA-10512)
 * (cqlsh) Fix inconsistent auto-complete (CASSANDRA-10733)
 * Make SELECT JSON and toJson() threadsafe (CASSANDRA-11048)
 * Fix SELECT on tuple relations for mixed ASC/DESC clustering order (CASSANDRA-7281)
 * Use cloned TokenMetadata in size estimates to avoid race against membership check
   (CASSANDRA-10736)
 * (cqlsh) Support utf-8/cp65001 encoding on Windows (CASSANDRA-11030)
 * Fix paging on DISTINCT queries repeats result when first row in partition changes
   (CASSANDRA-10010)
 * (cqlsh) Support timezone conversion using pytz (CASSANDRA-10397)
 * cqlsh: change default encoding to UTF-8 (CASSANDRA-11124)
Merged from 2.1:
 * Checking if an unlogged batch is local is inefficient (CASSANDRA-11529)
 * Fix out-of-space error treatment in memtable flushing (CASSANDRA-11448).
 * Don't do defragmentation if reading from repaired sstables (CASSANDRA-10342)
 * Fix streaming_socket_timeout_in_ms not enforced (CASSANDRA-11286)
 * Avoid dropping message too quickly due to missing unit conversion (CASSANDRA-11302)
 * Don't remove FailureDetector history on removeEndpoint (CASSANDRA-10371)
 * Only notify if repair status changed (CASSANDRA-11172)
 * Use logback setting for 'cassandra -v' command (CASSANDRA-10767)
 * Fix sstableloader to unthrottle streaming by default (CASSANDRA-9714)
 * Fix incorrect warning in 'nodetool status' (CASSANDRA-10176)
 * Properly release sstable ref when doing offline scrub (CASSANDRA-10697)
 * Improve nodetool status performance for large cluster (CASSANDRA-7238)
 * Gossiper#isEnabled is not thread safe (CASSANDRA-11116)
 * Avoid major compaction mixing repaired and unrepaired sstables in DTCS (CASSANDRA-11113)
 * Make it clear what DTCS timestamp_resolution is used for (CASSANDRA-11041)
 * (cqlsh) Display milliseconds when datetime overflows (CASSANDRA-10625)


3.3
 * Avoid infinite loop if owned range is smaller than number of
   data dirs (CASSANDRA-11034)
 * Avoid bootstrap hanging when existing nodes have no data to stream (CASSANDRA-11010)
Merged from 3.0:
 * Remove double initialization of newly added tables (CASSANDRA-11027)
 * Filter keys searcher results by target range (CASSANDRA-11104)
 * Fix deserialization of legacy read commands (CASSANDRA-11087)
 * Fix incorrect computation of deletion time in sstable metadata (CASSANDRA-11102)
 * Avoid memory leak when collecting sstable metadata (CASSANDRA-11026)
 * Mutations do not block for completion under view lock contention (CASSANDRA-10779)
 * Invalidate legacy schema tables when unloading them (CASSANDRA-11071)
 * (cqlsh) handle INSERT and UPDATE statements with LWT conditions correctly
   (CASSANDRA-11003)
 * Fix DISTINCT queries in mixed version clusters (CASSANDRA-10762)
 * Migrate build status for indexes along with legacy schema (CASSANDRA-11046)
 * Ensure SSTables for legacy KEYS indexes can be read (CASSANDRA-11045)
 * Added support for IBM zSystems architecture (CASSANDRA-11054)
 * Update CQL documentation (CASSANDRA-10899)
 * Check the column name, not cell name, for dropped columns when reading
   legacy sstables (CASSANDRA-11018)
 * Don't attempt to index clustering values of static rows (CASSANDRA-11021)
 * Remove checksum files after replaying hints (CASSANDRA-10947)
 * Support passing base table metadata to custom 2i validation (CASSANDRA-10924)
 * Ensure stale index entries are purged during reads (CASSANDRA-11013)
 * (cqlsh) Also apply --connect-timeout to control connection
   timeout (CASSANDRA-10959)
 * Fix AssertionError when removing from list using UPDATE (CASSANDRA-10954)
 * Fix UnsupportedOperationException when reading old sstable with range
   tombstone (CASSANDRA-10743)
 * MV should use the maximum timestamp of the primary key (CASSANDRA-10910)
 * Fix potential assertion error during compaction (CASSANDRA-10944)
Merged from 2.2:
 * maxPurgeableTimestamp needs to check memtables too (CASSANDRA-9949)
 * Apply change to compaction throughput in real time (CASSANDRA-10025)
 * (cqlsh) encode input correctly when saving history
 * Fix potential NPE on ORDER BY queries with IN (CASSANDRA-10955)
 * Start L0 STCS-compactions even if there is a L0 -> L1 compaction
   going (CASSANDRA-10979)
 * Make UUID LSB unique per process (CASSANDRA-7925)
 * Avoid NPE when performing sstable tasks (scrub etc.) (CASSANDRA-10980)
 * Make sure client gets tombstone overwhelmed warning (CASSANDRA-9465)
 * Fix error streaming section more than 2GB (CASSANDRA-10961)
 * Histogram buckets exposed in jmx are sorted incorrectly (CASSANDRA-10975)
 * Enable GC logging by default (CASSANDRA-10140)
 * Optimize pending range computation (CASSANDRA-9258)
 * Skip commit log and saved cache directories in SSTable version startup check (CASSANDRA-10902)
 * drop/alter user should be case sensitive (CASSANDRA-10817)
Merged from 2.1:
 * test_bulk_round_trip_blogposts is failing occasionally (CASSANDRA-10938)
 * Fix isJoined return true only after becoming cluster member (CASANDRA-11007)
 * Fix bad gossip generation seen in long-running clusters (CASSANDRA-10969)
 * Avoid NPE when incremental repair fails (CASSANDRA-10909)
 * Unmark sstables compacting once they are done in cleanup/scrub/upgradesstables (CASSANDRA-10829)
 * Allow simultaneous bootstrapping with strict consistency when no vnodes are used (CASSANDRA-11005)
 * Log a message when major compaction does not result in a single file (CASSANDRA-10847)
 * (cqlsh) fix cqlsh_copy_tests when vnodes are disabled (CASSANDRA-10997)
 * (cqlsh) Add request timeout option to cqlsh (CASSANDRA-10686)
 * Avoid AssertionError while submitting hint with LWT (CASSANDRA-10477)
 * If CompactionMetadata is not in stats file, use index summary instead (CASSANDRA-10676)
 * Retry sending gossip syn multiple times during shadow round (CASSANDRA-8072)
 * Fix pending range calculation during moves (CASSANDRA-10887)
 * Sane default (200Mbps) for inter-DC streaming througput (CASSANDRA-8708)



3.2
 * Make sure tokens don't exist in several data directories (CASSANDRA-6696)
 * Add requireAuthorization method to IAuthorizer (CASSANDRA-10852)
 * Move static JVM options to conf/jvm.options file (CASSANDRA-10494)
 * Fix CassandraVersion to accept x.y version string (CASSANDRA-10931)
 * Add forceUserDefinedCleanup to allow more flexible cleanup (CASSANDRA-10708)
 * (cqlsh) allow setting TTL with COPY (CASSANDRA-9494)
 * Fix counting of received sstables in streaming (CASSANDRA-10949)
 * Implement hints compression (CASSANDRA-9428)
 * Fix potential assertion error when reading static columns (CASSANDRA-10903)
 * Fix EstimatedHistogram creation in nodetool tablehistograms (CASSANDRA-10859)
 * Establish bootstrap stream sessions sequentially (CASSANDRA-6992)
 * Sort compactionhistory output by timestamp (CASSANDRA-10464)
 * More efficient BTree removal (CASSANDRA-9991)
 * Make tablehistograms accept the same syntax as tablestats (CASSANDRA-10149)
 * Group pending compactions based on table (CASSANDRA-10718)
 * Add compressor name in sstablemetadata output (CASSANDRA-9879)
 * Fix type casting for counter columns (CASSANDRA-10824)
 * Prevent running Cassandra as root (CASSANDRA-8142)
 * bound maximum in-flight commit log replay mutation bytes to 64 megabytes (CASSANDRA-8639)
 * Normalize all scripts (CASSANDRA-10679)
 * Make compression ratio much more accurate (CASSANDRA-10225)
 * Optimize building of Clustering object when only one is created (CASSANDRA-10409)
 * Make index building pluggable (CASSANDRA-10681)
 * Add sstable flush observer (CASSANDRA-10678)
 * Improve NTS endpoints calculation (CASSANDRA-10200)
 * Improve performance of the folderSize function (CASSANDRA-10677)
 * Add support for type casting in selection clause (CASSANDRA-10310)
 * Added graphing option to cassandra-stress (CASSANDRA-7918)
 * Abort in-progress queries that time out (CASSANDRA-7392)
 * Add transparent data encryption core classes (CASSANDRA-9945)
Merged from 3.0:
 * Better handling of SSL connection errors inter-node (CASSANDRA-10816)
 * Avoid NoSuchElementException when executing empty batch (CASSANDRA-10711)
 * Avoid building PartitionUpdate in toString (CASSANDRA-10897)
 * Reduce heap spent when receiving many SSTables (CASSANDRA-10797)
 * Add back support for 3rd party auth providers to bulk loader (CASSANDRA-10873)
 * Eliminate the dependency on jgrapht for UDT resolution (CASSANDRA-10653)
 * (Hadoop) Close Clusters and Sessions in Hadoop Input/Output classes (CASSANDRA-10837)
 * Fix sstableloader not working with upper case keyspace name (CASSANDRA-10806)
Merged from 2.2:
 * jemalloc detection fails due to quoting issues in regexv (CASSANDRA-10946)
 * (cqlsh) show correct column names for empty result sets (CASSANDRA-9813)
 * Add new types to Stress (CASSANDRA-9556)
 * Add property to allow listening on broadcast interface (CASSANDRA-9748)
Merged from 2.1:
 * Match cassandra-loader options in COPY FROM (CASSANDRA-9303)
 * Fix binding to any address in CqlBulkRecordWriter (CASSANDRA-9309)
 * cqlsh fails to decode utf-8 characters for text typed columns (CASSANDRA-10875)
 * Log error when stream session fails (CASSANDRA-9294)
 * Fix bugs in commit log archiving startup behavior (CASSANDRA-10593)
 * (cqlsh) further optimise COPY FROM (CASSANDRA-9302)
 * Allow CREATE TABLE WITH ID (CASSANDRA-9179)
 * Make Stress compiles within eclipse (CASSANDRA-10807)
 * Cassandra Daemon should print JVM arguments (CASSANDRA-10764)
 * Allow cancellation of index summary redistribution (CASSANDRA-8805)


3.1.1
Merged from 3.0:
  * Fix upgrade data loss due to range tombstone deleting more data than then should
    (CASSANDRA-10822)


3.1
Merged from 3.0:
 * Avoid MV race during node decommission (CASSANDRA-10674)
 * Disable reloading of GossipingPropertyFileSnitch (CASSANDRA-9474)
 * Handle single-column deletions correction in materialized views
   when the column is part of the view primary key (CASSANDRA-10796)
 * Fix issue with datadir migration on upgrade (CASSANDRA-10788)
 * Fix bug with range tombstones on reverse queries and test coverage for
   AbstractBTreePartition (CASSANDRA-10059)
 * Remove 64k limit on collection elements (CASSANDRA-10374)
 * Remove unclear Indexer.indexes() method (CASSANDRA-10690)
 * Fix NPE on stream read error (CASSANDRA-10771)
 * Normalize cqlsh DESC output (CASSANDRA-10431)
 * Rejects partition range deletions when columns are specified (CASSANDRA-10739)
 * Fix error when saving cached key for old format sstable (CASSANDRA-10778)
 * Invalidate prepared statements on DROP INDEX (CASSANDRA-10758)
 * Fix SELECT statement with IN restrictions on partition key,
   ORDER BY and LIMIT (CASSANDRA-10729)
 * Improve stress performance over 1k threads (CASSANDRA-7217)
 * Wait for migration responses to complete before bootstrapping (CASSANDRA-10731)
 * Unable to create a function with argument of type Inet (CASSANDRA-10741)
 * Fix backward incompatibiliy in CqlInputFormat (CASSANDRA-10717)
 * Correctly preserve deletion info on updated rows when notifying indexers
   of single-row deletions (CASSANDRA-10694)
 * Notify indexers of partition delete during cleanup (CASSANDRA-10685)
 * Keep the file open in trySkipCache (CASSANDRA-10669)
 * Updated trigger example (CASSANDRA-10257)
Merged from 2.2:
 * Verify tables in pseudo-system keyspaces at startup (CASSANDRA-10761)
 * Fix IllegalArgumentException in DataOutputBuffer.reallocate for large buffers (CASSANDRA-10592)
 * Show CQL help in cqlsh in web browser (CASSANDRA-7225)
 * Serialize on disk the proper SSTable compression ratio (CASSANDRA-10775)
 * Reject index queries while the index is building (CASSANDRA-8505)
 * CQL.textile syntax incorrectly includes optional keyspace for aggregate SFUNC and FINALFUNC (CASSANDRA-10747)
 * Fix JSON update with prepared statements (CASSANDRA-10631)
 * Don't do anticompaction after subrange repair (CASSANDRA-10422)
 * Fix SimpleDateType type compatibility (CASSANDRA-10027)
 * (Hadoop) fix splits calculation (CASSANDRA-10640)
 * (Hadoop) ensure that Cluster instances are always closed (CASSANDRA-10058)
Merged from 2.1:
 * Fix Stress profile parsing on Windows (CASSANDRA-10808)
 * Fix incremental repair hang when replica is down (CASSANDRA-10288)
 * Optimize the way we check if a token is repaired in anticompaction (CASSANDRA-10768)
 * Add proper error handling to stream receiver (CASSANDRA-10774)
 * Warn or fail when changing cluster topology live (CASSANDRA-10243)
 * Status command in debian/ubuntu init script doesn't work (CASSANDRA-10213)
 * Some DROP ... IF EXISTS incorrectly result in exceptions on non-existing KS (CASSANDRA-10658)
 * DeletionTime.compareTo wrong in rare cases (CASSANDRA-10749)
 * Force encoding when computing statement ids (CASSANDRA-10755)
 * Properly reject counters as map keys (CASSANDRA-10760)
 * Fix the sstable-needs-cleanup check (CASSANDRA-10740)
 * (cqlsh) Print column names before COPY operation (CASSANDRA-8935)
 * Fix CompressedInputStream for proper cleanup (CASSANDRA-10012)
 * (cqlsh) Support counters in COPY commands (CASSANDRA-9043)
 * Try next replica if not possible to connect to primary replica on
   ColumnFamilyRecordReader (CASSANDRA-2388)
 * Limit window size in DTCS (CASSANDRA-10280)
 * sstableloader does not use MAX_HEAP_SIZE env parameter (CASSANDRA-10188)
 * (cqlsh) Improve COPY TO performance and error handling (CASSANDRA-9304)
 * Create compression chunk for sending file only (CASSANDRA-10680)
 * Forbid compact clustering column type changes in ALTER TABLE (CASSANDRA-8879)
 * Reject incremental repair with subrange repair (CASSANDRA-10422)
 * Add a nodetool command to refresh size_estimates (CASSANDRA-9579)
 * Invalidate cache after stream receive task is completed (CASSANDRA-10341)
 * Reject counter writes in CQLSSTableWriter (CASSANDRA-10258)
 * Remove superfluous COUNTER_MUTATION stage mapping (CASSANDRA-10605)


3.0
 * Fix AssertionError while flushing memtable due to materialized views
   incorrectly inserting empty rows (CASSANDRA-10614)
 * Store UDA initcond as CQL literal in the schema table, instead of a blob (CASSANDRA-10650)
 * Don't use -1 for the position of partition key in schema (CASSANDRA-10491)
 * Fix distinct queries in mixed version cluster (CASSANDRA-10573)
 * Skip sstable on clustering in names query (CASSANDRA-10571)
 * Remove value skipping as it breaks read-repair (CASSANDRA-10655)
 * Fix bootstrapping with MVs (CASSANDRA-10621)
 * Make sure EACH_QUORUM reads are using NTS (CASSANDRA-10584)
 * Fix MV replica filtering for non-NetworkTopologyStrategy (CASSANDRA-10634)
 * (Hadoop) fix CIF describeSplits() not handling 0 size estimates (CASSANDRA-10600)
 * Fix reading of legacy sstables (CASSANDRA-10590)
 * Use CQL type names in schema metadata tables (CASSANDRA-10365)
 * Guard batchlog replay against integer division by zero (CASSANDRA-9223)
 * Fix bug when adding a column to thrift with the same name than a primary key (CASSANDRA-10608)
 * Add client address argument to IAuthenticator::newSaslNegotiator (CASSANDRA-8068)
 * Fix implementation of LegacyLayout.LegacyBoundComparator (CASSANDRA-10602)
 * Don't use 'names query' read path for counters (CASSANDRA-10572)
 * Fix backward compatibility for counters (CASSANDRA-10470)
 * Remove memory_allocator paramter from cassandra.yaml (CASSANDRA-10581,10628)
 * Execute the metadata reload task of all registered indexes on CFS::reload (CASSANDRA-10604)
 * Fix thrift cas operations with defined columns (CASSANDRA-10576)
 * Fix PartitionUpdate.operationCount()for updates with static column operations (CASSANDRA-10606)
 * Fix thrift get() queries with defined columns (CASSANDRA-10586)
 * Fix marking of indexes as built and removed (CASSANDRA-10601)
 * Skip initialization of non-registered 2i instances, remove Index::getIndexName (CASSANDRA-10595)
 * Fix batches on multiple tables (CASSANDRA-10554)
 * Ensure compaction options are validated when updating KeyspaceMetadata (CASSANDRA-10569)
 * Flatten Iterator Transformation Hierarchy (CASSANDRA-9975)
 * Remove token generator (CASSANDRA-5261)
 * RolesCache should not be created for any authenticator that does not requireAuthentication (CASSANDRA-10562)
 * Fix LogTransaction checking only a single directory for files (CASSANDRA-10421)
 * Fix handling of range tombstones when reading old format sstables (CASSANDRA-10360)
 * Aggregate with Initial Condition fails with C* 3.0 (CASSANDRA-10367)
Merged from 2.2:
 * (cqlsh) show partial trace if incomplete after max_trace_wait (CASSANDRA-7645)
 * Use most up-to-date version of schema for system tables (CASSANDRA-10652)
 * Deprecate memory_allocator in cassandra.yaml (CASSANDRA-10581,10628)
 * Expose phi values from failure detector via JMX and tweak debug
   and trace logging (CASSANDRA-9526)
 * Fix IllegalArgumentException in DataOutputBuffer.reallocate for large buffers (CASSANDRA-10592)
Merged from 2.1:
 * Shutdown compaction in drain to prevent leak (CASSANDRA-10079)
 * (cqlsh) fix COPY using wrong variable name for time_format (CASSANDRA-10633)
 * Do not run SizeEstimatesRecorder if a node is not a member of the ring (CASSANDRA-9912)
 * Improve handling of dead nodes in gossip (CASSANDRA-10298)
 * Fix logback-tools.xml incorrectly configured for outputing to System.err
   (CASSANDRA-9937)
 * Fix streaming to catch exception so retry not fail (CASSANDRA-10557)
 * Add validation method to PerRowSecondaryIndex (CASSANDRA-10092)
 * Support encrypted and plain traffic on the same port (CASSANDRA-10559)
 * Do STCS in DTCS windows (CASSANDRA-10276)
 * Avoid repetition of JVM_OPTS in debian package (CASSANDRA-10251)
 * Fix potential NPE from handling result of SIM.highestSelectivityIndex (CASSANDRA-10550)
 * Fix paging issues with partitions containing only static columns data (CASSANDRA-10381)
 * Fix conditions on static columns (CASSANDRA-10264)
 * AssertionError: attempted to delete non-existing file CommitLog (CASSANDRA-10377)
 * Fix sorting for queries with an IN condition on partition key columns (CASSANDRA-10363)


3.0-rc2
 * Fix SELECT DISTINCT queries between 2.2.2 nodes and 3.0 nodes (CASSANDRA-10473)
 * Remove circular references in SegmentedFile (CASSANDRA-10543)
 * Ensure validation of indexed values only occurs once per-partition (CASSANDRA-10536)
 * Fix handling of static columns for range tombstones in thrift (CASSANDRA-10174)
 * Support empty ColumnFilter for backward compatility on empty IN (CASSANDRA-10471)
 * Remove Pig support (CASSANDRA-10542)
 * Fix LogFile throws Exception when assertion is disabled (CASSANDRA-10522)
 * Revert CASSANDRA-7486, make CMS default GC, move GC config to
   conf/jvm.options (CASSANDRA-10403)
 * Fix TeeingAppender causing some logs to be truncated/empty (CASSANDRA-10447)
 * Allow EACH_QUORUM for reads (CASSANDRA-9602)
 * Fix potential ClassCastException while upgrading (CASSANDRA-10468)
 * Fix NPE in MVs on update (CASSANDRA-10503)
 * Only include modified cell data in indexing deltas (CASSANDRA-10438)
 * Do not load keyspace when creating sstable writer (CASSANDRA-10443)
 * If node is not yet gossiping write all MV updates to batchlog only (CASSANDRA-10413)
 * Re-populate token metadata after commit log recovery (CASSANDRA-10293)
 * Provide additional metrics for materialized views (CASSANDRA-10323)
 * Flush system schema tables after local schema changes (CASSANDRA-10429)
Merged from 2.2:
 * Reduce contention getting instances of CompositeType (CASSANDRA-10433)
 * Fix the regression when using LIMIT with aggregates (CASSANDRA-10487)
 * Avoid NoClassDefFoundError during DataDescriptor initialization on windows (CASSANDRA-10412)
 * Preserve case of quoted Role & User names (CASSANDRA-10394)
 * cqlsh pg-style-strings broken (CASSANDRA-10484)
 * cqlsh prompt includes name of keyspace after failed `use` statement (CASSANDRA-10369)
Merged from 2.1:
 * (cqlsh) Distinguish negative and positive infinity in output (CASSANDRA-10523)
 * (cqlsh) allow custom time_format for COPY TO (CASSANDRA-8970)
 * Don't allow startup if the node's rack has changed (CASSANDRA-10242)
 * (cqlsh) show partial trace if incomplete after max_trace_wait (CASSANDRA-7645)
 * Allow LOCAL_JMX to be easily overridden (CASSANDRA-10275)
 * Mark nodes as dead even if they've already left (CASSANDRA-10205)


3.0.0-rc1
 * Fix mixed version read request compatibility for compact static tables
   (CASSANDRA-10373)
 * Fix paging of DISTINCT with static and IN (CASSANDRA-10354)
 * Allow MATERIALIZED VIEW's SELECT statement to restrict primary key
   columns (CASSANDRA-9664)
 * Move crc_check_chance out of compression options (CASSANDRA-9839)
 * Fix descending iteration past end of BTreeSearchIterator (CASSANDRA-10301)
 * Transfer hints to a different node on decommission (CASSANDRA-10198)
 * Check partition keys for CAS operations during stmt validation (CASSANDRA-10338)
 * Add custom query expressions to SELECT (CASSANDRA-10217)
 * Fix minor bugs in MV handling (CASSANDRA-10362)
 * Allow custom indexes with 0,1 or multiple target columns (CASSANDRA-10124)
 * Improve MV schema representation (CASSANDRA-9921)
 * Add flag to enable/disable coordinator batchlog for MV writes (CASSANDRA-10230)
 * Update cqlsh COPY for new internal driver serialization interface (CASSANDRA-10318)
 * Give index implementations more control over rebuild operations (CASSANDRA-10312)
 * Update index file format (CASSANDRA-10314)
 * Add "shadowable" row tombstones to deal with mv timestamp issues (CASSANDRA-10261)
 * CFS.loadNewSSTables() broken for pre-3.0 sstables
 * Cache selected index in read command to reduce lookups (CASSANDRA-10215)
 * Small optimizations of sstable index serialization (CASSANDRA-10232)
 * Support for both encrypted and unencrypted native transport connections (CASSANDRA-9590)
Merged from 2.2:
 * Configurable page size in cqlsh (CASSANDRA-9855)
 * Defer default role manager setup until all nodes are on 2.2+ (CASSANDRA-9761)
 * Handle missing RoleManager in config after upgrade to 2.2 (CASSANDRA-10209)
Merged from 2.1:
 * Bulk Loader API could not tolerate even node failure (CASSANDRA-10347)
 * Avoid misleading pushed notifications when multiple nodes
   share an rpc_address (CASSANDRA-10052)
 * Fix dropping undroppable when message queue is full (CASSANDRA-10113)
 * Fix potential ClassCastException during paging (CASSANDRA-10352)
 * Prevent ALTER TYPE from creating circular references (CASSANDRA-10339)
 * Fix cache handling of 2i and base tables (CASSANDRA-10155, 10359)
 * Fix NPE in nodetool compactionhistory (CASSANDRA-9758)
 * (Pig) support BulkOutputFormat as a URL parameter (CASSANDRA-7410)
 * BATCH statement is broken in cqlsh (CASSANDRA-10272)
 * (cqlsh) Make cqlsh PEP8 Compliant (CASSANDRA-10066)
 * (cqlsh) Fix error when starting cqlsh with --debug (CASSANDRA-10282)
 * Scrub, Cleanup and Upgrade do not unmark compacting until all operations
   have completed, regardless of the occurence of exceptions (CASSANDRA-10274)


3.0.0-beta2
 * Fix columns returned by AbstractBtreePartitions (CASSANDRA-10220)
 * Fix backward compatibility issue due to AbstractBounds serialization bug (CASSANDRA-9857)
 * Fix startup error when upgrading nodes (CASSANDRA-10136)
 * Base table PRIMARY KEY can be assumed to be NOT NULL in MV creation (CASSANDRA-10147)
 * Improve batchlog write patch (CASSANDRA-9673)
 * Re-apply MaterializedView updates on commitlog replay (CASSANDRA-10164)
 * Require AbstractType.isByteOrderComparable declaration in constructor (CASSANDRA-9901)
 * Avoid digest mismatch on upgrade to 3.0 (CASSANDRA-9554)
 * Fix Materialized View builder when adding multiple MVs (CASSANDRA-10156)
 * Choose better poolingOptions for protocol v4 in cassandra-stress (CASSANDRA-10182)
 * Fix LWW bug affecting Materialized Views (CASSANDRA-10197)
 * Ensures frozen sets and maps are always sorted (CASSANDRA-10162)
 * Don't deadlock when flushing CFS backed custom indexes (CASSANDRA-10181)
 * Fix double flushing of secondary index tables (CASSANDRA-10180)
 * Fix incorrect handling of range tombstones in thrift (CASSANDRA-10046)
 * Only use batchlog when paired materialized view replica is remote (CASSANDRA-10061)
 * Reuse TemporalRow when updating multiple MaterializedViews (CASSANDRA-10060)
 * Validate gc_grace_seconds for batchlog writes and MVs (CASSANDRA-9917)
 * Fix sstablerepairedset (CASSANDRA-10132)
Merged from 2.2:
 * Cancel transaction for sstables we wont redistribute index summary
   for (CASSANDRA-10270)
 * Retry snapshot deletion after compaction and gc on Windows (CASSANDRA-10222)
 * Fix failure to start with space in directory path on Windows (CASSANDRA-10239)
 * Fix repair hang when snapshot failed (CASSANDRA-10057)
 * Fall back to 1/4 commitlog volume for commitlog_total_space on small disks
   (CASSANDRA-10199)
Merged from 2.1:
 * Added configurable warning threshold for GC duration (CASSANDRA-8907)
 * Fix handling of streaming EOF (CASSANDRA-10206)
 * Only check KeyCache when it is enabled
 * Change streaming_socket_timeout_in_ms default to 1 hour (CASSANDRA-8611)
 * (cqlsh) update list of CQL keywords (CASSANDRA-9232)
 * Add nodetool gettraceprobability command (CASSANDRA-10234)
Merged from 2.0:
 * Fix rare race where older gossip states can be shadowed (CASSANDRA-10366)
 * Fix consolidating racks violating the RF contract (CASSANDRA-10238)
 * Disallow decommission when node is in drained state (CASSANDRA-8741)


2.2.1
 * Fix race during construction of commit log (CASSANDRA-10049)
 * Fix LeveledCompactionStrategyTest (CASSANDRA-9757)
 * Fix broken UnbufferedDataOutputStreamPlus.writeUTF (CASSANDRA-10203)
 * (cqlsh) default load-from-file encoding to utf-8 (CASSANDRA-9898)
 * Avoid returning Permission.NONE when failing to query users table (CASSANDRA-10168)
 * (cqlsh) add CLEAR command (CASSANDRA-10086)
 * Support string literals as Role names for compatibility (CASSANDRA-10135)
Merged from 2.1:
 * Only check KeyCache when it is enabled
 * Change streaming_socket_timeout_in_ms default to 1 hour (CASSANDRA-8611)
 * (cqlsh) update list of CQL keywords (CASSANDRA-9232)


3.0.0-beta1
 * Redesign secondary index API (CASSANDRA-9459, 7771, 9041)
 * Fix throwing ReadFailure instead of ReadTimeout on range queries (CASSANDRA-10125)
 * Rewrite hinted handoff (CASSANDRA-6230)
 * Fix query on static compact tables (CASSANDRA-10093)
 * Fix race during construction of commit log (CASSANDRA-10049)
 * Add option to only purge repaired tombstones (CASSANDRA-6434)
 * Change authorization handling for MVs (CASSANDRA-9927)
 * Add custom JMX enabled executor for UDF sandbox (CASSANDRA-10026)
 * Fix row deletion bug for Materialized Views (CASSANDRA-10014)
 * Support mixed-version clusters with Cassandra 2.1 and 2.2 (CASSANDRA-9704)
 * Fix multiple slices on RowSearchers (CASSANDRA-10002)
 * Fix bug in merging of collections (CASSANDRA-10001)
 * Optimize batchlog replay to avoid full scans (CASSANDRA-7237)
 * Repair improvements when using vnodes (CASSANDRA-5220)
 * Disable scripted UDFs by default (CASSANDRA-9889)
 * Bytecode inspection for Java-UDFs (CASSANDRA-9890)
 * Use byte to serialize MT hash length (CASSANDRA-9792)
 * Replace usage of Adler32 with CRC32 (CASSANDRA-8684)
 * Fix migration to new format from 2.1 SSTable (CASSANDRA-10006)
 * SequentialWriter should extend BufferedDataOutputStreamPlus (CASSANDRA-9500)
 * Use the same repairedAt timestamp within incremental repair session (CASSANDRA-9111)
Merged from 2.2:
 * Allow count(*) and count(1) to be use as normal aggregation (CASSANDRA-10114)
 * An NPE is thrown if the column name is unknown for an IN relation (CASSANDRA-10043)
 * Apply commit_failure_policy to more errors on startup (CASSANDRA-9749)
 * Fix histogram overflow exception (CASSANDRA-9973)
 * Route gossip messages over dedicated socket (CASSANDRA-9237)
 * Add checksum to saved cache files (CASSANDRA-9265)
 * Log warning when using an aggregate without partition key (CASSANDRA-9737)
Merged from 2.1:
 * (cqlsh) Allow encoding to be set through command line (CASSANDRA-10004)
 * Add new JMX methods to change local compaction strategy (CASSANDRA-9965)
 * Write hints for paxos commits (CASSANDRA-7342)
 * (cqlsh) Fix timestamps before 1970 on Windows, always
   use UTC for timestamp display (CASSANDRA-10000)
 * (cqlsh) Avoid overwriting new config file with old config
   when both exist (CASSANDRA-9777)
 * Release snapshot selfRef when doing snapshot repair (CASSANDRA-9998)
 * Cannot replace token does not exist - DN node removed as Fat Client (CASSANDRA-9871)
Merged from 2.0:
 * Don't cast expected bf size to an int (CASSANDRA-9959)
 * Make getFullyExpiredSSTables less expensive (CASSANDRA-9882)


3.0.0-alpha1
 * Implement proper sandboxing for UDFs (CASSANDRA-9402)
 * Simplify (and unify) cleanup of compaction leftovers (CASSANDRA-7066)
 * Allow extra schema definitions in cassandra-stress yaml (CASSANDRA-9850)
 * Metrics should use up to date nomenclature (CASSANDRA-9448)
 * Change CREATE/ALTER TABLE syntax for compression (CASSANDRA-8384)
 * Cleanup crc and adler code for java 8 (CASSANDRA-9650)
 * Storage engine refactor (CASSANDRA-8099, 9743, 9746, 9759, 9781, 9808, 9825,
   9848, 9705, 9859, 9867, 9874, 9828, 9801)
 * Update Guava to 18.0 (CASSANDRA-9653)
 * Bloom filter false positive ratio is not honoured (CASSANDRA-8413)
 * New option for cassandra-stress to leave a ratio of columns null (CASSANDRA-9522)
 * Change hinted_handoff_enabled yaml setting, JMX (CASSANDRA-9035)
 * Add algorithmic token allocation (CASSANDRA-7032)
 * Add nodetool command to replay batchlog (CASSANDRA-9547)
 * Make file buffer cache independent of paths being read (CASSANDRA-8897)
 * Remove deprecated legacy Hadoop code (CASSANDRA-9353)
 * Decommissioned nodes will not rejoin the cluster (CASSANDRA-8801)
 * Change gossip stabilization to use endpoit size (CASSANDRA-9401)
 * Change default garbage collector to G1 (CASSANDRA-7486)
 * Populate TokenMetadata early during startup (CASSANDRA-9317)
 * Undeprecate cache recentHitRate (CASSANDRA-6591)
 * Add support for selectively varint encoding fields (CASSANDRA-9499, 9865)
 * Materialized Views (CASSANDRA-6477)
Merged from 2.2:
 * Avoid grouping sstables for anticompaction with DTCS (CASSANDRA-9900)
 * UDF / UDA execution time in trace (CASSANDRA-9723)
 * Fix broken internode SSL (CASSANDRA-9884)
Merged from 2.1:
 * Add new JMX methods to change local compaction strategy (CASSANDRA-9965)
 * Fix handling of enable/disable autocompaction (CASSANDRA-9899)
 * Add consistency level to tracing ouput (CASSANDRA-9827)
 * Remove repair snapshot leftover on startup (CASSANDRA-7357)
 * Use random nodes for batch log when only 2 racks (CASSANDRA-8735)
 * Ensure atomicity inside thrift and stream session (CASSANDRA-7757)
 * Fix nodetool info error when the node is not joined (CASSANDRA-9031)
Merged from 2.0:
 * Log when messages are dropped due to cross_node_timeout (CASSANDRA-9793)
 * Don't track hotness when opening from snapshot for validation (CASSANDRA-9382)


2.2.0
 * Allow the selection of columns together with aggregates (CASSANDRA-9767)
 * Fix cqlsh copy methods and other windows specific issues (CASSANDRA-9795)
 * Don't wrap byte arrays in SequentialWriter (CASSANDRA-9797)
 * sum() and avg() functions missing for smallint and tinyint types (CASSANDRA-9671)
 * Revert CASSANDRA-9542 (allow native functions in UDA) (CASSANDRA-9771)
Merged from 2.1:
 * Fix MarshalException when upgrading superColumn family (CASSANDRA-9582)
 * Fix broken logging for "empty" flushes in Memtable (CASSANDRA-9837)
 * Handle corrupt files on startup (CASSANDRA-9686)
 * Fix clientutil jar and tests (CASSANDRA-9760)
 * (cqlsh) Allow the SSL protocol version to be specified through the
    config file or environment variables (CASSANDRA-9544)
Merged from 2.0:
 * Add tool to find why expired sstables are not getting dropped (CASSANDRA-10015)
 * Remove erroneous pending HH tasks from tpstats/jmx (CASSANDRA-9129)
 * Don't cast expected bf size to an int (CASSANDRA-9959)
 * checkForEndpointCollision fails for legitimate collisions (CASSANDRA-9765)
 * Complete CASSANDRA-8448 fix (CASSANDRA-9519)
 * Don't include auth credentials in debug log (CASSANDRA-9682)
 * Can't transition from write survey to normal mode (CASSANDRA-9740)
 * Scrub (recover) sstables even when -Index.db is missing (CASSANDRA-9591)
 * Fix growing pending background compaction (CASSANDRA-9662)


2.2.0-rc2
 * Re-enable memory-mapped I/O on Windows (CASSANDRA-9658)
 * Warn when an extra-large partition is compacted (CASSANDRA-9643)
 * (cqlsh) Allow setting the initial connection timeout (CASSANDRA-9601)
 * BulkLoader has --transport-factory option but does not use it (CASSANDRA-9675)
 * Allow JMX over SSL directly from nodetool (CASSANDRA-9090)
 * Update cqlsh for UDFs (CASSANDRA-7556)
 * Change Windows kernel default timer resolution (CASSANDRA-9634)
 * Deprected sstable2json and json2sstable (CASSANDRA-9618)
 * Allow native functions in user-defined aggregates (CASSANDRA-9542)
 * Don't repair system_distributed by default (CASSANDRA-9621)
 * Fix mixing min, max, and count aggregates for blob type (CASSANRA-9622)
 * Rename class for DATE type in Java driver (CASSANDRA-9563)
 * Duplicate compilation of UDFs on coordinator (CASSANDRA-9475)
 * Fix connection leak in CqlRecordWriter (CASSANDRA-9576)
 * Mlockall before opening system sstables & remove boot_without_jna option (CASSANDRA-9573)
 * Add functions to convert timeuuid to date or time, deprecate dateOf and unixTimestampOf (CASSANDRA-9229)
 * Make sure we cancel non-compacting sstables from LifecycleTransaction (CASSANDRA-9566)
 * Fix deprecated repair JMX API (CASSANDRA-9570)
 * Add logback metrics (CASSANDRA-9378)
 * Update and refactor ant test/test-compression to run the tests in parallel (CASSANDRA-9583)
 * Fix upgrading to new directory for secondary index (CASSANDRA-9687)
Merged from 2.1:
 * (cqlsh) Fix bad check for CQL compatibility when DESCRIBE'ing
   COMPACT STORAGE tables with no clustering columns
 * Eliminate strong self-reference chains in sstable ref tidiers (CASSANDRA-9656)
 * Ensure StreamSession uses canonical sstable reader instances (CASSANDRA-9700)
 * Ensure memtable book keeping is not corrupted in the event we shrink usage (CASSANDRA-9681)
 * Update internal python driver for cqlsh (CASSANDRA-9064)
 * Fix IndexOutOfBoundsException when inserting tuple with too many
   elements using the string literal notation (CASSANDRA-9559)
 * Enable describe on indices (CASSANDRA-7814)
 * Fix incorrect result for IN queries where column not found (CASSANDRA-9540)
 * ColumnFamilyStore.selectAndReference may block during compaction (CASSANDRA-9637)
 * Fix bug in cardinality check when compacting (CASSANDRA-9580)
 * Fix memory leak in Ref due to ConcurrentLinkedQueue.remove() behaviour (CASSANDRA-9549)
 * Make rebuild only run one at a time (CASSANDRA-9119)
Merged from 2.0:
 * Avoid NPE in AuthSuccess#decode (CASSANDRA-9727)
 * Add listen_address to system.local (CASSANDRA-9603)
 * Bug fixes to resultset metadata construction (CASSANDRA-9636)
 * Fix setting 'durable_writes' in ALTER KEYSPACE (CASSANDRA-9560)
 * Avoids ballot clash in Paxos (CASSANDRA-9649)
 * Improve trace messages for RR (CASSANDRA-9479)
 * Fix suboptimal secondary index selection when restricted
   clustering column is also indexed (CASSANDRA-9631)
 * (cqlsh) Add min_threshold to DTCS option autocomplete (CASSANDRA-9385)
 * Fix error message when attempting to create an index on a column
   in a COMPACT STORAGE table with clustering columns (CASSANDRA-9527)
 * 'WITH WITH' in alter keyspace statements causes NPE (CASSANDRA-9565)
 * Expose some internals of SelectStatement for inspection (CASSANDRA-9532)
 * ArrivalWindow should use primitives (CASSANDRA-9496)
 * Periodically submit background compaction tasks (CASSANDRA-9592)
 * Set HAS_MORE_PAGES flag to false when PagingState is null (CASSANDRA-9571)


2.2.0-rc1
 * Compressed commit log should measure compressed space used (CASSANDRA-9095)
 * Fix comparison bug in CassandraRoleManager#collectRoles (CASSANDRA-9551)
 * Add tinyint,smallint,time,date support for UDFs (CASSANDRA-9400)
 * Deprecates SSTableSimpleWriter and SSTableSimpleUnsortedWriter (CASSANDRA-9546)
 * Empty INITCOND treated as null in aggregate (CASSANDRA-9457)
 * Remove use of Cell in Thrift MapReduce classes (CASSANDRA-8609)
 * Integrate pre-release Java Driver 2.2-rc1, custom build (CASSANDRA-9493)
 * Clean up gossiper logic for old versions (CASSANDRA-9370)
 * Fix custom payload coding/decoding to match the spec (CASSANDRA-9515)
 * ant test-all results incomplete when parsed (CASSANDRA-9463)
 * Disallow frozen<> types in function arguments and return types for
   clarity (CASSANDRA-9411)
 * Static Analysis to warn on unsafe use of Autocloseable instances (CASSANDRA-9431)
 * Update commitlog archiving examples now that commitlog segments are
   not recycled (CASSANDRA-9350)
 * Extend Transactional API to sstable lifecycle management (CASSANDRA-8568)
 * (cqlsh) Add support for native protocol 4 (CASSANDRA-9399)
 * Ensure that UDF and UDAs are keyspace-isolated (CASSANDRA-9409)
 * Revert CASSANDRA-7807 (tracing completion client notifications) (CASSANDRA-9429)
 * Add ability to stop compaction by ID (CASSANDRA-7207)
 * Let CassandraVersion handle SNAPSHOT version (CASSANDRA-9438)
Merged from 2.1:
 * (cqlsh) Fix using COPY through SOURCE or -f (CASSANDRA-9083)
 * Fix occasional lack of `system` keyspace in schema tables (CASSANDRA-8487)
 * Use ProtocolError code instead of ServerError code for native protocol
   error responses to unsupported protocol versions (CASSANDRA-9451)
 * Default commitlog_sync_batch_window_in_ms changed to 2ms (CASSANDRA-9504)
 * Fix empty partition assertion in unsorted sstable writing tools (CASSANDRA-9071)
 * Ensure truncate without snapshot cannot produce corrupt responses (CASSANDRA-9388)
 * Consistent error message when a table mixes counter and non-counter
   columns (CASSANDRA-9492)
 * Avoid getting unreadable keys during anticompaction (CASSANDRA-9508)
 * (cqlsh) Better float precision by default (CASSANDRA-9224)
 * Improve estimated row count (CASSANDRA-9107)
 * Optimize range tombstone memory footprint (CASSANDRA-8603)
 * Use configured gcgs in anticompaction (CASSANDRA-9397)
Merged from 2.0:
 * Don't accumulate more range than necessary in RangeTombstone.Tracker (CASSANDRA-9486)
 * Add broadcast and rpc addresses to system.local (CASSANDRA-9436)
 * Always mark sstable suspect when corrupted (CASSANDRA-9478)
 * Add database users and permissions to CQL3 documentation (CASSANDRA-7558)
 * Allow JVM_OPTS to be passed to standalone tools (CASSANDRA-5969)
 * Fix bad condition in RangeTombstoneList (CASSANDRA-9485)
 * Fix potential StackOverflow when setting CrcCheckChance over JMX (CASSANDRA-9488)
 * Fix null static columns in pages after the first, paged reversed
   queries (CASSANDRA-8502)
 * Fix counting cache serialization in request metrics (CASSANDRA-9466)
 * Add option not to validate atoms during scrub (CASSANDRA-9406)


2.2.0-beta1
 * Introduce Transactional API for internal state changes (CASSANDRA-8984)
 * Add a flag in cassandra.yaml to enable UDFs (CASSANDRA-9404)
 * Better support of null for UDF (CASSANDRA-8374)
 * Use ecj instead of javassist for UDFs (CASSANDRA-8241)
 * faster async logback configuration for tests (CASSANDRA-9376)
 * Add `smallint` and `tinyint` data types (CASSANDRA-8951)
 * Avoid thrift schema creation when native driver is used in stress tool (CASSANDRA-9374)
 * Make Functions.declared thread-safe
 * Add client warnings to native protocol v4 (CASSANDRA-8930)
 * Allow roles cache to be invalidated (CASSANDRA-8967)
 * Upgrade Snappy (CASSANDRA-9063)
 * Don't start Thrift rpc by default (CASSANDRA-9319)
 * Only stream from unrepaired sstables with incremental repair (CASSANDRA-8267)
 * Aggregate UDFs allow SFUNC return type to differ from STYPE if FFUNC specified (CASSANDRA-9321)
 * Remove Thrift dependencies in bundled tools (CASSANDRA-8358)
 * Disable memory mapping of hsperfdata file for JVM statistics (CASSANDRA-9242)
 * Add pre-startup checks to detect potential incompatibilities (CASSANDRA-8049)
 * Distinguish between null and unset in protocol v4 (CASSANDRA-7304)
 * Add user/role permissions for user-defined functions (CASSANDRA-7557)
 * Allow cassandra config to be updated to restart daemon without unloading classes (CASSANDRA-9046)
 * Don't initialize compaction writer before checking if iter is empty (CASSANDRA-9117)
 * Don't execute any functions at prepare-time (CASSANDRA-9037)
 * Share file handles between all instances of a SegmentedFile (CASSANDRA-8893)
 * Make it possible to major compact LCS (CASSANDRA-7272)
 * Make FunctionExecutionException extend RequestExecutionException
   (CASSANDRA-9055)
 * Add support for SELECT JSON, INSERT JSON syntax and new toJson(), fromJson()
   functions (CASSANDRA-7970)
 * Optimise max purgeable timestamp calculation in compaction (CASSANDRA-8920)
 * Constrain internode message buffer sizes, and improve IO class hierarchy (CASSANDRA-8670)
 * New tool added to validate all sstables in a node (CASSANDRA-5791)
 * Push notification when tracing completes for an operation (CASSANDRA-7807)
 * Delay "node up" and "node added" notifications until native protocol server is started (CASSANDRA-8236)
 * Compressed Commit Log (CASSANDRA-6809)
 * Optimise IntervalTree (CASSANDRA-8988)
 * Add a key-value payload for third party usage (CASSANDRA-8553, 9212)
 * Bump metrics-reporter-config dependency for metrics 3.0 (CASSANDRA-8149)
 * Partition intra-cluster message streams by size, not type (CASSANDRA-8789)
 * Add WriteFailureException to native protocol, notify coordinator of
   write failures (CASSANDRA-8592)
 * Convert SequentialWriter to nio (CASSANDRA-8709)
 * Add role based access control (CASSANDRA-7653, 8650, 7216, 8760, 8849, 8761, 8850)
 * Record client ip address in tracing sessions (CASSANDRA-8162)
 * Indicate partition key columns in response metadata for prepared
   statements (CASSANDRA-7660)
 * Merge UUIDType and TimeUUIDType parse logic (CASSANDRA-8759)
 * Avoid memory allocation when searching index summary (CASSANDRA-8793)
 * Optimise (Time)?UUIDType Comparisons (CASSANDRA-8730)
 * Make CRC32Ex into a separate maven dependency (CASSANDRA-8836)
 * Use preloaded jemalloc w/ Unsafe (CASSANDRA-8714, 9197)
 * Avoid accessing partitioner through StorageProxy (CASSANDRA-8244, 8268)
 * Upgrade Metrics library and remove depricated metrics (CASSANDRA-5657)
 * Serializing Row cache alternative, fully off heap (CASSANDRA-7438)
 * Duplicate rows returned when in clause has repeated values (CASSANDRA-6706)
 * Make CassandraException unchecked, extend RuntimeException (CASSANDRA-8560)
 * Support direct buffer decompression for reads (CASSANDRA-8464)
 * DirectByteBuffer compatible LZ4 methods (CASSANDRA-7039)
 * Group sstables for anticompaction correctly (CASSANDRA-8578)
 * Add ReadFailureException to native protocol, respond
   immediately when replicas encounter errors while handling
   a read request (CASSANDRA-7886)
 * Switch CommitLogSegment from RandomAccessFile to nio (CASSANDRA-8308)
 * Allow mixing token and partition key restrictions (CASSANDRA-7016)
 * Support index key/value entries on map collections (CASSANDRA-8473)
 * Modernize schema tables (CASSANDRA-8261)
 * Support for user-defined aggregation functions (CASSANDRA-8053)
 * Fix NPE in SelectStatement with empty IN values (CASSANDRA-8419)
 * Refactor SelectStatement, return IN results in natural order instead
   of IN value list order and ignore duplicate values in partition key IN restrictions (CASSANDRA-7981)
 * Support UDTs, tuples, and collections in user-defined
   functions (CASSANDRA-7563)
 * Fix aggregate fn results on empty selection, result column name,
   and cqlsh parsing (CASSANDRA-8229)
 * Mark sstables as repaired after full repair (CASSANDRA-7586)
 * Extend Descriptor to include a format value and refactor reader/writer
   APIs (CASSANDRA-7443)
 * Integrate JMH for microbenchmarks (CASSANDRA-8151)
 * Keep sstable levels when bootstrapping (CASSANDRA-7460)
 * Add Sigar library and perform basic OS settings check on startup (CASSANDRA-7838)
 * Support for aggregation functions (CASSANDRA-4914)
 * Remove cassandra-cli (CASSANDRA-7920)
 * Accept dollar quoted strings in CQL (CASSANDRA-7769)
 * Make assassinate a first class command (CASSANDRA-7935)
 * Support IN clause on any partition key column (CASSANDRA-7855)
 * Support IN clause on any clustering column (CASSANDRA-4762)
 * Improve compaction logging (CASSANDRA-7818)
 * Remove YamlFileNetworkTopologySnitch (CASSANDRA-7917)
 * Do anticompaction in groups (CASSANDRA-6851)
 * Support user-defined functions (CASSANDRA-7395, 7526, 7562, 7740, 7781, 7929,
   7924, 7812, 8063, 7813, 7708)
 * Permit configurable timestamps with cassandra-stress (CASSANDRA-7416)
 * Move sstable RandomAccessReader to nio2, which allows using the
   FILE_SHARE_DELETE flag on Windows (CASSANDRA-4050)
 * Remove CQL2 (CASSANDRA-5918)
 * Optimize fetching multiple cells by name (CASSANDRA-6933)
 * Allow compilation in java 8 (CASSANDRA-7028)
 * Make incremental repair default (CASSANDRA-7250)
 * Enable code coverage thru JaCoCo (CASSANDRA-7226)
 * Switch external naming of 'column families' to 'tables' (CASSANDRA-4369)
 * Shorten SSTable path (CASSANDRA-6962)
 * Use unsafe mutations for most unit tests (CASSANDRA-6969)
 * Fix race condition during calculation of pending ranges (CASSANDRA-7390)
 * Fail on very large batch sizes (CASSANDRA-8011)
 * Improve concurrency of repair (CASSANDRA-6455, 8208, 9145)
 * Select optimal CRC32 implementation at runtime (CASSANDRA-8614)
 * Evaluate MurmurHash of Token once per query (CASSANDRA-7096)
 * Generalize progress reporting (CASSANDRA-8901)
 * Resumable bootstrap streaming (CASSANDRA-8838, CASSANDRA-8942)
 * Allow scrub for secondary index (CASSANDRA-5174)
 * Save repair data to system table (CASSANDRA-5839)
 * fix nodetool names that reference column families (CASSANDRA-8872)
 Merged from 2.1:
 * Warn on misuse of unlogged batches (CASSANDRA-9282)
 * Failure detector detects and ignores local pauses (CASSANDRA-9183)
 * Add utility class to support for rate limiting a given log statement (CASSANDRA-9029)
 * Add missing consistency levels to cassandra-stess (CASSANDRA-9361)
 * Fix commitlog getCompletedTasks to not increment (CASSANDRA-9339)
 * Fix for harmless exceptions logged as ERROR (CASSANDRA-8564)
 * Delete processed sstables in sstablesplit/sstableupgrade (CASSANDRA-8606)
 * Improve sstable exclusion from partition tombstones (CASSANDRA-9298)
 * Validate the indexed column rather than the cell's contents for 2i (CASSANDRA-9057)
 * Add support for top-k custom 2i queries (CASSANDRA-8717)
 * Fix error when dropping table during compaction (CASSANDRA-9251)
 * cassandra-stress supports validation operations over user profiles (CASSANDRA-8773)
 * Add support for rate limiting log messages (CASSANDRA-9029)
 * Log the partition key with tombstone warnings (CASSANDRA-8561)
 * Reduce runWithCompactionsDisabled poll interval to 1ms (CASSANDRA-9271)
 * Fix PITR commitlog replay (CASSANDRA-9195)
 * GCInspector logs very different times (CASSANDRA-9124)
 * Fix deleting from an empty list (CASSANDRA-9198)
 * Update tuple and collection types that use a user-defined type when that UDT
   is modified (CASSANDRA-9148, CASSANDRA-9192)
 * Use higher timeout for prepair and snapshot in repair (CASSANDRA-9261)
 * Fix anticompaction blocking ANTI_ENTROPY stage (CASSANDRA-9151)
 * Repair waits for anticompaction to finish (CASSANDRA-9097)
 * Fix streaming not holding ref when stream error (CASSANDRA-9295)
 * Fix canonical view returning early opened SSTables (CASSANDRA-9396)
Merged from 2.0:
 * (cqlsh) Add LOGIN command to switch users (CASSANDRA-7212)
 * Clone SliceQueryFilter in AbstractReadCommand implementations (CASSANDRA-8940)
 * Push correct protocol notification for DROP INDEX (CASSANDRA-9310)
 * token-generator - generated tokens too long (CASSANDRA-9300)
 * Fix counting of tombstones for TombstoneOverwhelmingException (CASSANDRA-9299)
 * Fix ReconnectableSnitch reconnecting to peers during upgrade (CASSANDRA-6702)
 * Include keyspace and table name in error log for collections over the size
   limit (CASSANDRA-9286)
 * Avoid potential overlap in LCS with single-partition sstables (CASSANDRA-9322)
 * Log warning message when a table is queried before the schema has fully
   propagated (CASSANDRA-9136)
 * Overload SecondaryIndex#indexes to accept the column definition (CASSANDRA-9314)
 * (cqlsh) Add SERIAL and LOCAL_SERIAL consistency levels (CASSANDRA-8051)
 * Fix index selection during rebuild with certain table layouts (CASSANDRA-9281)
 * Fix partition-level-delete-only workload accounting (CASSANDRA-9194)
 * Allow scrub to handle corrupted compressed chunks (CASSANDRA-9140)
 * Fix assertion error when resetlocalschema is run during repair (CASSANDRA-9249)
 * Disable single sstable tombstone compactions for DTCS by default (CASSANDRA-9234)
 * IncomingTcpConnection thread is not named (CASSANDRA-9262)
 * Close incoming connections when MessagingService is stopped (CASSANDRA-9238)
 * Fix streaming hang when retrying (CASSANDRA-9132)


2.1.5
 * Re-add deprecated cold_reads_to_omit param for backwards compat (CASSANDRA-9203)
 * Make anticompaction visible in compactionstats (CASSANDRA-9098)
 * Improve nodetool getendpoints documentation about the partition
   key parameter (CASSANDRA-6458)
 * Don't check other keyspaces for schema changes when an user-defined
   type is altered (CASSANDRA-9187)
 * Add generate-idea-files target to build.xml (CASSANDRA-9123)
 * Allow takeColumnFamilySnapshot to take a list of tables (CASSANDRA-8348)
 * Limit major sstable operations to their canonical representation (CASSANDRA-8669)
 * cqlsh: Add tests for INSERT and UPDATE tab completion (CASSANDRA-9125)
 * cqlsh: quote column names when needed in COPY FROM inserts (CASSANDRA-9080)
 * Do not load read meter for offline operations (CASSANDRA-9082)
 * cqlsh: Make CompositeType data readable (CASSANDRA-8919)
 * cqlsh: Fix display of triggers (CASSANDRA-9081)
 * Fix NullPointerException when deleting or setting an element by index on
   a null list collection (CASSANDRA-9077)
 * Buffer bloom filter serialization (CASSANDRA-9066)
 * Fix anti-compaction target bloom filter size (CASSANDRA-9060)
 * Make FROZEN and TUPLE unreserved keywords in CQL (CASSANDRA-9047)
 * Prevent AssertionError from SizeEstimatesRecorder (CASSANDRA-9034)
 * Avoid overwriting index summaries for sstables with an older format that
   does not support downsampling; rebuild summaries on startup when this
   is detected (CASSANDRA-8993)
 * Fix potential data loss in CompressedSequentialWriter (CASSANDRA-8949)
 * Make PasswordAuthenticator number of hashing rounds configurable (CASSANDRA-8085)
 * Fix AssertionError when binding nested collections in DELETE (CASSANDRA-8900)
 * Check for overlap with non-early sstables in LCS (CASSANDRA-8739)
 * Only calculate max purgable timestamp if we have to (CASSANDRA-8914)
 * (cqlsh) Greatly improve performance of COPY FROM (CASSANDRA-8225)
 * IndexSummary effectiveIndexInterval is now a guideline, not a rule (CASSANDRA-8993)
 * Use correct bounds for page cache eviction of compressed files (CASSANDRA-8746)
 * SSTableScanner enforces its bounds (CASSANDRA-8946)
 * Cleanup cell equality (CASSANDRA-8947)
 * Introduce intra-cluster message coalescing (CASSANDRA-8692)
 * DatabaseDescriptor throws NPE when rpc_interface is used (CASSANDRA-8839)
 * Don't check if an sstable is live for offline compactions (CASSANDRA-8841)
 * Don't set clientMode in SSTableLoader (CASSANDRA-8238)
 * Fix SSTableRewriter with disabled early open (CASSANDRA-8535)
 * Fix cassandra-stress so it respects the CL passed in user mode (CASSANDRA-8948)
 * Fix rare NPE in ColumnDefinition#hasIndexOption() (CASSANDRA-8786)
 * cassandra-stress reports per-operation statistics, plus misc (CASSANDRA-8769)
 * Add SimpleDate (cql date) and Time (cql time) types (CASSANDRA-7523)
 * Use long for key count in cfstats (CASSANDRA-8913)
 * Make SSTableRewriter.abort() more robust to failure (CASSANDRA-8832)
 * Remove cold_reads_to_omit from STCS (CASSANDRA-8860)
 * Make EstimatedHistogram#percentile() use ceil instead of floor (CASSANDRA-8883)
 * Fix top partitions reporting wrong cardinality (CASSANDRA-8834)
 * Fix rare NPE in KeyCacheSerializer (CASSANDRA-8067)
 * Pick sstables for validation as late as possible inc repairs (CASSANDRA-8366)
 * Fix commitlog getPendingTasks to not increment (CASSANDRA-8862)
 * Fix parallelism adjustment in range and secondary index queries
   when the first fetch does not satisfy the limit (CASSANDRA-8856)
 * Check if the filtered sstables is non-empty in STCS (CASSANDRA-8843)
 * Upgrade java-driver used for cassandra-stress (CASSANDRA-8842)
 * Fix CommitLog.forceRecycleAllSegments() memory access error (CASSANDRA-8812)
 * Improve assertions in Memory (CASSANDRA-8792)
 * Fix SSTableRewriter cleanup (CASSANDRA-8802)
 * Introduce SafeMemory for CompressionMetadata.Writer (CASSANDRA-8758)
 * 'nodetool info' prints exception against older node (CASSANDRA-8796)
 * Ensure SSTableReader.last corresponds exactly with the file end (CASSANDRA-8750)
 * Make SSTableWriter.openEarly more robust and obvious (CASSANDRA-8747)
 * Enforce SSTableReader.first/last (CASSANDRA-8744)
 * Cleanup SegmentedFile API (CASSANDRA-8749)
 * Avoid overlap with early compaction replacement (CASSANDRA-8683)
 * Safer Resource Management++ (CASSANDRA-8707)
 * Write partition size estimates into a system table (CASSANDRA-7688)
 * cqlsh: Fix keys() and full() collection indexes in DESCRIBE output
   (CASSANDRA-8154)
 * Show progress of streaming in nodetool netstats (CASSANDRA-8886)
 * IndexSummaryBuilder utilises offheap memory, and shares data between
   each IndexSummary opened from it (CASSANDRA-8757)
 * markCompacting only succeeds if the exact SSTableReader instances being
   marked are in the live set (CASSANDRA-8689)
 * cassandra-stress support for varint (CASSANDRA-8882)
 * Fix Adler32 digest for compressed sstables (CASSANDRA-8778)
 * Add nodetool statushandoff/statusbackup (CASSANDRA-8912)
 * Use stdout for progress and stats in sstableloader (CASSANDRA-8982)
 * Correctly identify 2i datadir from older versions (CASSANDRA-9116)
Merged from 2.0:
 * Ignore gossip SYNs after shutdown (CASSANDRA-9238)
 * Avoid overflow when calculating max sstable size in LCS (CASSANDRA-9235)
 * Make sstable blacklisting work with compression (CASSANDRA-9138)
 * Do not attempt to rebuild indexes if no index accepts any column (CASSANDRA-9196)
 * Don't initiate snitch reconnection for dead states (CASSANDRA-7292)
 * Fix ArrayIndexOutOfBoundsException in CQLSSTableWriter (CASSANDRA-8978)
 * Add shutdown gossip state to prevent timeouts during rolling restarts (CASSANDRA-8336)
 * Fix running with java.net.preferIPv6Addresses=true (CASSANDRA-9137)
 * Fix failed bootstrap/replace attempts being persisted in system.peers (CASSANDRA-9180)
 * Flush system.IndexInfo after marking index built (CASSANDRA-9128)
 * Fix updates to min/max_compaction_threshold through cassandra-cli
   (CASSANDRA-8102)
 * Don't include tmp files when doing offline relevel (CASSANDRA-9088)
 * Use the proper CAS WriteType when finishing a previous round during Paxos
   preparation (CASSANDRA-8672)
 * Avoid race in cancelling compactions (CASSANDRA-9070)
 * More aggressive check for expired sstables in DTCS (CASSANDRA-8359)
 * Fix ignored index_interval change in ALTER TABLE statements (CASSANDRA-7976)
 * Do more aggressive compaction in old time windows in DTCS (CASSANDRA-8360)
 * java.lang.AssertionError when reading saved cache (CASSANDRA-8740)
 * "disk full" when running cleanup (CASSANDRA-9036)
 * Lower logging level from ERROR to DEBUG when a scheduled schema pull
   cannot be completed due to a node being down (CASSANDRA-9032)
 * Fix MOVED_NODE client event (CASSANDRA-8516)
 * Allow overriding MAX_OUTSTANDING_REPLAY_COUNT (CASSANDRA-7533)
 * Fix malformed JMX ObjectName containing IPv6 addresses (CASSANDRA-9027)
 * (cqlsh) Allow increasing CSV field size limit through
   cqlshrc config option (CASSANDRA-8934)
 * Stop logging range tombstones when exceeding the threshold
   (CASSANDRA-8559)
 * Fix NullPointerException when nodetool getendpoints is run
   against invalid keyspaces or tables (CASSANDRA-8950)
 * Allow specifying the tmp dir (CASSANDRA-7712)
 * Improve compaction estimated tasks estimation (CASSANDRA-8904)
 * Fix duplicate up/down messages sent to native clients (CASSANDRA-7816)
 * Expose commit log archive status via JMX (CASSANDRA-8734)
 * Provide better exceptions for invalid replication strategy parameters
   (CASSANDRA-8909)
 * Fix regression in mixed single and multi-column relation support for
   SELECT statements (CASSANDRA-8613)
 * Add ability to limit number of native connections (CASSANDRA-8086)
 * Fix CQLSSTableWriter throwing exception and spawning threads
   (CASSANDRA-8808)
 * Fix MT mismatch between empty and GC-able data (CASSANDRA-8979)
 * Fix incorrect validation when snapshotting single table (CASSANDRA-8056)
 * Add offline tool to relevel sstables (CASSANDRA-8301)
 * Preserve stream ID for more protocol errors (CASSANDRA-8848)
 * Fix combining token() function with multi-column relations on
   clustering columns (CASSANDRA-8797)
 * Make CFS.markReferenced() resistant to bad refcounting (CASSANDRA-8829)
 * Fix StreamTransferTask abort/complete bad refcounting (CASSANDRA-8815)
 * Fix AssertionError when querying a DESC clustering ordered
   table with ASC ordering and paging (CASSANDRA-8767)
 * AssertionError: "Memory was freed" when running cleanup (CASSANDRA-8716)
 * Make it possible to set max_sstable_age to fractional days (CASSANDRA-8406)
 * Fix some multi-column relations with indexes on some clustering
   columns (CASSANDRA-8275)
 * Fix memory leak in SSTableSimple*Writer and SSTableReader.validate()
   (CASSANDRA-8748)
 * Throw OOM if allocating memory fails to return a valid pointer (CASSANDRA-8726)
 * Fix SSTableSimpleUnsortedWriter ConcurrentModificationException (CASSANDRA-8619)
 * 'nodetool info' prints exception against older node (CASSANDRA-8796)
 * Ensure SSTableSimpleUnsortedWriter.close() terminates if
   disk writer has crashed (CASSANDRA-8807)


2.1.4
 * Bind JMX to localhost unless explicitly configured otherwise (CASSANDRA-9085)


2.1.3
 * Fix HSHA/offheap_objects corruption (CASSANDRA-8719)
 * Upgrade libthrift to 0.9.2 (CASSANDRA-8685)
 * Don't use the shared ref in sstableloader (CASSANDRA-8704)
 * Purge internal prepared statements if related tables or
   keyspaces are dropped (CASSANDRA-8693)
 * (cqlsh) Handle unicode BOM at start of files (CASSANDRA-8638)
 * Stop compactions before exiting offline tools (CASSANDRA-8623)
 * Update tools/stress/README.txt to match current behaviour (CASSANDRA-7933)
 * Fix schema from Thrift conversion with empty metadata (CASSANDRA-8695)
 * Safer Resource Management (CASSANDRA-7705)
 * Make sure we compact highly overlapping cold sstables with
   STCS (CASSANDRA-8635)
 * rpc_interface and listen_interface generate NPE on startup when specified
   interface doesn't exist (CASSANDRA-8677)
 * Fix ArrayIndexOutOfBoundsException in nodetool cfhistograms (CASSANDRA-8514)
 * Switch from yammer metrics for nodetool cf/proxy histograms (CASSANDRA-8662)
 * Make sure we don't add tmplink files to the compaction
   strategy (CASSANDRA-8580)
 * (cqlsh) Handle maps with blob keys (CASSANDRA-8372)
 * (cqlsh) Handle DynamicCompositeType schemas correctly (CASSANDRA-8563)
 * Duplicate rows returned when in clause has repeated values (CASSANDRA-6706)
 * Add tooling to detect hot partitions (CASSANDRA-7974)
 * Fix cassandra-stress user-mode truncation of partition generation (CASSANDRA-8608)
 * Only stream from unrepaired sstables during inc repair (CASSANDRA-8267)
 * Don't allow starting multiple inc repairs on the same sstables (CASSANDRA-8316)
 * Invalidate prepared BATCH statements when related tables
   or keyspaces are dropped (CASSANDRA-8652)
 * Fix missing results in secondary index queries on collections
   with ALLOW FILTERING (CASSANDRA-8421)
 * Expose EstimatedHistogram metrics for range slices (CASSANDRA-8627)
 * (cqlsh) Escape clqshrc passwords properly (CASSANDRA-8618)
 * Fix NPE when passing wrong argument in ALTER TABLE statement (CASSANDRA-8355)
 * Pig: Refactor and deprecate CqlStorage (CASSANDRA-8599)
 * Don't reuse the same cleanup strategy for all sstables (CASSANDRA-8537)
 * Fix case-sensitivity of index name on CREATE and DROP INDEX
   statements (CASSANDRA-8365)
 * Better detection/logging for corruption in compressed sstables (CASSANDRA-8192)
 * Use the correct repairedAt value when closing writer (CASSANDRA-8570)
 * (cqlsh) Handle a schema mismatch being detected on startup (CASSANDRA-8512)
 * Properly calculate expected write size during compaction (CASSANDRA-8532)
 * Invalidate affected prepared statements when a table's columns
   are altered (CASSANDRA-7910)
 * Stress - user defined writes should populate sequentally (CASSANDRA-8524)
 * Fix regression in SSTableRewriter causing some rows to become unreadable
   during compaction (CASSANDRA-8429)
 * Run major compactions for repaired/unrepaired in parallel (CASSANDRA-8510)
 * (cqlsh) Fix compression options in DESCRIBE TABLE output when compression
   is disabled (CASSANDRA-8288)
 * (cqlsh) Fix DESCRIBE output after keyspaces are altered (CASSANDRA-7623)
 * Make sure we set lastCompactedKey correctly (CASSANDRA-8463)
 * (cqlsh) Fix output of CONSISTENCY command (CASSANDRA-8507)
 * (cqlsh) Fixed the handling of LIST statements (CASSANDRA-8370)
 * Make sstablescrub check leveled manifest again (CASSANDRA-8432)
 * Check first/last keys in sstable when giving out positions (CASSANDRA-8458)
 * Disable mmap on Windows (CASSANDRA-6993)
 * Add missing ConsistencyLevels to cassandra-stress (CASSANDRA-8253)
 * Add auth support to cassandra-stress (CASSANDRA-7985)
 * Fix ArrayIndexOutOfBoundsException when generating error message
   for some CQL syntax errors (CASSANDRA-8455)
 * Scale memtable slab allocation logarithmically (CASSANDRA-7882)
 * cassandra-stress simultaneous inserts over same seed (CASSANDRA-7964)
 * Reduce cassandra-stress sampling memory requirements (CASSANDRA-7926)
 * Ensure memtable flush cannot expire commit log entries from its future (CASSANDRA-8383)
 * Make read "defrag" async to reclaim memtables (CASSANDRA-8459)
 * Remove tmplink files for offline compactions (CASSANDRA-8321)
 * Reduce maxHintsInProgress (CASSANDRA-8415)
 * BTree updates may call provided update function twice (CASSANDRA-8018)
 * Release sstable references after anticompaction (CASSANDRA-8386)
 * Handle abort() in SSTableRewriter properly (CASSANDRA-8320)
 * Centralize shared executors (CASSANDRA-8055)
 * Fix filtering for CONTAINS (KEY) relations on frozen collection
   clustering columns when the query is restricted to a single
   partition (CASSANDRA-8203)
 * Do more aggressive entire-sstable TTL expiry checks (CASSANDRA-8243)
 * Add more log info if readMeter is null (CASSANDRA-8238)
 * add check of the system wall clock time at startup (CASSANDRA-8305)
 * Support for frozen collections (CASSANDRA-7859)
 * Fix overflow on histogram computation (CASSANDRA-8028)
 * Have paxos reuse the timestamp generation of normal queries (CASSANDRA-7801)
 * Fix incremental repair not remove parent session on remote (CASSANDRA-8291)
 * Improve JBOD disk utilization (CASSANDRA-7386)
 * Log failed host when preparing incremental repair (CASSANDRA-8228)
 * Force config client mode in CQLSSTableWriter (CASSANDRA-8281)
 * Fix sstableupgrade throws exception (CASSANDRA-8688)
 * Fix hang when repairing empty keyspace (CASSANDRA-8694)
Merged from 2.0:
 * Fix IllegalArgumentException in dynamic snitch (CASSANDRA-8448)
 * Add support for UPDATE ... IF EXISTS (CASSANDRA-8610)
 * Fix reversal of list prepends (CASSANDRA-8733)
 * Prevent non-zero default_time_to_live on tables with counters
   (CASSANDRA-8678)
 * Fix SSTableSimpleUnsortedWriter ConcurrentModificationException
   (CASSANDRA-8619)
 * Round up time deltas lower than 1ms in BulkLoader (CASSANDRA-8645)
 * Add batch remove iterator to ABSC (CASSANDRA-8414, 8666)
 * Round up time deltas lower than 1ms in BulkLoader (CASSANDRA-8645)
 * Fix isClientMode check in Keyspace (CASSANDRA-8687)
 * Use more efficient slice size for querying internal secondary
   index tables (CASSANDRA-8550)
 * Fix potentially returning deleted rows with range tombstone (CASSANDRA-8558)
 * Check for available disk space before starting a compaction (CASSANDRA-8562)
 * Fix DISTINCT queries with LIMITs or paging when some partitions
   contain only tombstones (CASSANDRA-8490)
 * Introduce background cache refreshing to permissions cache
   (CASSANDRA-8194)
 * Fix race condition in StreamTransferTask that could lead to
   infinite loops and premature sstable deletion (CASSANDRA-7704)
 * Add an extra version check to MigrationTask (CASSANDRA-8462)
 * Ensure SSTableWriter cleans up properly after failure (CASSANDRA-8499)
 * Increase bf true positive count on key cache hit (CASSANDRA-8525)
 * Move MeteredFlusher to its own thread (CASSANDRA-8485)
 * Fix non-distinct results in DISTNCT queries on static columns when
   paging is enabled (CASSANDRA-8087)
 * Move all hints related tasks to hints internal executor (CASSANDRA-8285)
 * Fix paging for multi-partition IN queries (CASSANDRA-8408)
 * Fix MOVED_NODE topology event never being emitted when a node
   moves its token (CASSANDRA-8373)
 * Fix validation of indexes in COMPACT tables (CASSANDRA-8156)
 * Avoid StackOverflowError when a large list of IN values
   is used for a clustering column (CASSANDRA-8410)
 * Fix NPE when writetime() or ttl() calls are wrapped by
   another function call (CASSANDRA-8451)
 * Fix NPE after dropping a keyspace (CASSANDRA-8332)
 * Fix error message on read repair timeouts (CASSANDRA-7947)
 * Default DTCS base_time_seconds changed to 60 (CASSANDRA-8417)
 * Refuse Paxos operation with more than one pending endpoint (CASSANDRA-8346, 8640)
 * Throw correct exception when trying to bind a keyspace or table
   name (CASSANDRA-6952)
 * Make HHOM.compact synchronized (CASSANDRA-8416)
 * cancel latency-sampling task when CF is dropped (CASSANDRA-8401)
 * don't block SocketThread for MessagingService (CASSANDRA-8188)
 * Increase quarantine delay on replacement (CASSANDRA-8260)
 * Expose off-heap memory usage stats (CASSANDRA-7897)
 * Ignore Paxos commits for truncated tables (CASSANDRA-7538)
 * Validate size of indexed column values (CASSANDRA-8280)
 * Make LCS split compaction results over all data directories (CASSANDRA-8329)
 * Fix some failing queries that use multi-column relations
   on COMPACT STORAGE tables (CASSANDRA-8264)
 * Fix InvalidRequestException with ORDER BY (CASSANDRA-8286)
 * Disable SSLv3 for POODLE (CASSANDRA-8265)
 * Fix millisecond timestamps in Tracing (CASSANDRA-8297)
 * Include keyspace name in error message when there are insufficient
   live nodes to stream from (CASSANDRA-8221)
 * Avoid overlap in L1 when L0 contains many nonoverlapping
   sstables (CASSANDRA-8211)
 * Improve PropertyFileSnitch logging (CASSANDRA-8183)
 * Add DC-aware sequential repair (CASSANDRA-8193)
 * Use live sstables in snapshot repair if possible (CASSANDRA-8312)
 * Fix hints serialized size calculation (CASSANDRA-8587)


2.1.2
 * (cqlsh) parse_for_table_meta errors out on queries with undefined
   grammars (CASSANDRA-8262)
 * (cqlsh) Fix SELECT ... TOKEN() function broken in C* 2.1.1 (CASSANDRA-8258)
 * Fix Cassandra crash when running on JDK8 update 40 (CASSANDRA-8209)
 * Optimize partitioner tokens (CASSANDRA-8230)
 * Improve compaction of repaired/unrepaired sstables (CASSANDRA-8004)
 * Make cache serializers pluggable (CASSANDRA-8096)
 * Fix issues with CONTAINS (KEY) queries on secondary indexes
   (CASSANDRA-8147)
 * Fix read-rate tracking of sstables for some queries (CASSANDRA-8239)
 * Fix default timestamp in QueryOptions (CASSANDRA-8246)
 * Set socket timeout when reading remote version (CASSANDRA-8188)
 * Refactor how we track live size (CASSANDRA-7852)
 * Make sure unfinished compaction files are removed (CASSANDRA-8124)
 * Fix shutdown when run as Windows service (CASSANDRA-8136)
 * Fix DESCRIBE TABLE with custom indexes (CASSANDRA-8031)
 * Fix race in RecoveryManagerTest (CASSANDRA-8176)
 * Avoid IllegalArgumentException while sorting sstables in
   IndexSummaryManager (CASSANDRA-8182)
 * Shutdown JVM on file descriptor exhaustion (CASSANDRA-7579)
 * Add 'die' policy for commit log and disk failure (CASSANDRA-7927)
 * Fix installing as service on Windows (CASSANDRA-8115)
 * Fix CREATE TABLE for CQL2 (CASSANDRA-8144)
 * Avoid boxing in ColumnStats min/max trackers (CASSANDRA-8109)
Merged from 2.0:
 * Correctly handle non-text column names in cql3 (CASSANDRA-8178)
 * Fix deletion for indexes on primary key columns (CASSANDRA-8206)
 * Add 'nodetool statusgossip' (CASSANDRA-8125)
 * Improve client notification that nodes are ready for requests (CASSANDRA-7510)
 * Handle negative timestamp in writetime method (CASSANDRA-8139)
 * Pig: Remove errant LIMIT clause in CqlNativeStorage (CASSANDRA-8166)
 * Throw ConfigurationException when hsha is used with the default
   rpc_max_threads setting of 'unlimited' (CASSANDRA-8116)
 * Allow concurrent writing of the same table in the same JVM using
   CQLSSTableWriter (CASSANDRA-7463)
 * Fix totalDiskSpaceUsed calculation (CASSANDRA-8205)


2.1.1
 * Fix spin loop in AtomicSortedColumns (CASSANDRA-7546)
 * Dont notify when replacing tmplink files (CASSANDRA-8157)
 * Fix validation with multiple CONTAINS clause (CASSANDRA-8131)
 * Fix validation of collections in TriggerExecutor (CASSANDRA-8146)
 * Fix IllegalArgumentException when a list of IN values containing tuples
   is passed as a single arg to a prepared statement with the v1 or v2
   protocol (CASSANDRA-8062)
 * Fix ClassCastException in DISTINCT query on static columns with
   query paging (CASSANDRA-8108)
 * Fix NPE on null nested UDT inside a set (CASSANDRA-8105)
 * Fix exception when querying secondary index on set items or map keys
   when some clustering columns are specified (CASSANDRA-8073)
 * Send proper error response when there is an error during native
   protocol message decode (CASSANDRA-8118)
 * Gossip should ignore generation numbers too far in the future (CASSANDRA-8113)
 * Fix NPE when creating a table with frozen sets, lists (CASSANDRA-8104)
 * Fix high memory use due to tracking reads on incrementally opened sstable
   readers (CASSANDRA-8066)
 * Fix EXECUTE request with skipMetadata=false returning no metadata
   (CASSANDRA-8054)
 * Allow concurrent use of CQLBulkOutputFormat (CASSANDRA-7776)
 * Shutdown JVM on OOM (CASSANDRA-7507)
 * Upgrade netty version and enable epoll event loop (CASSANDRA-7761)
 * Don't duplicate sstables smaller than split size when using
   the sstablesplitter tool (CASSANDRA-7616)
 * Avoid re-parsing already prepared statements (CASSANDRA-7923)
 * Fix some Thrift slice deletions and updates of COMPACT STORAGE
   tables with some clustering columns omitted (CASSANDRA-7990)
 * Fix filtering for CONTAINS on sets (CASSANDRA-8033)
 * Properly track added size (CASSANDRA-7239)
 * Allow compilation in java 8 (CASSANDRA-7208)
 * Fix Assertion error on RangeTombstoneList diff (CASSANDRA-8013)
 * Release references to overlapping sstables during compaction (CASSANDRA-7819)
 * Send notification when opening compaction results early (CASSANDRA-8034)
 * Make native server start block until properly bound (CASSANDRA-7885)
 * (cqlsh) Fix IPv6 support (CASSANDRA-7988)
 * Ignore fat clients when checking for endpoint collision (CASSANDRA-7939)
 * Make sstablerepairedset take a list of files (CASSANDRA-7995)
 * (cqlsh) Tab completeion for indexes on map keys (CASSANDRA-7972)
 * (cqlsh) Fix UDT field selection in select clause (CASSANDRA-7891)
 * Fix resource leak in event of corrupt sstable
 * (cqlsh) Add command line option for cqlshrc file path (CASSANDRA-7131)
 * Provide visibility into prepared statements churn (CASSANDRA-7921, CASSANDRA-7930)
 * Invalidate prepared statements when their keyspace or table is
   dropped (CASSANDRA-7566)
 * cassandra-stress: fix support for NetworkTopologyStrategy (CASSANDRA-7945)
 * Fix saving caches when a table is dropped (CASSANDRA-7784)
 * Add better error checking of new stress profile (CASSANDRA-7716)
 * Use ThreadLocalRandom and remove FBUtilities.threadLocalRandom (CASSANDRA-7934)
 * Prevent operator mistakes due to simultaneous bootstrap (CASSANDRA-7069)
 * cassandra-stress supports whitelist mode for node config (CASSANDRA-7658)
 * GCInspector more closely tracks GC; cassandra-stress and nodetool report it (CASSANDRA-7916)
 * nodetool won't output bogus ownership info without a keyspace (CASSANDRA-7173)
 * Add human readable option to nodetool commands (CASSANDRA-5433)
 * Don't try to set repairedAt on old sstables (CASSANDRA-7913)
 * Add metrics for tracking PreparedStatement use (CASSANDRA-7719)
 * (cqlsh) tab-completion for triggers (CASSANDRA-7824)
 * (cqlsh) Support for query paging (CASSANDRA-7514)
 * (cqlsh) Show progress of COPY operations (CASSANDRA-7789)
 * Add syntax to remove multiple elements from a map (CASSANDRA-6599)
 * Support non-equals conditions in lightweight transactions (CASSANDRA-6839)
 * Add IF [NOT] EXISTS to create/drop triggers (CASSANDRA-7606)
 * (cqlsh) Display the current logged-in user (CASSANDRA-7785)
 * (cqlsh) Don't ignore CTRL-C during COPY FROM execution (CASSANDRA-7815)
 * (cqlsh) Order UDTs according to cross-type dependencies in DESCRIBE
   output (CASSANDRA-7659)
 * (cqlsh) Fix handling of CAS statement results (CASSANDRA-7671)
 * (cqlsh) COPY TO/FROM improvements (CASSANDRA-7405)
 * Support list index operations with conditions (CASSANDRA-7499)
 * Add max live/tombstoned cells to nodetool cfstats output (CASSANDRA-7731)
 * Validate IPv6 wildcard addresses properly (CASSANDRA-7680)
 * (cqlsh) Error when tracing query (CASSANDRA-7613)
 * Avoid IOOBE when building SyntaxError message snippet (CASSANDRA-7569)
 * SSTableExport uses correct validator to create string representation of partition
   keys (CASSANDRA-7498)
 * Avoid NPEs when receiving type changes for an unknown keyspace (CASSANDRA-7689)
 * Add support for custom 2i validation (CASSANDRA-7575)
 * Pig support for hadoop CqlInputFormat (CASSANDRA-6454)
 * Add duration mode to cassandra-stress (CASSANDRA-7468)
 * Add listen_interface and rpc_interface options (CASSANDRA-7417)
 * Improve schema merge performance (CASSANDRA-7444)
 * Adjust MT depth based on # of partition validating (CASSANDRA-5263)
 * Optimise NativeCell comparisons (CASSANDRA-6755)
 * Configurable client timeout for cqlsh (CASSANDRA-7516)
 * Include snippet of CQL query near syntax error in messages (CASSANDRA-7111)
 * Make repair -pr work with -local (CASSANDRA-7450)
 * Fix error in sstableloader with -cph > 1 (CASSANDRA-8007)
 * Fix snapshot repair error on indexed tables (CASSANDRA-8020)
 * Do not exit nodetool repair when receiving JMX NOTIF_LOST (CASSANDRA-7909)
 * Stream to private IP when available (CASSANDRA-8084)
Merged from 2.0:
 * Reject conditions on DELETE unless full PK is given (CASSANDRA-6430)
 * Properly reject the token function DELETE (CASSANDRA-7747)
 * Force batchlog replay before decommissioning a node (CASSANDRA-7446)
 * Fix hint replay with many accumulated expired hints (CASSANDRA-6998)
 * Fix duplicate results in DISTINCT queries on static columns with query
   paging (CASSANDRA-8108)
 * Add DateTieredCompactionStrategy (CASSANDRA-6602)
 * Properly validate ascii and utf8 string literals in CQL queries (CASSANDRA-8101)
 * (cqlsh) Fix autocompletion for alter keyspace (CASSANDRA-8021)
 * Create backup directories for commitlog archiving during startup (CASSANDRA-8111)
 * Reduce totalBlockFor() for LOCAL_* consistency levels (CASSANDRA-8058)
 * Fix merging schemas with re-dropped keyspaces (CASSANDRA-7256)
 * Fix counters in supercolumns during live upgrades from 1.2 (CASSANDRA-7188)
 * Notify DT subscribers when a column family is truncated (CASSANDRA-8088)
 * Add sanity check of $JAVA on startup (CASSANDRA-7676)
 * Schedule fat client schema pull on join (CASSANDRA-7993)
 * Don't reset nodes' versions when closing IncomingTcpConnections
   (CASSANDRA-7734)
 * Record the real messaging version in all cases in OutboundTcpConnection
   (CASSANDRA-8057)
 * SSL does not work in cassandra-cli (CASSANDRA-7899)
 * Fix potential exception when using ReversedType in DynamicCompositeType
   (CASSANDRA-7898)
 * Better validation of collection values (CASSANDRA-7833)
 * Track min/max timestamps correctly (CASSANDRA-7969)
 * Fix possible overflow while sorting CL segments for replay (CASSANDRA-7992)
 * Increase nodetool Xmx (CASSANDRA-7956)
 * Archive any commitlog segments present at startup (CASSANDRA-6904)
 * CrcCheckChance should adjust based on live CFMetadata not
   sstable metadata (CASSANDRA-7978)
 * token() should only accept columns in the partitioning
   key order (CASSANDRA-6075)
 * Add method to invalidate permission cache via JMX (CASSANDRA-7977)
 * Allow propagating multiple gossip states atomically (CASSANDRA-6125)
 * Log exceptions related to unclean native protocol client disconnects
   at DEBUG or INFO (CASSANDRA-7849)
 * Allow permissions cache to be set via JMX (CASSANDRA-7698)
 * Include schema_triggers CF in readable system resources (CASSANDRA-7967)
 * Fix RowIndexEntry to report correct serializedSize (CASSANDRA-7948)
 * Make CQLSSTableWriter sync within partitions (CASSANDRA-7360)
 * Potentially use non-local replicas in CqlConfigHelper (CASSANDRA-7906)
 * Explicitly disallow mixing multi-column and single-column
   relations on clustering columns (CASSANDRA-7711)
 * Better error message when condition is set on PK column (CASSANDRA-7804)
 * Don't send schema change responses and events for no-op DDL
   statements (CASSANDRA-7600)
 * (Hadoop) fix cluster initialisation for a split fetching (CASSANDRA-7774)
 * Throw InvalidRequestException when queries contain relations on entire
   collection columns (CASSANDRA-7506)
 * (cqlsh) enable CTRL-R history search with libedit (CASSANDRA-7577)
 * (Hadoop) allow ACFRW to limit nodes to local DC (CASSANDRA-7252)
 * (cqlsh) cqlsh should automatically disable tracing when selecting
   from system_traces (CASSANDRA-7641)
 * (Hadoop) Add CqlOutputFormat (CASSANDRA-6927)
 * Don't depend on cassandra config for nodetool ring (CASSANDRA-7508)
 * (cqlsh) Fix failing cqlsh formatting tests (CASSANDRA-7703)
 * Fix IncompatibleClassChangeError from hadoop2 (CASSANDRA-7229)
 * Add 'nodetool sethintedhandoffthrottlekb' (CASSANDRA-7635)
 * (cqlsh) Add tab-completion for CREATE/DROP USER IF [NOT] EXISTS (CASSANDRA-7611)
 * Catch errors when the JVM pulls the rug out from GCInspector (CASSANDRA-5345)
 * cqlsh fails when version number parts are not int (CASSANDRA-7524)
 * Fix NPE when table dropped during streaming (CASSANDRA-7946)
 * Fix wrong progress when streaming uncompressed (CASSANDRA-7878)
 * Fix possible infinite loop in creating repair range (CASSANDRA-7983)
 * Fix unit in nodetool for streaming throughput (CASSANDRA-7375)
Merged from 1.2:
 * Don't index tombstones (CASSANDRA-7828)
 * Improve PasswordAuthenticator default super user setup (CASSANDRA-7788)


2.1.0
 * (cqlsh) Removed "ALTER TYPE <name> RENAME TO <name>" from tab-completion
   (CASSANDRA-7895)
 * Fixed IllegalStateException in anticompaction (CASSANDRA-7892)
 * cqlsh: DESCRIBE support for frozen UDTs, tuples (CASSANDRA-7863)
 * Avoid exposing internal classes over JMX (CASSANDRA-7879)
 * Add null check for keys when freezing collection (CASSANDRA-7869)
 * Improve stress workload realism (CASSANDRA-7519)
Merged from 2.0:
 * Configure system.paxos with LeveledCompactionStrategy (CASSANDRA-7753)
 * Fix ALTER clustering column type from DateType to TimestampType when
   using DESC clustering order (CASSANRDA-7797)
 * Throw EOFException if we run out of chunks in compressed datafile
   (CASSANDRA-7664)
 * Fix PRSI handling of CQL3 row markers for row cleanup (CASSANDRA-7787)
 * Fix dropping collection when it's the last regular column (CASSANDRA-7744)
 * Make StreamReceiveTask thread safe and gc friendly (CASSANDRA-7795)
 * Validate empty cell names from counter updates (CASSANDRA-7798)
Merged from 1.2:
 * Don't allow compacted sstables to be marked as compacting (CASSANDRA-7145)
 * Track expired tombstones (CASSANDRA-7810)


2.1.0-rc7
 * Add frozen keyword and require UDT to be frozen (CASSANDRA-7857)
 * Track added sstable size correctly (CASSANDRA-7239)
 * (cqlsh) Fix case insensitivity (CASSANDRA-7834)
 * Fix failure to stream ranges when moving (CASSANDRA-7836)
 * Correctly remove tmplink files (CASSANDRA-7803)
 * (cqlsh) Fix column name formatting for functions, CAS operations,
   and UDT field selections (CASSANDRA-7806)
 * (cqlsh) Fix COPY FROM handling of null/empty primary key
   values (CASSANDRA-7792)
 * Fix ordering of static cells (CASSANDRA-7763)
Merged from 2.0:
 * Forbid re-adding dropped counter columns (CASSANDRA-7831)
 * Fix CFMetaData#isThriftCompatible() for PK-only tables (CASSANDRA-7832)
 * Always reject inequality on the partition key without token()
   (CASSANDRA-7722)
 * Always send Paxos commit to all replicas (CASSANDRA-7479)
 * Make disruptor_thrift_server invocation pool configurable (CASSANDRA-7594)
 * Make repair no-op when RF=1 (CASSANDRA-7864)


2.1.0-rc6
 * Fix OOM issue from netty caching over time (CASSANDRA-7743)
 * json2sstable couldn't import JSON for CQL table (CASSANDRA-7477)
 * Invalidate all caches on table drop (CASSANDRA-7561)
 * Skip strict endpoint selection for ranges if RF == nodes (CASSANRA-7765)
 * Fix Thrift range filtering without 2ary index lookups (CASSANDRA-7741)
 * Add tracing entries about concurrent range requests (CASSANDRA-7599)
 * (cqlsh) Fix DESCRIBE for NTS keyspaces (CASSANDRA-7729)
 * Remove netty buffer ref-counting (CASSANDRA-7735)
 * Pass mutated cf to index updater for use by PRSI (CASSANDRA-7742)
 * Include stress yaml example in release and deb (CASSANDRA-7717)
 * workaround for netty issue causing corrupted data off the wire (CASSANDRA-7695)
 * cqlsh DESC CLUSTER fails retrieving ring information (CASSANDRA-7687)
 * Fix binding null values inside UDT (CASSANDRA-7685)
 * Fix UDT field selection with empty fields (CASSANDRA-7670)
 * Bogus deserialization of static cells from sstable (CASSANDRA-7684)
 * Fix NPE on compaction leftover cleanup for dropped table (CASSANDRA-7770)
Merged from 2.0:
 * Fix race condition in StreamTransferTask that could lead to
   infinite loops and premature sstable deletion (CASSANDRA-7704)
 * (cqlsh) Wait up to 10 sec for a tracing session (CASSANDRA-7222)
 * Fix NPE in FileCacheService.sizeInBytes (CASSANDRA-7756)
 * Remove duplicates from StorageService.getJoiningNodes (CASSANDRA-7478)
 * Clone token map outside of hot gossip loops (CASSANDRA-7758)
 * Fix MS expiring map timeout for Paxos messages (CASSANDRA-7752)
 * Do not flush on truncate if durable_writes is false (CASSANDRA-7750)
 * Give CRR a default input_cql Statement (CASSANDRA-7226)
 * Better error message when adding a collection with the same name
   than a previously dropped one (CASSANDRA-6276)
 * Fix validation when adding static columns (CASSANDRA-7730)
 * (Thrift) fix range deletion of supercolumns (CASSANDRA-7733)
 * Fix potential AssertionError in RangeTombstoneList (CASSANDRA-7700)
 * Validate arguments of blobAs* functions (CASSANDRA-7707)
 * Fix potential AssertionError with 2ndary indexes (CASSANDRA-6612)
 * Avoid logging CompactionInterrupted at ERROR (CASSANDRA-7694)
 * Minor leak in sstable2jon (CASSANDRA-7709)
 * Add cassandra.auto_bootstrap system property (CASSANDRA-7650)
 * Update java driver (for hadoop) (CASSANDRA-7618)
 * Remove CqlPagingRecordReader/CqlPagingInputFormat (CASSANDRA-7570)
 * Support connecting to ipv6 jmx with nodetool (CASSANDRA-7669)


2.1.0-rc5
 * Reject counters inside user types (CASSANDRA-7672)
 * Switch to notification-based GCInspector (CASSANDRA-7638)
 * (cqlsh) Handle nulls in UDTs and tuples correctly (CASSANDRA-7656)
 * Don't use strict consistency when replacing (CASSANDRA-7568)
 * Fix min/max cell name collection on 2.0 SSTables with range
   tombstones (CASSANDRA-7593)
 * Tolerate min/max cell names of different lengths (CASSANDRA-7651)
 * Filter cached results correctly (CASSANDRA-7636)
 * Fix tracing on the new SEPExecutor (CASSANDRA-7644)
 * Remove shuffle and taketoken (CASSANDRA-7601)
 * Clean up Windows batch scripts (CASSANDRA-7619)
 * Fix native protocol drop user type notification (CASSANDRA-7571)
 * Give read access to system.schema_usertypes to all authenticated users
   (CASSANDRA-7578)
 * (cqlsh) Fix cqlsh display when zero rows are returned (CASSANDRA-7580)
 * Get java version correctly when JAVA_TOOL_OPTIONS is set (CASSANDRA-7572)
 * Fix NPE when dropping index from non-existent keyspace, AssertionError when
   dropping non-existent index with IF EXISTS (CASSANDRA-7590)
 * Fix sstablelevelresetter hang (CASSANDRA-7614)
 * (cqlsh) Fix deserialization of blobs (CASSANDRA-7603)
 * Use "keyspace updated" schema change message for UDT changes in v1 and
   v2 protocols (CASSANDRA-7617)
 * Fix tracing of range slices and secondary index lookups that are local
   to the coordinator (CASSANDRA-7599)
 * Set -Dcassandra.storagedir for all tool shell scripts (CASSANDRA-7587)
 * Don't swap max/min col names when mutating sstable metadata (CASSANDRA-7596)
 * (cqlsh) Correctly handle paged result sets (CASSANDRA-7625)
 * (cqlsh) Improve waiting for a trace to complete (CASSANDRA-7626)
 * Fix tracing of concurrent range slices and 2ary index queries (CASSANDRA-7626)
 * Fix scrub against collection type (CASSANDRA-7665)
Merged from 2.0:
 * Set gc_grace_seconds to seven days for system schema tables (CASSANDRA-7668)
 * SimpleSeedProvider no longer caches seeds forever (CASSANDRA-7663)
 * Always flush on truncate (CASSANDRA-7511)
 * Fix ReversedType(DateType) mapping to native protocol (CASSANDRA-7576)
 * Always merge ranges owned by a single node (CASSANDRA-6930)
 * Track max/min timestamps for range tombstones (CASSANDRA-7647)
 * Fix NPE when listing saved caches dir (CASSANDRA-7632)


2.1.0-rc4
 * Fix word count hadoop example (CASSANDRA-7200)
 * Updated memtable_cleanup_threshold and memtable_flush_writers defaults
   (CASSANDRA-7551)
 * (Windows) fix startup when WMI memory query fails (CASSANDRA-7505)
 * Anti-compaction proceeds if any part of the repair failed (CASSANDRA-7521)
 * Add missing table name to DROP INDEX responses and notifications (CASSANDRA-7539)
 * Bump CQL version to 3.2.0 and update CQL documentation (CASSANDRA-7527)
 * Fix configuration error message when running nodetool ring (CASSANDRA-7508)
 * Support conditional updates, tuple type, and the v3 protocol in cqlsh (CASSANDRA-7509)
 * Handle queries on multiple secondary index types (CASSANDRA-7525)
 * Fix cqlsh authentication with v3 native protocol (CASSANDRA-7564)
 * Fix NPE when unknown prepared statement ID is used (CASSANDRA-7454)
Merged from 2.0:
 * (Windows) force range-based repair to non-sequential mode (CASSANDRA-7541)
 * Fix range merging when DES scores are zero (CASSANDRA-7535)
 * Warn when SSL certificates have expired (CASSANDRA-7528)
 * Fix error when doing reversed queries with static columns (CASSANDRA-7490)
Merged from 1.2:
 * Set correct stream ID on responses when non-Exception Throwables
   are thrown while handling native protocol messages (CASSANDRA-7470)


2.1.0-rc3
 * Consider expiry when reconciling otherwise equal cells (CASSANDRA-7403)
 * Introduce CQL support for stress tool (CASSANDRA-6146)
 * Fix ClassCastException processing expired messages (CASSANDRA-7496)
 * Fix prepared marker for collections inside UDT (CASSANDRA-7472)
 * Remove left-over populate_io_cache_on_flush and replicate_on_write
   uses (CASSANDRA-7493)
 * (Windows) handle spaces in path names (CASSANDRA-7451)
 * Ensure writes have completed after dropping a table, before recycling
   commit log segments (CASSANDRA-7437)
 * Remove left-over rows_per_partition_to_cache (CASSANDRA-7493)
 * Fix error when CONTAINS is used with a bind marker (CASSANDRA-7502)
 * Properly reject unknown UDT field (CASSANDRA-7484)
Merged from 2.0:
 * Fix CC#collectTimeOrderedData() tombstone optimisations (CASSANDRA-7394)
 * Support DISTINCT for static columns and fix behaviour when DISTINC is
   not use (CASSANDRA-7305).
 * Workaround JVM NPE on JMX bind failure (CASSANDRA-7254)
 * Fix race in FileCacheService RemovalListener (CASSANDRA-7278)
 * Fix inconsistent use of consistencyForCommit that allowed LOCAL_QUORUM
   operations to incorrect become full QUORUM (CASSANDRA-7345)
 * Properly handle unrecognized opcodes and flags (CASSANDRA-7440)
 * (Hadoop) close CqlRecordWriter clients when finished (CASSANDRA-7459)
 * Commit disk failure policy (CASSANDRA-7429)
 * Make sure high level sstables get compacted (CASSANDRA-7414)
 * Fix AssertionError when using empty clustering columns and static columns
   (CASSANDRA-7455)
 * Add option to disable STCS in L0 (CASSANDRA-6621)
 * Upgrade to snappy-java 1.0.5.2 (CASSANDRA-7476)


2.1.0-rc2
 * Fix heap size calculation for CompoundSparseCellName and
   CompoundSparseCellName.WithCollection (CASSANDRA-7421)
 * Allow counter mutations in UNLOGGED batches (CASSANDRA-7351)
 * Modify reconcile logic to always pick a tombstone over a counter cell
   (CASSANDRA-7346)
 * Avoid incremental compaction on Windows (CASSANDRA-7365)
 * Fix exception when querying a composite-keyed table with a collection index
   (CASSANDRA-7372)
 * Use node's host id in place of counter ids (CASSANDRA-7366)
 * Fix error when doing reversed queries with static columns (CASSANDRA-7490)
 * Backport CASSANDRA-6747 (CASSANDRA-7560)
 * Track max/min timestamps for range tombstones (CASSANDRA-7647)
 * Fix NPE when listing saved caches dir (CASSANDRA-7632)
 * Fix sstableloader unable to connect encrypted node (CASSANDRA-7585)
Merged from 1.2:
 * Clone token map outside of hot gossip loops (CASSANDRA-7758)
 * Add stop method to EmbeddedCassandraService (CASSANDRA-7595)
 * Support connecting to ipv6 jmx with nodetool (CASSANDRA-7669)
 * Set gc_grace_seconds to seven days for system schema tables (CASSANDRA-7668)
 * SimpleSeedProvider no longer caches seeds forever (CASSANDRA-7663)
 * Set correct stream ID on responses when non-Exception Throwables
   are thrown while handling native protocol messages (CASSANDRA-7470)
 * Fix row size miscalculation in LazilyCompactedRow (CASSANDRA-7543)
 * Fix race in background compaction check (CASSANDRA-7745)
 * Don't clear out range tombstones during compaction (CASSANDRA-7808)


2.1.0-rc1
 * Revert flush directory (CASSANDRA-6357)
 * More efficient executor service for fast operations (CASSANDRA-4718)
 * Move less common tools into a new cassandra-tools package (CASSANDRA-7160)
 * Support more concurrent requests in native protocol (CASSANDRA-7231)
 * Add tab-completion to debian nodetool packaging (CASSANDRA-6421)
 * Change concurrent_compactors defaults (CASSANDRA-7139)
 * Add PowerShell Windows launch scripts (CASSANDRA-7001)
 * Make commitlog archive+restore more robust (CASSANDRA-6974)
 * Fix marking commitlogsegments clean (CASSANDRA-6959)
 * Add snapshot "manifest" describing files included (CASSANDRA-6326)
 * Parallel streaming for sstableloader (CASSANDRA-3668)
 * Fix bugs in supercolumns handling (CASSANDRA-7138)
 * Fix ClassClassException on composite dense tables (CASSANDRA-7112)
 * Cleanup and optimize collation and slice iterators (CASSANDRA-7107)
 * Upgrade NBHM lib (CASSANDRA-7128)
 * Optimize netty server (CASSANDRA-6861)
 * Fix repair hang when given CF does not exist (CASSANDRA-7189)
 * Allow c* to be shutdown in an embedded mode (CASSANDRA-5635)
 * Add server side batching to native transport (CASSANDRA-5663)
 * Make batchlog replay asynchronous (CASSANDRA-6134)
 * remove unused classes (CASSANDRA-7197)
 * Limit user types to the keyspace they are defined in (CASSANDRA-6643)
 * Add validate method to CollectionType (CASSANDRA-7208)
 * New serialization format for UDT values (CASSANDRA-7209, CASSANDRA-7261)
 * Fix nodetool netstats (CASSANDRA-7270)
 * Fix potential ClassCastException in HintedHandoffManager (CASSANDRA-7284)
 * Use prepared statements internally (CASSANDRA-6975)
 * Fix broken paging state with prepared statement (CASSANDRA-7120)
 * Fix IllegalArgumentException in CqlStorage (CASSANDRA-7287)
 * Allow nulls/non-existant fields in UDT (CASSANDRA-7206)
 * Add Thrift MultiSliceRequest (CASSANDRA-6757, CASSANDRA-7027)
 * Handle overlapping MultiSlices (CASSANDRA-7279)
 * Fix DataOutputTest on Windows (CASSANDRA-7265)
 * Embedded sets in user defined data-types are not updating (CASSANDRA-7267)
 * Add tuple type to CQL/native protocol (CASSANDRA-7248)
 * Fix CqlPagingRecordReader on tables with few rows (CASSANDRA-7322)
Merged from 2.0:
 * Copy compaction options to make sure they are reloaded (CASSANDRA-7290)
 * Add option to do more aggressive tombstone compactions (CASSANDRA-6563)
 * Don't try to compact already-compacting files in HHOM (CASSANDRA-7288)
 * Always reallocate buffers in HSHA (CASSANDRA-6285)
 * (Hadoop) support authentication in CqlRecordReader (CASSANDRA-7221)
 * (Hadoop) Close java driver Cluster in CQLRR.close (CASSANDRA-7228)
 * Warn when 'USING TIMESTAMP' is used on a CAS BATCH (CASSANDRA-7067)
 * return all cpu values from BackgroundActivityMonitor.readAndCompute (CASSANDRA-7183)
 * Correctly delete scheduled range xfers (CASSANDRA-7143)
 * return all cpu values from BackgroundActivityMonitor.readAndCompute (CASSANDRA-7183)
 * reduce garbage creation in calculatePendingRanges (CASSANDRA-7191)
 * fix c* launch issues on Russian os's due to output of linux 'free' cmd (CASSANDRA-6162)
 * Fix disabling autocompaction (CASSANDRA-7187)
 * Fix potential NumberFormatException when deserializing IntegerType (CASSANDRA-7088)
 * cqlsh can't tab-complete disabling compaction (CASSANDRA-7185)
 * cqlsh: Accept and execute CQL statement(s) from command-line parameter (CASSANDRA-7172)
 * Fix IllegalStateException in CqlPagingRecordReader (CASSANDRA-7198)
 * Fix the InvertedIndex trigger example (CASSANDRA-7211)
 * Add --resolve-ip option to 'nodetool ring' (CASSANDRA-7210)
 * reduce garbage on codec flag deserialization (CASSANDRA-7244)
 * Fix duplicated error messages on directory creation error at startup (CASSANDRA-5818)
 * Proper null handle for IF with map element access (CASSANDRA-7155)
 * Improve compaction visibility (CASSANDRA-7242)
 * Correctly delete scheduled range xfers (CASSANDRA-7143)
 * Make batchlog replica selection rack-aware (CASSANDRA-6551)
 * Fix CFMetaData#getColumnDefinitionFromColumnName() (CASSANDRA-7074)
 * Fix writetime/ttl functions for static columns (CASSANDRA-7081)
 * Suggest CTRL-C or semicolon after three blank lines in cqlsh (CASSANDRA-7142)
 * Fix 2ndary index queries with DESC clustering order (CASSANDRA-6950)
 * Invalid key cache entries on DROP (CASSANDRA-6525)
 * Fix flapping RecoveryManagerTest (CASSANDRA-7084)
 * Add missing iso8601 patterns for date strings (CASSANDRA-6973)
 * Support selecting multiple rows in a partition using IN (CASSANDRA-6875)
 * Add authentication support to shuffle (CASSANDRA-6484)
 * Swap local and global default read repair chances (CASSANDRA-7320)
 * Add conditional CREATE/DROP USER support (CASSANDRA-7264)
 * Cqlsh counts non-empty lines for "Blank lines" warning (CASSANDRA-7325)
Merged from 1.2:
 * Add Cloudstack snitch (CASSANDRA-7147)
 * Update system.peers correctly when relocating tokens (CASSANDRA-7126)
 * Add Google Compute Engine snitch (CASSANDRA-7132)
 * remove duplicate query for local tokens (CASSANDRA-7182)
 * exit CQLSH with error status code if script fails (CASSANDRA-6344)
 * Fix bug with some IN queries missig results (CASSANDRA-7105)
 * Fix availability validation for LOCAL_ONE CL (CASSANDRA-7319)
 * Hint streaming can cause decommission to fail (CASSANDRA-7219)


2.1.0-beta2
 * Increase default CL space to 8GB (CASSANDRA-7031)
 * Add range tombstones to read repair digests (CASSANDRA-6863)
 * Fix BTree.clear for large updates (CASSANDRA-6943)
 * Fail write instead of logging a warning when unable to append to CL
   (CASSANDRA-6764)
 * Eliminate possibility of CL segment appearing twice in active list
   (CASSANDRA-6557)
 * Apply DONTNEED fadvise to commitlog segments (CASSANDRA-6759)
 * Switch CRC component to Adler and include it for compressed sstables
   (CASSANDRA-4165)
 * Allow cassandra-stress to set compaction strategy options (CASSANDRA-6451)
 * Add broadcast_rpc_address option to cassandra.yaml (CASSANDRA-5899)
 * Auto reload GossipingPropertyFileSnitch config (CASSANDRA-5897)
 * Fix overflow of memtable_total_space_in_mb (CASSANDRA-6573)
 * Fix ABTC NPE and apply update function correctly (CASSANDRA-6692)
 * Allow nodetool to use a file or prompt for password (CASSANDRA-6660)
 * Fix AIOOBE when concurrently accessing ABSC (CASSANDRA-6742)
 * Fix assertion error in ALTER TYPE RENAME (CASSANDRA-6705)
 * Scrub should not always clear out repaired status (CASSANDRA-5351)
 * Improve handling of range tombstone for wide partitions (CASSANDRA-6446)
 * Fix ClassCastException for compact table with composites (CASSANDRA-6738)
 * Fix potentially repairing with wrong nodes (CASSANDRA-6808)
 * Change caching option syntax (CASSANDRA-6745)
 * Fix stress to do proper counter reads (CASSANDRA-6835)
 * Fix help message for stress counter_write (CASSANDRA-6824)
 * Fix stress smart Thrift client to pick servers correctly (CASSANDRA-6848)
 * Add logging levels (minimal, normal or verbose) to stress tool (CASSANDRA-6849)
 * Fix race condition in Batch CLE (CASSANDRA-6860)
 * Improve cleanup/scrub/upgradesstables failure handling (CASSANDRA-6774)
 * ByteBuffer write() methods for serializing sstables (CASSANDRA-6781)
 * Proper compare function for CollectionType (CASSANDRA-6783)
 * Update native server to Netty 4 (CASSANDRA-6236)
 * Fix off-by-one error in stress (CASSANDRA-6883)
 * Make OpOrder AutoCloseable (CASSANDRA-6901)
 * Remove sync repair JMX interface (CASSANDRA-6900)
 * Add multiple memory allocation options for memtables (CASSANDRA-6689, 6694)
 * Remove adjusted op rate from stress output (CASSANDRA-6921)
 * Add optimized CF.hasColumns() implementations (CASSANDRA-6941)
 * Serialize batchlog mutations with the version of the target node
   (CASSANDRA-6931)
 * Optimize CounterColumn#reconcile() (CASSANDRA-6953)
 * Properly remove 1.2 sstable support in 2.1 (CASSANDRA-6869)
 * Lock counter cells, not partitions (CASSANDRA-6880)
 * Track presence of legacy counter shards in sstables (CASSANDRA-6888)
 * Ensure safe resource cleanup when replacing sstables (CASSANDRA-6912)
 * Add failure handler to async callback (CASSANDRA-6747)
 * Fix AE when closing SSTable without releasing reference (CASSANDRA-7000)
 * Clean up IndexInfo on keyspace/table drops (CASSANDRA-6924)
 * Only snapshot relative SSTables when sequential repair (CASSANDRA-7024)
 * Require nodetool rebuild_index to specify index names (CASSANDRA-7038)
 * fix cassandra stress errors on reads with native protocol (CASSANDRA-7033)
 * Use OpOrder to guard sstable references for reads (CASSANDRA-6919)
 * Preemptive opening of compaction result (CASSANDRA-6916)
 * Multi-threaded scrub/cleanup/upgradesstables (CASSANDRA-5547)
 * Optimize cellname comparison (CASSANDRA-6934)
 * Native protocol v3 (CASSANDRA-6855)
 * Optimize Cell liveness checks and clean up Cell (CASSANDRA-7119)
 * Support consistent range movements (CASSANDRA-2434)
 * Display min timestamp in sstablemetadata viewer (CASSANDRA-6767)
Merged from 2.0:
 * Avoid race-prone second "scrub" of system keyspace (CASSANDRA-6797)
 * Pool CqlRecordWriter clients by inetaddress rather than Range
   (CASSANDRA-6665)
 * Fix compaction_history timestamps (CASSANDRA-6784)
 * Compare scores of full replica ordering in DES (CASSANDRA-6683)
 * fix CME in SessionInfo updateProgress affecting netstats (CASSANDRA-6577)
 * Allow repairing between specific replicas (CASSANDRA-6440)
 * Allow per-dc enabling of hints (CASSANDRA-6157)
 * Add compatibility for Hadoop 0.2.x (CASSANDRA-5201)
 * Fix EstimatedHistogram races (CASSANDRA-6682)
 * Failure detector correctly converts initial value to nanos (CASSANDRA-6658)
 * Add nodetool taketoken to relocate vnodes (CASSANDRA-4445)
 * Expose bulk loading progress over JMX (CASSANDRA-4757)
 * Correctly handle null with IF conditions and TTL (CASSANDRA-6623)
 * Account for range/row tombstones in tombstone drop
   time histogram (CASSANDRA-6522)
 * Stop CommitLogSegment.close() from calling sync() (CASSANDRA-6652)
 * Make commitlog failure handling configurable (CASSANDRA-6364)
 * Avoid overlaps in LCS (CASSANDRA-6688)
 * Improve support for paginating over composites (CASSANDRA-4851)
 * Fix count(*) queries in a mixed cluster (CASSANDRA-6707)
 * Improve repair tasks(snapshot, differencing) concurrency (CASSANDRA-6566)
 * Fix replaying pre-2.0 commit logs (CASSANDRA-6714)
 * Add static columns to CQL3 (CASSANDRA-6561)
 * Optimize single partition batch statements (CASSANDRA-6737)
 * Disallow post-query re-ordering when paging (CASSANDRA-6722)
 * Fix potential paging bug with deleted columns (CASSANDRA-6748)
 * Fix NPE on BulkLoader caused by losing StreamEvent (CASSANDRA-6636)
 * Fix truncating compression metadata (CASSANDRA-6791)
 * Add CMSClassUnloadingEnabled JVM option (CASSANDRA-6541)
 * Catch memtable flush exceptions during shutdown (CASSANDRA-6735)
 * Fix upgradesstables NPE for non-CF-based indexes (CASSANDRA-6645)
 * Fix UPDATE updating PRIMARY KEY columns implicitly (CASSANDRA-6782)
 * Fix IllegalArgumentException when updating from 1.2 with SuperColumns
   (CASSANDRA-6733)
 * FBUtilities.singleton() should use the CF comparator (CASSANDRA-6778)
 * Fix CQLSStableWriter.addRow(Map<String, Object>) (CASSANDRA-6526)
 * Fix HSHA server introducing corrupt data (CASSANDRA-6285)
 * Fix CAS conditions for COMPACT STORAGE tables (CASSANDRA-6813)
 * Starting threads in OutboundTcpConnectionPool constructor causes race conditions (CASSANDRA-7177)
 * Allow overriding cassandra-rackdc.properties file (CASSANDRA-7072)
 * Set JMX RMI port to 7199 (CASSANDRA-7087)
 * Use LOCAL_QUORUM for data reads at LOCAL_SERIAL (CASSANDRA-6939)
 * Log a warning for large batches (CASSANDRA-6487)
 * Put nodes in hibernate when join_ring is false (CASSANDRA-6961)
 * Avoid early loading of non-system keyspaces before compaction-leftovers
   cleanup at startup (CASSANDRA-6913)
 * Restrict Windows to parallel repairs (CASSANDRA-6907)
 * (Hadoop) Allow manually specifying start/end tokens in CFIF (CASSANDRA-6436)
 * Fix NPE in MeteredFlusher (CASSANDRA-6820)
 * Fix race processing range scan responses (CASSANDRA-6820)
 * Allow deleting snapshots from dropped keyspaces (CASSANDRA-6821)
 * Add uuid() function (CASSANDRA-6473)
 * Omit tombstones from schema digests (CASSANDRA-6862)
 * Include correct consistencyLevel in LWT timeout (CASSANDRA-6884)
 * Lower chances for losing new SSTables during nodetool refresh and
   ColumnFamilyStore.loadNewSSTables (CASSANDRA-6514)
 * Add support for DELETE ... IF EXISTS to CQL3 (CASSANDRA-5708)
 * Update hadoop_cql3_word_count example (CASSANDRA-6793)
 * Fix handling of RejectedExecution in sync Thrift server (CASSANDRA-6788)
 * Log more information when exceeding tombstone_warn_threshold (CASSANDRA-6865)
 * Fix truncate to not abort due to unreachable fat clients (CASSANDRA-6864)
 * Fix schema concurrency exceptions (CASSANDRA-6841)
 * Fix leaking validator FH in StreamWriter (CASSANDRA-6832)
 * Fix saving triggers to schema (CASSANDRA-6789)
 * Fix trigger mutations when base mutation list is immutable (CASSANDRA-6790)
 * Fix accounting in FileCacheService to allow re-using RAR (CASSANDRA-6838)
 * Fix static counter columns (CASSANDRA-6827)
 * Restore expiring->deleted (cell) compaction optimization (CASSANDRA-6844)
 * Fix CompactionManager.needsCleanup (CASSANDRA-6845)
 * Correctly compare BooleanType values other than 0 and 1 (CASSANDRA-6779)
 * Read message id as string from earlier versions (CASSANDRA-6840)
 * Properly use the Paxos consistency for (non-protocol) batch (CASSANDRA-6837)
 * Add paranoid disk failure option (CASSANDRA-6646)
 * Improve PerRowSecondaryIndex performance (CASSANDRA-6876)
 * Extend triggers to support CAS updates (CASSANDRA-6882)
 * Static columns with IF NOT EXISTS don't always work as expected (CASSANDRA-6873)
 * Fix paging with SELECT DISTINCT (CASSANDRA-6857)
 * Fix UnsupportedOperationException on CAS timeout (CASSANDRA-6923)
 * Improve MeteredFlusher handling of MF-unaffected column families
   (CASSANDRA-6867)
 * Add CqlRecordReader using native pagination (CASSANDRA-6311)
 * Add QueryHandler interface (CASSANDRA-6659)
 * Track liveRatio per-memtable, not per-CF (CASSANDRA-6945)
 * Make sure upgradesstables keeps sstable level (CASSANDRA-6958)
 * Fix LIMIT with static columns (CASSANDRA-6956)
 * Fix clash with CQL column name in thrift validation (CASSANDRA-6892)
 * Fix error with super columns in mixed 1.2-2.0 clusters (CASSANDRA-6966)
 * Fix bad skip of sstables on slice query with composite start/finish (CASSANDRA-6825)
 * Fix unintended update with conditional statement (CASSANDRA-6893)
 * Fix map element access in IF (CASSANDRA-6914)
 * Avoid costly range calculations for range queries on system keyspaces
   (CASSANDRA-6906)
 * Fix SSTable not released if stream session fails (CASSANDRA-6818)
 * Avoid build failure due to ANTLR timeout (CASSANDRA-6991)
 * Queries on compact tables can return more rows that requested (CASSANDRA-7052)
 * USING TIMESTAMP for batches does not work (CASSANDRA-7053)
 * Fix performance regression from CASSANDRA-5614 (CASSANDRA-6949)
 * Ensure that batchlog and hint timeouts do not produce hints (CASSANDRA-7058)
 * Merge groupable mutations in TriggerExecutor#execute() (CASSANDRA-7047)
 * Plug holes in resource release when wiring up StreamSession (CASSANDRA-7073)
 * Re-add parameter columns to tracing session (CASSANDRA-6942)
 * Preserves CQL metadata when updating table from thrift (CASSANDRA-6831)
Merged from 1.2:
 * Fix nodetool display with vnodes (CASSANDRA-7082)
 * Add UNLOGGED, COUNTER options to BATCH documentation (CASSANDRA-6816)
 * add extra SSL cipher suites (CASSANDRA-6613)
 * fix nodetool getsstables for blob PK (CASSANDRA-6803)
 * Fix BatchlogManager#deleteBatch() use of millisecond timestamps
   (CASSANDRA-6822)
 * Continue assassinating even if the endpoint vanishes (CASSANDRA-6787)
 * Schedule schema pulls on change (CASSANDRA-6971)
 * Non-droppable verbs shouldn't be dropped from OTC (CASSANDRA-6980)
 * Shutdown batchlog executor in SS#drain() (CASSANDRA-7025)
 * Fix batchlog to account for CF truncation records (CASSANDRA-6999)
 * Fix CQLSH parsing of functions and BLOB literals (CASSANDRA-7018)
 * Properly load trustore in the native protocol (CASSANDRA-6847)
 * Always clean up references in SerializingCache (CASSANDRA-6994)
 * Don't shut MessagingService down when replacing a node (CASSANDRA-6476)
 * fix npe when doing -Dcassandra.fd_initial_value_ms (CASSANDRA-6751)


2.1.0-beta1
 * Add flush directory distinct from compaction directories (CASSANDRA-6357)
 * Require JNA by default (CASSANDRA-6575)
 * add listsnapshots command to nodetool (CASSANDRA-5742)
 * Introduce AtomicBTreeColumns (CASSANDRA-6271, 6692)
 * Multithreaded commitlog (CASSANDRA-3578)
 * allocate fixed index summary memory pool and resample cold index summaries
   to use less memory (CASSANDRA-5519)
 * Removed multithreaded compaction (CASSANDRA-6142)
 * Parallelize fetching rows for low-cardinality indexes (CASSANDRA-1337)
 * change logging from log4j to logback (CASSANDRA-5883)
 * switch to LZ4 compression for internode communication (CASSANDRA-5887)
 * Stop using Thrift-generated Index* classes internally (CASSANDRA-5971)
 * Remove 1.2 network compatibility code (CASSANDRA-5960)
 * Remove leveled json manifest migration code (CASSANDRA-5996)
 * Remove CFDefinition (CASSANDRA-6253)
 * Use AtomicIntegerFieldUpdater in RefCountedMemory (CASSANDRA-6278)
 * User-defined types for CQL3 (CASSANDRA-5590)
 * Use of o.a.c.metrics in nodetool (CASSANDRA-5871, 6406)
 * Batch read from OTC's queue and cleanup (CASSANDRA-1632)
 * Secondary index support for collections (CASSANDRA-4511, 6383)
 * SSTable metadata(Stats.db) format change (CASSANDRA-6356)
 * Push composites support in the storage engine
   (CASSANDRA-5417, CASSANDRA-6520)
 * Add snapshot space used to cfstats (CASSANDRA-6231)
 * Add cardinality estimator for key count estimation (CASSANDRA-5906)
 * CF id is changed to be non-deterministic. Data dir/key cache are created
   uniquely for CF id (CASSANDRA-5202)
 * New counters implementation (CASSANDRA-6504)
 * Replace UnsortedColumns, EmptyColumns, TreeMapBackedSortedColumns with new
   ArrayBackedSortedColumns (CASSANDRA-6630, CASSANDRA-6662, CASSANDRA-6690)
 * Add option to use row cache with a given amount of rows (CASSANDRA-5357)
 * Avoid repairing already repaired data (CASSANDRA-5351)
 * Reject counter updates with USING TTL/TIMESTAMP (CASSANDRA-6649)
 * Replace index_interval with min/max_index_interval (CASSANDRA-6379)
 * Lift limitation that order by columns must be selected for IN queries (CASSANDRA-4911)


2.0.5
 * Reduce garbage generated by bloom filter lookups (CASSANDRA-6609)
 * Add ks.cf names to tombstone logging (CASSANDRA-6597)
 * Use LOCAL_QUORUM for LWT operations at LOCAL_SERIAL (CASSANDRA-6495)
 * Wait for gossip to settle before accepting client connections (CASSANDRA-4288)
 * Delete unfinished compaction incrementally (CASSANDRA-6086)
 * Allow specifying custom secondary index options in CQL3 (CASSANDRA-6480)
 * Improve replica pinning for cache efficiency in DES (CASSANDRA-6485)
 * Fix LOCAL_SERIAL from thrift (CASSANDRA-6584)
 * Don't special case received counts in CAS timeout exceptions (CASSANDRA-6595)
 * Add support for 2.1 global counter shards (CASSANDRA-6505)
 * Fix NPE when streaming connection is not yet established (CASSANDRA-6210)
 * Avoid rare duplicate read repair triggering (CASSANDRA-6606)
 * Fix paging discardFirst (CASSANDRA-6555)
 * Fix ArrayIndexOutOfBoundsException in 2ndary index query (CASSANDRA-6470)
 * Release sstables upon rebuilding 2i (CASSANDRA-6635)
 * Add AbstractCompactionStrategy.startup() method (CASSANDRA-6637)
 * SSTableScanner may skip rows during cleanup (CASSANDRA-6638)
 * sstables from stalled repair sessions can resurrect deleted data (CASSANDRA-6503)
 * Switch stress to use ITransportFactory (CASSANDRA-6641)
 * Fix IllegalArgumentException during prepare (CASSANDRA-6592)
 * Fix possible loss of 2ndary index entries during compaction (CASSANDRA-6517)
 * Fix direct Memory on architectures that do not support unaligned long access
   (CASSANDRA-6628)
 * Let scrub optionally skip broken counter partitions (CASSANDRA-5930)
Merged from 1.2:
 * fsync compression metadata (CASSANDRA-6531)
 * Validate CF existence on execution for prepared statement (CASSANDRA-6535)
 * Add ability to throttle batchlog replay (CASSANDRA-6550)
 * Fix executing LOCAL_QUORUM with SimpleStrategy (CASSANDRA-6545)
 * Avoid StackOverflow when using large IN queries (CASSANDRA-6567)
 * Nodetool upgradesstables includes secondary indexes (CASSANDRA-6598)
 * Paginate batchlog replay (CASSANDRA-6569)
 * skip blocking on streaming during drain (CASSANDRA-6603)
 * Improve error message when schema doesn't match loaded sstable (CASSANDRA-6262)
 * Add properties to adjust FD initial value and max interval (CASSANDRA-4375)
 * Fix preparing with batch and delete from collection (CASSANDRA-6607)
 * Fix ABSC reverse iterator's remove() method (CASSANDRA-6629)
 * Handle host ID conflicts properly (CASSANDRA-6615)
 * Move handling of migration event source to solve bootstrap race. (CASSANDRA-6648)
 * Make sure compaction throughput value doesn't overflow with int math (CASSANDRA-6647)


2.0.4
 * Allow removing snapshots of no-longer-existing CFs (CASSANDRA-6418)
 * add StorageService.stopDaemon() (CASSANDRA-4268)
 * add IRE for invalid CF supplied to get_count (CASSANDRA-5701)
 * add client encryption support to sstableloader (CASSANDRA-6378)
 * Fix accept() loop for SSL sockets post-shutdown (CASSANDRA-6468)
 * Fix size-tiered compaction in LCS L0 (CASSANDRA-6496)
 * Fix assertion failure in filterColdSSTables (CASSANDRA-6483)
 * Fix row tombstones in larger-than-memory compactions (CASSANDRA-6008)
 * Fix cleanup ClassCastException (CASSANDRA-6462)
 * Reduce gossip memory use by interning VersionedValue strings (CASSANDRA-6410)
 * Allow specifying datacenters to participate in a repair (CASSANDRA-6218)
 * Fix divide-by-zero in PCI (CASSANDRA-6403)
 * Fix setting last compacted key in the wrong level for LCS (CASSANDRA-6284)
 * Add millisecond precision formats to the timestamp parser (CASSANDRA-6395)
 * Expose a total memtable size metric for a CF (CASSANDRA-6391)
 * cqlsh: handle symlinks properly (CASSANDRA-6425)
 * Fix potential infinite loop when paging query with IN (CASSANDRA-6464)
 * Fix assertion error in AbstractQueryPager.discardFirst (CASSANDRA-6447)
 * Fix streaming older SSTable yields unnecessary tombstones (CASSANDRA-6527)
Merged from 1.2:
 * Improved error message on bad properties in DDL queries (CASSANDRA-6453)
 * Randomize batchlog candidates selection (CASSANDRA-6481)
 * Fix thundering herd on endpoint cache invalidation (CASSANDRA-6345, 6485)
 * Improve batchlog write performance with vnodes (CASSANDRA-6488)
 * cqlsh: quote single quotes in strings inside collections (CASSANDRA-6172)
 * Improve gossip performance for typical messages (CASSANDRA-6409)
 * Throw IRE if a prepared statement has more markers than supported
   (CASSANDRA-5598)
 * Expose Thread metrics for the native protocol server (CASSANDRA-6234)
 * Change snapshot response message verb to INTERNAL to avoid dropping it
   (CASSANDRA-6415)
 * Warn when collection read has > 65K elements (CASSANDRA-5428)
 * Fix cache persistence when both row and key cache are enabled
   (CASSANDRA-6413)
 * (Hadoop) add describe_local_ring (CASSANDRA-6268)
 * Fix handling of concurrent directory creation failure (CASSANDRA-6459)
 * Allow executing CREATE statements multiple times (CASSANDRA-6471)
 * Don't send confusing info with timeouts (CASSANDRA-6491)
 * Don't resubmit counter mutation runnables internally (CASSANDRA-6427)
 * Don't drop local mutations without a hint (CASSANDRA-6510)
 * Don't allow null max_hint_window_in_ms (CASSANDRA-6419)
 * Validate SliceRange start and finish lengths (CASSANDRA-6521)


2.0.3
 * Fix FD leak on slice read path (CASSANDRA-6275)
 * Cancel read meter task when closing SSTR (CASSANDRA-6358)
 * free off-heap IndexSummary during bulk (CASSANDRA-6359)
 * Recover from IOException in accept() thread (CASSANDRA-6349)
 * Improve Gossip tolerance of abnormally slow tasks (CASSANDRA-6338)
 * Fix trying to hint timed out counter writes (CASSANDRA-6322)
 * Allow restoring specific columnfamilies from archived CL (CASSANDRA-4809)
 * Avoid flushing compaction_history after each operation (CASSANDRA-6287)
 * Fix repair assertion error when tombstones expire (CASSANDRA-6277)
 * Skip loading corrupt key cache (CASSANDRA-6260)
 * Fixes for compacting larger-than-memory rows (CASSANDRA-6274)
 * Compact hottest sstables first and optionally omit coldest from
   compaction entirely (CASSANDRA-6109)
 * Fix modifying column_metadata from thrift (CASSANDRA-6182)
 * cqlsh: fix LIST USERS output (CASSANDRA-6242)
 * Add IRequestSink interface (CASSANDRA-6248)
 * Update memtable size while flushing (CASSANDRA-6249)
 * Provide hooks around CQL2/CQL3 statement execution (CASSANDRA-6252)
 * Require Permission.SELECT for CAS updates (CASSANDRA-6247)
 * New CQL-aware SSTableWriter (CASSANDRA-5894)
 * Reject CAS operation when the protocol v1 is used (CASSANDRA-6270)
 * Correctly throw error when frame too large (CASSANDRA-5981)
 * Fix serialization bug in PagedRange with 2ndary indexes (CASSANDRA-6299)
 * Fix CQL3 table validation in Thrift (CASSANDRA-6140)
 * Fix bug missing results with IN clauses (CASSANDRA-6327)
 * Fix paging with reversed slices (CASSANDRA-6343)
 * Set minTimestamp correctly to be able to drop expired sstables (CASSANDRA-6337)
 * Support NaN and Infinity as float literals (CASSANDRA-6003)
 * Remove RF from nodetool ring output (CASSANDRA-6289)
 * Fix attempting to flush empty rows (CASSANDRA-6374)
 * Fix potential out of bounds exception when paging (CASSANDRA-6333)
Merged from 1.2:
 * Optimize FD phi calculation (CASSANDRA-6386)
 * Improve initial FD phi estimate when starting up (CASSANDRA-6385)
 * Don't list CQL3 table in CLI describe even if named explicitely
   (CASSANDRA-5750)
 * Invalidate row cache when dropping CF (CASSANDRA-6351)
 * add non-jamm path for cached statements (CASSANDRA-6293)
 * add windows bat files for shell commands (CASSANDRA-6145)
 * Require logging in for Thrift CQL2/3 statement preparation (CASSANDRA-6254)
 * restrict max_num_tokens to 1536 (CASSANDRA-6267)
 * Nodetool gets default JMX port from cassandra-env.sh (CASSANDRA-6273)
 * make calculatePendingRanges asynchronous (CASSANDRA-6244)
 * Remove blocking flushes in gossip thread (CASSANDRA-6297)
 * Fix potential socket leak in connectionpool creation (CASSANDRA-6308)
 * Allow LOCAL_ONE/LOCAL_QUORUM to work with SimpleStrategy (CASSANDRA-6238)
 * cqlsh: handle 'null' as session duration (CASSANDRA-6317)
 * Fix json2sstable handling of range tombstones (CASSANDRA-6316)
 * Fix missing one row in reverse query (CASSANDRA-6330)
 * Fix reading expired row value from row cache (CASSANDRA-6325)
 * Fix AssertionError when doing set element deletion (CASSANDRA-6341)
 * Make CL code for the native protocol match the one in C* 2.0
   (CASSANDRA-6347)
 * Disallow altering CQL3 table from thrift (CASSANDRA-6370)
 * Fix size computation of prepared statement (CASSANDRA-6369)


2.0.2
 * Update FailureDetector to use nanontime (CASSANDRA-4925)
 * Fix FileCacheService regressions (CASSANDRA-6149)
 * Never return WriteTimeout for CL.ANY (CASSANDRA-6132)
 * Fix race conditions in bulk loader (CASSANDRA-6129)
 * Add configurable metrics reporting (CASSANDRA-4430)
 * drop queries exceeding a configurable number of tombstones (CASSANDRA-6117)
 * Track and persist sstable read activity (CASSANDRA-5515)
 * Fixes for speculative retry (CASSANDRA-5932, CASSANDRA-6194)
 * Improve memory usage of metadata min/max column names (CASSANDRA-6077)
 * Fix thrift validation refusing row markers on CQL3 tables (CASSANDRA-6081)
 * Fix insertion of collections with CAS (CASSANDRA-6069)
 * Correctly send metadata on SELECT COUNT (CASSANDRA-6080)
 * Track clients' remote addresses in ClientState (CASSANDRA-6070)
 * Create snapshot dir if it does not exist when migrating
   leveled manifest (CASSANDRA-6093)
 * make sequential nodetool repair the default (CASSANDRA-5950)
 * Add more hooks for compaction strategy implementations (CASSANDRA-6111)
 * Fix potential NPE on composite 2ndary indexes (CASSANDRA-6098)
 * Delete can potentially be skipped in batch (CASSANDRA-6115)
 * Allow alter keyspace on system_traces (CASSANDRA-6016)
 * Disallow empty column names in cql (CASSANDRA-6136)
 * Use Java7 file-handling APIs and fix file moving on Windows (CASSANDRA-5383)
 * Save compaction history to system keyspace (CASSANDRA-5078)
 * Fix NPE if StorageService.getOperationMode() is executed before full startup (CASSANDRA-6166)
 * CQL3: support pre-epoch longs for TimestampType (CASSANDRA-6212)
 * Add reloadtriggers command to nodetool (CASSANDRA-4949)
 * cqlsh: ignore empty 'value alias' in DESCRIBE (CASSANDRA-6139)
 * Fix sstable loader (CASSANDRA-6205)
 * Reject bootstrapping if the node already exists in gossip (CASSANDRA-5571)
 * Fix NPE while loading paxos state (CASSANDRA-6211)
 * cqlsh: add SHOW SESSION <tracing-session> command (CASSANDRA-6228)
Merged from 1.2:
 * (Hadoop) Require CFRR batchSize to be at least 2 (CASSANDRA-6114)
 * Add a warning for small LCS sstable size (CASSANDRA-6191)
 * Add ability to list specific KS/CF combinations in nodetool cfstats (CASSANDRA-4191)
 * Mark CF clean if a mutation raced the drop and got it marked dirty (CASSANDRA-5946)
 * Add a LOCAL_ONE consistency level (CASSANDRA-6202)
 * Limit CQL prepared statement cache by size instead of count (CASSANDRA-6107)
 * Tracing should log write failure rather than raw exceptions (CASSANDRA-6133)
 * lock access to TM.endpointToHostIdMap (CASSANDRA-6103)
 * Allow estimated memtable size to exceed slab allocator size (CASSANDRA-6078)
 * Start MeteredFlusher earlier to prevent OOM during CL replay (CASSANDRA-6087)
 * Avoid sending Truncate command to fat clients (CASSANDRA-6088)
 * Allow where clause conditions to be in parenthesis (CASSANDRA-6037)
 * Do not open non-ssl storage port if encryption option is all (CASSANDRA-3916)
 * Move batchlog replay to its own executor (CASSANDRA-6079)
 * Add tombstone debug threshold and histogram (CASSANDRA-6042, 6057)
 * Enable tcp keepalive on incoming connections (CASSANDRA-4053)
 * Fix fat client schema pull NPE (CASSANDRA-6089)
 * Fix memtable flushing for indexed tables (CASSANDRA-6112)
 * Fix skipping columns with multiple slices (CASSANDRA-6119)
 * Expose connected thrift + native client counts (CASSANDRA-5084)
 * Optimize auth setup (CASSANDRA-6122)
 * Trace index selection (CASSANDRA-6001)
 * Update sstablesPerReadHistogram to use biased sampling (CASSANDRA-6164)
 * Log UnknownColumnfamilyException when closing socket (CASSANDRA-5725)
 * Properly error out on CREATE INDEX for counters table (CASSANDRA-6160)
 * Handle JMX notification failure for repair (CASSANDRA-6097)
 * (Hadoop) Fetch no more than 128 splits in parallel (CASSANDRA-6169)
 * stress: add username/password authentication support (CASSANDRA-6068)
 * Fix indexed queries with row cache enabled on parent table (CASSANDRA-5732)
 * Fix compaction race during columnfamily drop (CASSANDRA-5957)
 * Fix validation of empty column names for compact tables (CASSANDRA-6152)
 * Skip replaying mutations that pass CRC but fail to deserialize (CASSANDRA-6183)
 * Rework token replacement to use replace_address (CASSANDRA-5916)
 * Fix altering column types (CASSANDRA-6185)
 * cqlsh: fix CREATE/ALTER WITH completion (CASSANDRA-6196)
 * add windows bat files for shell commands (CASSANDRA-6145)
 * Fix potential stack overflow during range tombstones insertion (CASSANDRA-6181)
 * (Hadoop) Make LOCAL_ONE the default consistency level (CASSANDRA-6214)


2.0.1
 * Fix bug that could allow reading deleted data temporarily (CASSANDRA-6025)
 * Improve memory use defaults (CASSANDRA-6059)
 * Make ThriftServer more easlly extensible (CASSANDRA-6058)
 * Remove Hadoop dependency from ITransportFactory (CASSANDRA-6062)
 * add file_cache_size_in_mb setting (CASSANDRA-5661)
 * Improve error message when yaml contains invalid properties (CASSANDRA-5958)
 * Improve leveled compaction's ability to find non-overlapping L0 compactions
   to work on concurrently (CASSANDRA-5921)
 * Notify indexer of columns shadowed by range tombstones (CASSANDRA-5614)
 * Log Merkle tree stats (CASSANDRA-2698)
 * Switch from crc32 to adler32 for compressed sstable checksums (CASSANDRA-5862)
 * Improve offheap memcpy performance (CASSANDRA-5884)
 * Use a range aware scanner for cleanup (CASSANDRA-2524)
 * Cleanup doesn't need to inspect sstables that contain only local data
   (CASSANDRA-5722)
 * Add ability for CQL3 to list partition keys (CASSANDRA-4536)
 * Improve native protocol serialization (CASSANDRA-5664)
 * Upgrade Thrift to 0.9.1 (CASSANDRA-5923)
 * Require superuser status for adding triggers (CASSANDRA-5963)
 * Make standalone scrubber handle old and new style leveled manifest
   (CASSANDRA-6005)
 * Fix paxos bugs (CASSANDRA-6012, 6013, 6023)
 * Fix paged ranges with multiple replicas (CASSANDRA-6004)
 * Fix potential AssertionError during tracing (CASSANDRA-6041)
 * Fix NPE in sstablesplit (CASSANDRA-6027)
 * Migrate pre-2.0 key/value/column aliases to system.schema_columns
   (CASSANDRA-6009)
 * Paging filter empty rows too agressively (CASSANDRA-6040)
 * Support variadic parameters for IN clauses (CASSANDRA-4210)
 * cqlsh: return the result of CAS writes (CASSANDRA-5796)
 * Fix validation of IN clauses with 2ndary indexes (CASSANDRA-6050)
 * Support named bind variables in CQL (CASSANDRA-6033)
Merged from 1.2:
 * Allow cache-keys-to-save to be set at runtime (CASSANDRA-5980)
 * Avoid second-guessing out-of-space state (CASSANDRA-5605)
 * Tuning knobs for dealing with large blobs and many CFs (CASSANDRA-5982)
 * (Hadoop) Fix CQLRW for thrift tables (CASSANDRA-6002)
 * Fix possible divide-by-zero in HHOM (CASSANDRA-5990)
 * Allow local batchlog writes for CL.ANY (CASSANDRA-5967)
 * Upgrade metrics-core to version 2.2.0 (CASSANDRA-5947)
 * Fix CqlRecordWriter with composite keys (CASSANDRA-5949)
 * Add snitch, schema version, cluster, partitioner to JMX (CASSANDRA-5881)
 * Allow disabling SlabAllocator (CASSANDRA-5935)
 * Make user-defined compaction JMX blocking (CASSANDRA-4952)
 * Fix streaming does not transfer wrapped range (CASSANDRA-5948)
 * Fix loading index summary containing empty key (CASSANDRA-5965)
 * Correctly handle limits in CompositesSearcher (CASSANDRA-5975)
 * Pig: handle CQL collections (CASSANDRA-5867)
 * Pass the updated cf to the PRSI index() method (CASSANDRA-5999)
 * Allow empty CQL3 batches (as no-op) (CASSANDRA-5994)
 * Support null in CQL3 functions (CASSANDRA-5910)
 * Replace the deprecated MapMaker with CacheLoader (CASSANDRA-6007)
 * Add SSTableDeletingNotification to DataTracker (CASSANDRA-6010)
 * Fix snapshots in use get deleted during snapshot repair (CASSANDRA-6011)
 * Move hints and exception count to o.a.c.metrics (CASSANDRA-6017)
 * Fix memory leak in snapshot repair (CASSANDRA-6047)
 * Fix sstable2sjon for CQL3 tables (CASSANDRA-5852)


2.0.0
 * Fix thrift validation when inserting into CQL3 tables (CASSANDRA-5138)
 * Fix periodic memtable flushing behavior with clean memtables (CASSANDRA-5931)
 * Fix dateOf() function for pre-2.0 timestamp columns (CASSANDRA-5928)
 * Fix SSTable unintentionally loads BF when opened for batch (CASSANDRA-5938)
 * Add stream session progress to JMX (CASSANDRA-4757)
 * Fix NPE during CAS operation (CASSANDRA-5925)
Merged from 1.2:
 * Fix getBloomFilterDiskSpaceUsed for AlwaysPresentFilter (CASSANDRA-5900)
 * Don't announce schema version until we've loaded the changes locally
   (CASSANDRA-5904)
 * Fix to support off heap bloom filters size greater than 2 GB (CASSANDRA-5903)
 * Properly handle parsing huge map and set literals (CASSANDRA-5893)


2.0.0-rc2
 * enable vnodes by default (CASSANDRA-5869)
 * fix CAS contention timeout (CASSANDRA-5830)
 * fix HsHa to respect max frame size (CASSANDRA-4573)
 * Fix (some) 2i on composite components omissions (CASSANDRA-5851)
 * cqlsh: add DESCRIBE FULL SCHEMA variant (CASSANDRA-5880)
Merged from 1.2:
 * Correctly validate sparse composite cells in scrub (CASSANDRA-5855)
 * Add KeyCacheHitRate metric to CF metrics (CASSANDRA-5868)
 * cqlsh: add support for multiline comments (CASSANDRA-5798)
 * Handle CQL3 SELECT duplicate IN restrictions on clustering columns
   (CASSANDRA-5856)


2.0.0-rc1
 * improve DecimalSerializer performance (CASSANDRA-5837)
 * fix potential spurious wakeup in AsyncOneResponse (CASSANDRA-5690)
 * fix schema-related trigger issues (CASSANDRA-5774)
 * Better validation when accessing CQL3 table from thrift (CASSANDRA-5138)
 * Fix assertion error during repair (CASSANDRA-5801)
 * Fix range tombstone bug (CASSANDRA-5805)
 * DC-local CAS (CASSANDRA-5797)
 * Add a native_protocol_version column to the system.local table (CASSANRDA-5819)
 * Use index_interval from cassandra.yaml when upgraded (CASSANDRA-5822)
 * Fix buffer underflow on socket close (CASSANDRA-5792)
Merged from 1.2:
 * Fix reading DeletionTime from 1.1-format sstables (CASSANDRA-5814)
 * cqlsh: add collections support to COPY (CASSANDRA-5698)
 * retry important messages for any IOException (CASSANDRA-5804)
 * Allow empty IN relations in SELECT/UPDATE/DELETE statements (CASSANDRA-5626)
 * cqlsh: fix crashing on Windows due to libedit detection (CASSANDRA-5812)
 * fix bulk-loading compressed sstables (CASSANDRA-5820)
 * (Hadoop) fix quoting in CqlPagingRecordReader and CqlRecordWriter
   (CASSANDRA-5824)
 * update default LCS sstable size to 160MB (CASSANDRA-5727)
 * Allow compacting 2Is via nodetool (CASSANDRA-5670)
 * Hex-encode non-String keys in OPP (CASSANDRA-5793)
 * nodetool history logging (CASSANDRA-5823)
 * (Hadoop) fix support for Thrift tables in CqlPagingRecordReader
   (CASSANDRA-5752)
 * add "all time blocked" to StatusLogger output (CASSANDRA-5825)
 * Future-proof inter-major-version schema migrations (CASSANDRA-5845)
 * (Hadoop) add CqlPagingRecordReader support for ReversedType in Thrift table
   (CASSANDRA-5718)
 * Add -no-snapshot option to scrub (CASSANDRA-5891)
 * Fix to support off heap bloom filters size greater than 2 GB (CASSANDRA-5903)
 * Properly handle parsing huge map and set literals (CASSANDRA-5893)
 * Fix LCS L0 compaction may overlap in L1 (CASSANDRA-5907)
 * New sstablesplit tool to split large sstables offline (CASSANDRA-4766)
 * Fix potential deadlock in native protocol server (CASSANDRA-5926)
 * Disallow incompatible type change in CQL3 (CASSANDRA-5882)
Merged from 1.1:
 * Correctly validate sparse composite cells in scrub (CASSANDRA-5855)


2.0.0-beta2
 * Replace countPendingHints with Hints Created metric (CASSANDRA-5746)
 * Allow nodetool with no args, and with help to run without a server (CASSANDRA-5734)
 * Cleanup AbstractType/TypeSerializer classes (CASSANDRA-5744)
 * Remove unimplemented cli option schema-mwt (CASSANDRA-5754)
 * Support range tombstones in thrift (CASSANDRA-5435)
 * Normalize table-manipulating CQL3 statements' class names (CASSANDRA-5759)
 * cqlsh: add missing table options to DESCRIBE output (CASSANDRA-5749)
 * Fix assertion error during repair (CASSANDRA-5757)
 * Fix bulkloader (CASSANDRA-5542)
 * Add LZ4 compression to the native protocol (CASSANDRA-5765)
 * Fix bugs in the native protocol v2 (CASSANDRA-5770)
 * CAS on 'primary key only' table (CASSANDRA-5715)
 * Support streaming SSTables of old versions (CASSANDRA-5772)
 * Always respect protocol version in native protocol (CASSANDRA-5778)
 * Fix ConcurrentModificationException during streaming (CASSANDRA-5782)
 * Update deletion timestamp in Commit#updatesWithPaxosTime (CASSANDRA-5787)
 * Thrift cas() method crashes if input columns are not sorted (CASSANDRA-5786)
 * Order columns names correctly when querying for CAS (CASSANDRA-5788)
 * Fix streaming retry (CASSANDRA-5775)
Merged from 1.2:
 * if no seeds can be a reached a node won't start in a ring by itself (CASSANDRA-5768)
 * add cassandra.unsafesystem property (CASSANDRA-5704)
 * (Hadoop) quote identifiers in CqlPagingRecordReader (CASSANDRA-5763)
 * Add replace_node functionality for vnodes (CASSANDRA-5337)
 * Add timeout events to query traces (CASSANDRA-5520)
 * Fix serialization of the LEFT gossip value (CASSANDRA-5696)
 * Pig: support for cql3 tables (CASSANDRA-5234)
 * Fix skipping range tombstones with reverse queries (CASSANDRA-5712)
 * Expire entries out of ThriftSessionManager (CASSANDRA-5719)
 * Don't keep ancestor information in memory (CASSANDRA-5342)
 * Expose native protocol server status in nodetool info (CASSANDRA-5735)
 * Fix pathetic performance of range tombstones (CASSANDRA-5677)
 * Fix querying with an empty (impossible) range (CASSANDRA-5573)
 * cqlsh: handle CUSTOM 2i in DESCRIBE output (CASSANDRA-5760)
 * Fix minor bug in Range.intersects(Bound) (CASSANDRA-5771)
 * cqlsh: handle disabled compression in DESCRIBE output (CASSANDRA-5766)
 * Ensure all UP events are notified on the native protocol (CASSANDRA-5769)
 * Fix formatting of sstable2json with multiple -k arguments (CASSANDRA-5781)
 * Don't rely on row marker for queries in general to hide lost markers
   after TTL expires (CASSANDRA-5762)
 * Sort nodetool help output (CASSANDRA-5776)
 * Fix column expiring during 2 phases compaction (CASSANDRA-5799)
 * now() is being rejected in INSERTs when inside collections (CASSANDRA-5795)


2.0.0-beta1
 * Add support for indexing clustered columns (CASSANDRA-5125)
 * Removed on-heap row cache (CASSANDRA-5348)
 * use nanotime consistently for node-local timeouts (CASSANDRA-5581)
 * Avoid unnecessary second pass on name-based queries (CASSANDRA-5577)
 * Experimental triggers (CASSANDRA-1311)
 * JEMalloc support for off-heap allocation (CASSANDRA-3997)
 * Single-pass compaction (CASSANDRA-4180)
 * Removed token range bisection (CASSANDRA-5518)
 * Removed compatibility with pre-1.2.5 sstables and network messages
   (CASSANDRA-5511)
 * removed PBSPredictor (CASSANDRA-5455)
 * CAS support (CASSANDRA-5062, 5441, 5442, 5443, 5619, 5667)
 * Leveled compaction performs size-tiered compactions in L0
   (CASSANDRA-5371, 5439)
 * Add yaml network topology snitch for mixed ec2/other envs (CASSANDRA-5339)
 * Log when a node is down longer than the hint window (CASSANDRA-4554)
 * Optimize tombstone creation for ExpiringColumns (CASSANDRA-4917)
 * Improve LeveledScanner work estimation (CASSANDRA-5250, 5407)
 * Replace compaction lock with runWithCompactionsDisabled (CASSANDRA-3430)
 * Change Message IDs to ints (CASSANDRA-5307)
 * Move sstable level information into the Stats component, removing the
   need for a separate Manifest file (CASSANDRA-4872)
 * avoid serializing to byte[] on commitlog append (CASSANDRA-5199)
 * make index_interval configurable per columnfamily (CASSANDRA-3961, CASSANDRA-5650)
 * add default_time_to_live (CASSANDRA-3974)
 * add memtable_flush_period_in_ms (CASSANDRA-4237)
 * replace supercolumns internally by composites (CASSANDRA-3237, 5123)
 * upgrade thrift to 0.9.0 (CASSANDRA-3719)
 * drop unnecessary keyspace parameter from user-defined compaction API
   (CASSANDRA-5139)
 * more robust solution to incomplete compactions + counters (CASSANDRA-5151)
 * Change order of directory searching for c*.in.sh (CASSANDRA-3983)
 * Add tool to reset SSTable compaction level for LCS (CASSANDRA-5271)
 * Allow custom configuration loader (CASSANDRA-5045)
 * Remove memory emergency pressure valve logic (CASSANDRA-3534)
 * Reduce request latency with eager retry (CASSANDRA-4705)
 * cqlsh: Remove ASSUME command (CASSANDRA-5331)
 * Rebuild BF when loading sstables if bloom_filter_fp_chance
   has changed since compaction (CASSANDRA-5015)
 * remove row-level bloom filters (CASSANDRA-4885)
 * Change Kernel Page Cache skipping into row preheating (disabled by default)
   (CASSANDRA-4937)
 * Improve repair by deciding on a gcBefore before sending
   out TreeRequests (CASSANDRA-4932)
 * Add an official way to disable compactions (CASSANDRA-5074)
 * Reenable ALTER TABLE DROP with new semantics (CASSANDRA-3919)
 * Add binary protocol versioning (CASSANDRA-5436)
 * Swap THshaServer for TThreadedSelectorServer (CASSANDRA-5530)
 * Add alias support to SELECT statement (CASSANDRA-5075)
 * Don't create empty RowMutations in CommitLogReplayer (CASSANDRA-5541)
 * Use range tombstones when dropping cfs/columns from schema (CASSANDRA-5579)
 * cqlsh: drop CQL2/CQL3-beta support (CASSANDRA-5585)
 * Track max/min column names in sstables to be able to optimize slice
   queries (CASSANDRA-5514, CASSANDRA-5595, CASSANDRA-5600)
 * Binary protocol: allow batching already prepared statements (CASSANDRA-4693)
 * Allow preparing timestamp, ttl and limit in CQL3 queries (CASSANDRA-4450)
 * Support native link w/o JNA in Java7 (CASSANDRA-3734)
 * Use SASL authentication in binary protocol v2 (CASSANDRA-5545)
 * Replace Thrift HsHa with LMAX Disruptor based implementation (CASSANDRA-5582)
 * cqlsh: Add row count to SELECT output (CASSANDRA-5636)
 * Include a timestamp with all read commands to determine column expiration
   (CASSANDRA-5149)
 * Streaming 2.0 (CASSANDRA-5286, 5699)
 * Conditional create/drop ks/table/index statements in CQL3 (CASSANDRA-2737)
 * more pre-table creation property validation (CASSANDRA-5693)
 * Redesign repair messages (CASSANDRA-5426)
 * Fix ALTER RENAME post-5125 (CASSANDRA-5702)
 * Disallow renaming a 2ndary indexed column (CASSANDRA-5705)
 * Rename Table to Keyspace (CASSANDRA-5613)
 * Ensure changing column_index_size_in_kb on different nodes don't corrupt the
   sstable (CASSANDRA-5454)
 * Move resultset type information into prepare, not execute (CASSANDRA-5649)
 * Auto paging in binary protocol (CASSANDRA-4415, 5714)
 * Don't tie client side use of AbstractType to JDBC (CASSANDRA-4495)
 * Adds new TimestampType to replace DateType (CASSANDRA-5723, CASSANDRA-5729)
Merged from 1.2:
 * make starting native protocol server idempotent (CASSANDRA-5728)
 * Fix loading key cache when a saved entry is no longer valid (CASSANDRA-5706)
 * Fix serialization of the LEFT gossip value (CASSANDRA-5696)
 * cqlsh: Don't show 'null' in place of empty values (CASSANDRA-5675)
 * Race condition in detecting version on a mixed 1.1/1.2 cluster
   (CASSANDRA-5692)
 * Fix skipping range tombstones with reverse queries (CASSANDRA-5712)
 * Expire entries out of ThriftSessionManager (CASSANRDA-5719)
 * Don't keep ancestor information in memory (CASSANDRA-5342)
 * cqlsh: fix handling of semicolons inside BATCH queries (CASSANDRA-5697)


1.2.6
 * Fix tracing when operation completes before all responses arrive
   (CASSANDRA-5668)
 * Fix cross-DC mutation forwarding (CASSANDRA-5632)
 * Reduce SSTableLoader memory usage (CASSANDRA-5555)
 * Scale hinted_handoff_throttle_in_kb to cluster size (CASSANDRA-5272)
 * (Hadoop) Add CQL3 input/output formats (CASSANDRA-4421, 5622)
 * (Hadoop) Fix InputKeyRange in CFIF (CASSANDRA-5536)
 * Fix dealing with ridiculously large max sstable sizes in LCS (CASSANDRA-5589)
 * Ignore pre-truncate hints (CASSANDRA-4655)
 * Move System.exit on OOM into a separate thread (CASSANDRA-5273)
 * Write row markers when serializing schema (CASSANDRA-5572)
 * Check only SSTables for the requested range when streaming (CASSANDRA-5569)
 * Improve batchlog replay behavior and hint ttl handling (CASSANDRA-5314)
 * Exclude localTimestamp from validation for tombstones (CASSANDRA-5398)
 * cqlsh: add custom prompt support (CASSANDRA-5539)
 * Reuse prepared statements in hot auth queries (CASSANDRA-5594)
 * cqlsh: add vertical output option (see EXPAND) (CASSANDRA-5597)
 * Add a rate limit option to stress (CASSANDRA-5004)
 * have BulkLoader ignore snapshots directories (CASSANDRA-5587)
 * fix SnitchProperties logging context (CASSANDRA-5602)
 * Expose whether jna is enabled and memory is locked via JMX (CASSANDRA-5508)
 * cqlsh: fix COPY FROM with ReversedType (CASSANDRA-5610)
 * Allow creating CUSTOM indexes on collections (CASSANDRA-5615)
 * Evaluate now() function at execution time (CASSANDRA-5616)
 * Expose detailed read repair metrics (CASSANDRA-5618)
 * Correct blob literal + ReversedType parsing (CASSANDRA-5629)
 * Allow GPFS to prefer the internal IP like EC2MRS (CASSANDRA-5630)
 * fix help text for -tspw cassandra-cli (CASSANDRA-5643)
 * don't throw away initial causes exceptions for internode encryption issues
   (CASSANDRA-5644)
 * Fix message spelling errors for cql select statements (CASSANDRA-5647)
 * Suppress custom exceptions thru jmx (CASSANDRA-5652)
 * Update CREATE CUSTOM INDEX syntax (CASSANDRA-5639)
 * Fix PermissionDetails.equals() method (CASSANDRA-5655)
 * Never allow partition key ranges in CQL3 without token() (CASSANDRA-5666)
 * Gossiper incorrectly drops AppState for an upgrading node (CASSANDRA-5660)
 * Connection thrashing during multi-region ec2 during upgrade, due to
   messaging version (CASSANDRA-5669)
 * Avoid over reconnecting in EC2MRS (CASSANDRA-5678)
 * Fix ReadResponseSerializer.serializedSize() for digest reads (CASSANDRA-5476)
 * allow sstable2json on 2i CFs (CASSANDRA-5694)
Merged from 1.1:
 * Remove buggy thrift max message length option (CASSANDRA-5529)
 * Fix NPE in Pig's widerow mode (CASSANDRA-5488)
 * Add split size parameter to Pig and disable split combination (CASSANDRA-5544)


1.2.5
 * make BytesToken.toString only return hex bytes (CASSANDRA-5566)
 * Ensure that submitBackground enqueues at least one task (CASSANDRA-5554)
 * fix 2i updates with identical values and timestamps (CASSANDRA-5540)
 * fix compaction throttling bursty-ness (CASSANDRA-4316)
 * reduce memory consumption of IndexSummary (CASSANDRA-5506)
 * remove per-row column name bloom filters (CASSANDRA-5492)
 * Include fatal errors in trace events (CASSANDRA-5447)
 * Ensure that PerRowSecondaryIndex is notified of row-level deletes
   (CASSANDRA-5445)
 * Allow empty blob literals in CQL3 (CASSANDRA-5452)
 * Fix streaming RangeTombstones at column index boundary (CASSANDRA-5418)
 * Fix preparing statements when current keyspace is not set (CASSANDRA-5468)
 * Fix SemanticVersion.isSupportedBy minor/patch handling (CASSANDRA-5496)
 * Don't provide oldCfId for post-1.1 system cfs (CASSANDRA-5490)
 * Fix primary range ignores replication strategy (CASSANDRA-5424)
 * Fix shutdown of binary protocol server (CASSANDRA-5507)
 * Fix repair -snapshot not working (CASSANDRA-5512)
 * Set isRunning flag later in binary protocol server (CASSANDRA-5467)
 * Fix use of CQL3 functions with descending clustering order (CASSANDRA-5472)
 * Disallow renaming columns one at a time for thrift table in CQL3
   (CASSANDRA-5531)
 * cqlsh: add CLUSTERING ORDER BY support to DESCRIBE (CASSANDRA-5528)
 * Add custom secondary index support to CQL3 (CASSANDRA-5484)
 * Fix repair hanging silently on unexpected error (CASSANDRA-5229)
 * Fix Ec2Snitch regression introduced by CASSANDRA-5171 (CASSANDRA-5432)
 * Add nodetool enablebackup/disablebackup (CASSANDRA-5556)
 * cqlsh: fix DESCRIBE after case insensitive USE (CASSANDRA-5567)
Merged from 1.1
 * Add retry mechanism to OTC for non-droppable_verbs (CASSANDRA-5393)
 * Use allocator information to improve memtable memory usage estimate
   (CASSANDRA-5497)
 * Fix trying to load deleted row into row cache on startup (CASSANDRA-4463)
 * fsync leveled manifest to avoid corruption (CASSANDRA-5535)
 * Fix Bound intersection computation (CASSANDRA-5551)
 * sstablescrub now respects max memory size in cassandra.in.sh (CASSANDRA-5562)


1.2.4
 * Ensure that PerRowSecondaryIndex updates see the most recent values
   (CASSANDRA-5397)
 * avoid duplicate index entries ind PrecompactedRow and
   ParallelCompactionIterable (CASSANDRA-5395)
 * remove the index entry on oldColumn when new column is a tombstone
   (CASSANDRA-5395)
 * Change default stream throughput from 400 to 200 mbps (CASSANDRA-5036)
 * Gossiper logs DOWN for symmetry with UP (CASSANDRA-5187)
 * Fix mixing prepared statements between keyspaces (CASSANDRA-5352)
 * Fix consistency level during bootstrap - strike 3 (CASSANDRA-5354)
 * Fix transposed arguments in AlreadyExistsException (CASSANDRA-5362)
 * Improve asynchronous hint delivery (CASSANDRA-5179)
 * Fix Guava dependency version (12.0 -> 13.0.1) for Maven (CASSANDRA-5364)
 * Validate that provided CQL3 collection value are < 64K (CASSANDRA-5355)
 * Make upgradeSSTable skip current version sstables by default (CASSANDRA-5366)
 * Optimize min/max timestamp collection (CASSANDRA-5373)
 * Invalid streamId in cql binary protocol when using invalid CL
   (CASSANDRA-5164)
 * Fix validation for IN where clauses with collections (CASSANDRA-5376)
 * Copy resultSet on count query to avoid ConcurrentModificationException
   (CASSANDRA-5382)
 * Correctly typecheck in CQL3 even with ReversedType (CASSANDRA-5386)
 * Fix streaming compressed files when using encryption (CASSANDRA-5391)
 * cassandra-all 1.2.0 pom missing netty dependency (CASSANDRA-5392)
 * Fix writetime/ttl functions on null values (CASSANDRA-5341)
 * Fix NPE during cql3 select with token() (CASSANDRA-5404)
 * IndexHelper.skipBloomFilters won't skip non-SHA filters (CASSANDRA-5385)
 * cqlsh: Print maps ordered by key, sort sets (CASSANDRA-5413)
 * Add null syntax support in CQL3 for inserts (CASSANDRA-3783)
 * Allow unauthenticated set_keyspace() calls (CASSANDRA-5423)
 * Fix potential incremental backups race (CASSANDRA-5410)
 * Fix prepared BATCH statements with batch-level timestamps (CASSANDRA-5415)
 * Allow overriding superuser setup delay (CASSANDRA-5430)
 * cassandra-shuffle with JMX usernames and passwords (CASSANDRA-5431)
Merged from 1.1:
 * cli: Quote ks and cf names in schema output when needed (CASSANDRA-5052)
 * Fix bad default for min/max timestamp in SSTableMetadata (CASSANDRA-5372)
 * Fix cf name extraction from manifest in Directories.migrateFile()
   (CASSANDRA-5242)
 * Support pluggable internode authentication (CASSANDRA-5401)


1.2.3
 * add check for sstable overlap within a level on startup (CASSANDRA-5327)
 * replace ipv6 colons in jmx object names (CASSANDRA-5298, 5328)
 * Avoid allocating SSTableBoundedScanner during repair when the range does
   not intersect the sstable (CASSANDRA-5249)
 * Don't lowercase property map keys (this breaks NTS) (CASSANDRA-5292)
 * Fix composite comparator with super columns (CASSANDRA-5287)
 * Fix insufficient validation of UPDATE queries against counter cfs
   (CASSANDRA-5300)
 * Fix PropertyFileSnitch default DC/Rack behavior (CASSANDRA-5285)
 * Handle null values when executing prepared statement (CASSANDRA-5081)
 * Add netty to pom dependencies (CASSANDRA-5181)
 * Include type arguments in Thrift CQLPreparedResult (CASSANDRA-5311)
 * Fix compaction not removing columns when bf_fp_ratio is 1 (CASSANDRA-5182)
 * cli: Warn about missing CQL3 tables in schema descriptions (CASSANDRA-5309)
 * Re-enable unknown option in replication/compaction strategies option for
   backward compatibility (CASSANDRA-4795)
 * Add binary protocol support to stress (CASSANDRA-4993)
 * cqlsh: Fix COPY FROM value quoting and null handling (CASSANDRA-5305)
 * Fix repair -pr for vnodes (CASSANDRA-5329)
 * Relax CL for auth queries for non-default users (CASSANDRA-5310)
 * Fix AssertionError during repair (CASSANDRA-5245)
 * Don't announce migrations to pre-1.2 nodes (CASSANDRA-5334)
Merged from 1.1:
 * Update offline scrub for 1.0 -> 1.1 directory structure (CASSANDRA-5195)
 * add tmp flag to Descriptor hashcode (CASSANDRA-4021)
 * fix logging of "Found table data in data directories" when only system tables
   are present (CASSANDRA-5289)
 * cli: Add JMX authentication support (CASSANDRA-5080)
 * nodetool: ability to repair specific range (CASSANDRA-5280)
 * Fix possible assertion triggered in SliceFromReadCommand (CASSANDRA-5284)
 * cqlsh: Add inet type support on Windows (ipv4-only) (CASSANDRA-4801)
 * Fix race when initializing ColumnFamilyStore (CASSANDRA-5350)
 * Add UseTLAB JVM flag (CASSANDRA-5361)


1.2.2
 * fix potential for multiple concurrent compactions of the same sstables
   (CASSANDRA-5256)
 * avoid no-op caching of byte[] on commitlog append (CASSANDRA-5199)
 * fix symlinks under data dir not working (CASSANDRA-5185)
 * fix bug in compact storage metadata handling (CASSANDRA-5189)
 * Validate login for USE queries (CASSANDRA-5207)
 * cli: remove default username and password (CASSANDRA-5208)
 * configure populate_io_cache_on_flush per-CF (CASSANDRA-4694)
 * allow configuration of internode socket buffer (CASSANDRA-3378)
 * Make sstable directory picking blacklist-aware again (CASSANDRA-5193)
 * Correctly expire gossip states for edge cases (CASSANDRA-5216)
 * Improve handling of directory creation failures (CASSANDRA-5196)
 * Expose secondary indicies to the rest of nodetool (CASSANDRA-4464)
 * Binary protocol: avoid sending notification for 0.0.0.0 (CASSANDRA-5227)
 * add UseCondCardMark XX jvm settings on jdk 1.7 (CASSANDRA-4366)
 * CQL3 refactor to allow conversion function (CASSANDRA-5226)
 * Fix drop of sstables in some circumstance (CASSANDRA-5232)
 * Implement caching of authorization results (CASSANDRA-4295)
 * Add support for LZ4 compression (CASSANDRA-5038)
 * Fix missing columns in wide rows queries (CASSANDRA-5225)
 * Simplify auth setup and make system_auth ks alterable (CASSANDRA-5112)
 * Stop compactions from hanging during bootstrap (CASSANDRA-5244)
 * fix compressed streaming sending extra chunk (CASSANDRA-5105)
 * Add CQL3-based implementations of IAuthenticator and IAuthorizer
   (CASSANDRA-4898)
 * Fix timestamp-based tomstone removal logic (CASSANDRA-5248)
 * cli: Add JMX authentication support (CASSANDRA-5080)
 * Fix forceFlush behavior (CASSANDRA-5241)
 * cqlsh: Add username autocompletion (CASSANDRA-5231)
 * Fix CQL3 composite partition key error (CASSANDRA-5240)
 * Allow IN clause on last clustering key (CASSANDRA-5230)
Merged from 1.1:
 * fix start key/end token validation for wide row iteration (CASSANDRA-5168)
 * add ConfigHelper support for Thrift frame and max message sizes (CASSANDRA-5188)
 * fix nodetool repair not fail on node down (CASSANDRA-5203)
 * always collect tombstone hints (CASSANDRA-5068)
 * Fix error when sourcing file in cqlsh (CASSANDRA-5235)


1.2.1
 * stream undelivered hints on decommission (CASSANDRA-5128)
 * GossipingPropertyFileSnitch loads saved dc/rack info if needed (CASSANDRA-5133)
 * drain should flush system CFs too (CASSANDRA-4446)
 * add inter_dc_tcp_nodelay setting (CASSANDRA-5148)
 * re-allow wrapping ranges for start_token/end_token range pairitspwng (CASSANDRA-5106)
 * fix validation compaction of empty rows (CASSANDRA-5136)
 * nodetool methods to enable/disable hint storage/delivery (CASSANDRA-4750)
 * disallow bloom filter false positive chance of 0 (CASSANDRA-5013)
 * add threadpool size adjustment methods to JMXEnabledThreadPoolExecutor and
   CompactionManagerMBean (CASSANDRA-5044)
 * fix hinting for dropped local writes (CASSANDRA-4753)
 * off-heap cache doesn't need mutable column container (CASSANDRA-5057)
 * apply disk_failure_policy to bad disks on initial directory creation
   (CASSANDRA-4847)
 * Optimize name-based queries to use ArrayBackedSortedColumns (CASSANDRA-5043)
 * Fall back to old manifest if most recent is unparseable (CASSANDRA-5041)
 * pool [Compressed]RandomAccessReader objects on the partitioned read path
   (CASSANDRA-4942)
 * Add debug logging to list filenames processed by Directories.migrateFile
   method (CASSANDRA-4939)
 * Expose black-listed directories via JMX (CASSANDRA-4848)
 * Log compaction merge counts (CASSANDRA-4894)
 * Minimize byte array allocation by AbstractData{Input,Output} (CASSANDRA-5090)
 * Add SSL support for the binary protocol (CASSANDRA-5031)
 * Allow non-schema system ks modification for shuffle to work (CASSANDRA-5097)
 * cqlsh: Add default limit to SELECT statements (CASSANDRA-4972)
 * cqlsh: fix DESCRIBE for 1.1 cfs in CQL3 (CASSANDRA-5101)
 * Correctly gossip with nodes >= 1.1.7 (CASSANDRA-5102)
 * Ensure CL guarantees on digest mismatch (CASSANDRA-5113)
 * Validate correctly selects on composite partition key (CASSANDRA-5122)
 * Fix exception when adding collection (CASSANDRA-5117)
 * Handle states for non-vnode clusters correctly (CASSANDRA-5127)
 * Refuse unrecognized replication and compaction strategy options (CASSANDRA-4795)
 * Pick the correct value validator in sstable2json for cql3 tables (CASSANDRA-5134)
 * Validate login for describe_keyspace, describe_keyspaces and set_keyspace
   (CASSANDRA-5144)
 * Fix inserting empty maps (CASSANDRA-5141)
 * Don't remove tokens from System table for node we know (CASSANDRA-5121)
 * fix streaming progress report for compresed files (CASSANDRA-5130)
 * Coverage analysis for low-CL queries (CASSANDRA-4858)
 * Stop interpreting dates as valid timeUUID value (CASSANDRA-4936)
 * Adds E notation for floating point numbers (CASSANDRA-4927)
 * Detect (and warn) unintentional use of the cql2 thrift methods when cql3 was
   intended (CASSANDRA-5172)
 * cli: Quote ks and cf names in schema output when needed (CASSANDRA-5052)
 * Fix cf name extraction from manifest in Directories.migrateFile() (CASSANDRA-5242)
 * Replace mistaken usage of commons-logging with slf4j (CASSANDRA-5464)
 * Ensure Jackson dependency matches lib (CASSANDRA-5126)
 * Expose droppable tombstone ratio stats over JMX (CASSANDRA-5159)
Merged from 1.1:
 * Simplify CompressedRandomAccessReader to work around JDK FD bug (CASSANDRA-5088)
 * Improve handling a changing target throttle rate mid-compaction (CASSANDRA-5087)
 * Pig: correctly decode row keys in widerow mode (CASSANDRA-5098)
 * nodetool repair command now prints progress (CASSANDRA-4767)
 * fix user defined compaction to run against 1.1 data directory (CASSANDRA-5118)
 * Fix CQL3 BATCH authorization caching (CASSANDRA-5145)
 * fix get_count returns incorrect value with TTL (CASSANDRA-5099)
 * better handling for mid-compaction failure (CASSANDRA-5137)
 * convert default marshallers list to map for better readability (CASSANDRA-5109)
 * fix ConcurrentModificationException in getBootstrapSource (CASSANDRA-5170)
 * fix sstable maxtimestamp for row deletes and pre-1.1.1 sstables (CASSANDRA-5153)
 * Fix thread growth on node removal (CASSANDRA-5175)
 * Make Ec2Region's datacenter name configurable (CASSANDRA-5155)


1.2.0
 * Disallow counters in collections (CASSANDRA-5082)
 * cqlsh: add unit tests (CASSANDRA-3920)
 * fix default bloom_filter_fp_chance for LeveledCompactionStrategy (CASSANDRA-5093)
Merged from 1.1:
 * add validation for get_range_slices with start_key and end_token (CASSANDRA-5089)


1.2.0-rc2
 * fix nodetool ownership display with vnodes (CASSANDRA-5065)
 * cqlsh: add DESCRIBE KEYSPACES command (CASSANDRA-5060)
 * Fix potential infinite loop when reloading CFS (CASSANDRA-5064)
 * Fix SimpleAuthorizer example (CASSANDRA-5072)
 * cqlsh: force CL.ONE for tracing and system.schema* queries (CASSANDRA-5070)
 * Includes cassandra-shuffle in the debian package (CASSANDRA-5058)
Merged from 1.1:
 * fix multithreaded compaction deadlock (CASSANDRA-4492)
 * fix temporarily missing schema after upgrade from pre-1.1.5 (CASSANDRA-5061)
 * Fix ALTER TABLE overriding compression options with defaults
   (CASSANDRA-4996, 5066)
 * fix specifying and altering crc_check_chance (CASSANDRA-5053)
 * fix Murmur3Partitioner ownership% calculation (CASSANDRA-5076)
 * Don't expire columns sooner than they should in 2ndary indexes (CASSANDRA-5079)


1.2-rc1
 * rename rpc_timeout settings to request_timeout (CASSANDRA-5027)
 * add BF with 0.1 FP to LCS by default (CASSANDRA-5029)
 * Fix preparing insert queries (CASSANDRA-5016)
 * Fix preparing queries with counter increment (CASSANDRA-5022)
 * Fix preparing updates with collections (CASSANDRA-5017)
 * Don't generate UUID based on other node address (CASSANDRA-5002)
 * Fix message when trying to alter a clustering key type (CASSANDRA-5012)
 * Update IAuthenticator to match the new IAuthorizer (CASSANDRA-5003)
 * Fix inserting only a key in CQL3 (CASSANDRA-5040)
 * Fix CQL3 token() function when used with strings (CASSANDRA-5050)
Merged from 1.1:
 * reduce log spam from invalid counter shards (CASSANDRA-5026)
 * Improve schema propagation performance (CASSANDRA-5025)
 * Fix for IndexHelper.IndexFor throws OOB Exception (CASSANDRA-5030)
 * cqlsh: make it possible to describe thrift CFs (CASSANDRA-4827)
 * cqlsh: fix timestamp formatting on some platforms (CASSANDRA-5046)


1.2-beta3
 * make consistency level configurable in cqlsh (CASSANDRA-4829)
 * fix cqlsh rendering of blob fields (CASSANDRA-4970)
 * fix cqlsh DESCRIBE command (CASSANDRA-4913)
 * save truncation position in system table (CASSANDRA-4906)
 * Move CompressionMetadata off-heap (CASSANDRA-4937)
 * allow CLI to GET cql3 columnfamily data (CASSANDRA-4924)
 * Fix rare race condition in getExpireTimeForEndpoint (CASSANDRA-4402)
 * acquire references to overlapping sstables during compaction so bloom filter
   doesn't get free'd prematurely (CASSANDRA-4934)
 * Don't share slice query filter in CQL3 SelectStatement (CASSANDRA-4928)
 * Separate tracing from Log4J (CASSANDRA-4861)
 * Exclude gcable tombstones from merkle-tree computation (CASSANDRA-4905)
 * Better printing of AbstractBounds for tracing (CASSANDRA-4931)
 * Optimize mostRecentTombstone check in CC.collectAllData (CASSANDRA-4883)
 * Change stream session ID to UUID to avoid collision from same node (CASSANDRA-4813)
 * Use Stats.db when bulk loading if present (CASSANDRA-4957)
 * Skip repair on system_trace and keyspaces with RF=1 (CASSANDRA-4956)
 * (cql3) Remove arbitrary SELECT limit (CASSANDRA-4918)
 * Correctly handle prepared operation on collections (CASSANDRA-4945)
 * Fix CQL3 LIMIT (CASSANDRA-4877)
 * Fix Stress for CQL3 (CASSANDRA-4979)
 * Remove cassandra specific exceptions from JMX interface (CASSANDRA-4893)
 * (CQL3) Force using ALLOW FILTERING on potentially inefficient queries (CASSANDRA-4915)
 * (cql3) Fix adding column when the table has collections (CASSANDRA-4982)
 * (cql3) Fix allowing collections with compact storage (CASSANDRA-4990)
 * (cql3) Refuse ttl/writetime function on collections (CASSANDRA-4992)
 * Replace IAuthority with new IAuthorizer (CASSANDRA-4874)
 * clqsh: fix KEY pseudocolumn escaping when describing Thrift tables
   in CQL3 mode (CASSANDRA-4955)
 * add basic authentication support for Pig CassandraStorage (CASSANDRA-3042)
 * fix CQL2 ALTER TABLE compaction_strategy_class altering (CASSANDRA-4965)
Merged from 1.1:
 * Fall back to old describe_splits if d_s_ex is not available (CASSANDRA-4803)
 * Improve error reporting when streaming ranges fail (CASSANDRA-5009)
 * Fix cqlsh timestamp formatting of timezone info (CASSANDRA-4746)
 * Fix assertion failure with leveled compaction (CASSANDRA-4799)
 * Check for null end_token in get_range_slice (CASSANDRA-4804)
 * Remove all remnants of removed nodes (CASSANDRA-4840)
 * Add aut-reloading of the log4j file in debian package (CASSANDRA-4855)
 * Fix estimated row cache entry size (CASSANDRA-4860)
 * reset getRangeSlice filter after finishing a row for get_paged_slice
   (CASSANDRA-4919)
 * expunge row cache post-truncate (CASSANDRA-4940)
 * Allow static CF definition with compact storage (CASSANDRA-4910)
 * Fix endless loop/compaction of schema_* CFs due to broken timestamps (CASSANDRA-4880)
 * Fix 'wrong class type' assertion in CounterColumn (CASSANDRA-4976)


1.2-beta2
 * fp rate of 1.0 disables BF entirely; LCS defaults to 1.0 (CASSANDRA-4876)
 * off-heap bloom filters for row keys (CASSANDRA_4865)
 * add extension point for sstable components (CASSANDRA-4049)
 * improve tracing output (CASSANDRA-4852, 4862)
 * make TRACE verb droppable (CASSANDRA-4672)
 * fix BulkLoader recognition of CQL3 columnfamilies (CASSANDRA-4755)
 * Sort commitlog segments for replay by id instead of mtime (CASSANDRA-4793)
 * Make hint delivery asynchronous (CASSANDRA-4761)
 * Pluggable Thrift transport factories for CLI and cqlsh (CASSANDRA-4609, 4610)
 * cassandra-cli: allow Double value type to be inserted to a column (CASSANDRA-4661)
 * Add ability to use custom TServerFactory implementations (CASSANDRA-4608)
 * optimize batchlog flushing to skip successful batches (CASSANDRA-4667)
 * include metadata for system keyspace itself in schema tables (CASSANDRA-4416)
 * add check to PropertyFileSnitch to verify presence of location for
   local node (CASSANDRA-4728)
 * add PBSPredictor consistency modeler (CASSANDRA-4261)
 * remove vestiges of Thrift unframed mode (CASSANDRA-4729)
 * optimize single-row PK lookups (CASSANDRA-4710)
 * adjust blockFor calculation to account for pending ranges due to node
   movement (CASSANDRA-833)
 * Change CQL version to 3.0.0 and stop accepting 3.0.0-beta1 (CASSANDRA-4649)
 * (CQL3) Make prepared statement global instead of per connection
   (CASSANDRA-4449)
 * Fix scrubbing of CQL3 created tables (CASSANDRA-4685)
 * (CQL3) Fix validation when using counter and regular columns in the same
   table (CASSANDRA-4706)
 * Fix bug starting Cassandra with simple authentication (CASSANDRA-4648)
 * Add support for batchlog in CQL3 (CASSANDRA-4545, 4738)
 * Add support for multiple column family outputs in CFOF (CASSANDRA-4208)
 * Support repairing only the local DC nodes (CASSANDRA-4747)
 * Use rpc_address for binary protocol and change default port (CASSANDRA-4751)
 * Fix use of collections in prepared statements (CASSANDRA-4739)
 * Store more information into peers table (CASSANDRA-4351, 4814)
 * Configurable bucket size for size tiered compaction (CASSANDRA-4704)
 * Run leveled compaction in parallel (CASSANDRA-4310)
 * Fix potential NPE during CFS reload (CASSANDRA-4786)
 * Composite indexes may miss results (CASSANDRA-4796)
 * Move consistency level to the protocol level (CASSANDRA-4734, 4824)
 * Fix Subcolumn slice ends not respected (CASSANDRA-4826)
 * Fix Assertion error in cql3 select (CASSANDRA-4783)
 * Fix list prepend logic (CQL3) (CASSANDRA-4835)
 * Add booleans as literals in CQL3 (CASSANDRA-4776)
 * Allow renaming PK columns in CQL3 (CASSANDRA-4822)
 * Fix binary protocol NEW_NODE event (CASSANDRA-4679)
 * Fix potential infinite loop in tombstone compaction (CASSANDRA-4781)
 * Remove system tables accounting from schema (CASSANDRA-4850)
 * (cql3) Force provided columns in clustering key order in
   'CLUSTERING ORDER BY' (CASSANDRA-4881)
 * Fix composite index bug (CASSANDRA-4884)
 * Fix short read protection for CQL3 (CASSANDRA-4882)
 * Add tracing support to the binary protocol (CASSANDRA-4699)
 * (cql3) Don't allow prepared marker inside collections (CASSANDRA-4890)
 * Re-allow order by on non-selected columns (CASSANDRA-4645)
 * Bug when composite index is created in a table having collections (CASSANDRA-4909)
 * log index scan subject in CompositesSearcher (CASSANDRA-4904)
Merged from 1.1:
 * add get[Row|Key]CacheEntries to CacheServiceMBean (CASSANDRA-4859)
 * fix get_paged_slice to wrap to next row correctly (CASSANDRA-4816)
 * fix indexing empty column values (CASSANDRA-4832)
 * allow JdbcDate to compose null Date objects (CASSANDRA-4830)
 * fix possible stackoverflow when compacting 1000s of sstables
   (CASSANDRA-4765)
 * fix wrong leveled compaction progress calculation (CASSANDRA-4807)
 * add a close() method to CRAR to prevent leaking file descriptors (CASSANDRA-4820)
 * fix potential infinite loop in get_count (CASSANDRA-4833)
 * fix compositeType.{get/from}String methods (CASSANDRA-4842)
 * (CQL) fix CREATE COLUMNFAMILY permissions check (CASSANDRA-4864)
 * Fix DynamicCompositeType same type comparison (CASSANDRA-4711)
 * Fix duplicate SSTable reference when stream session failed (CASSANDRA-3306)
 * Allow static CF definition with compact storage (CASSANDRA-4910)
 * Fix endless loop/compaction of schema_* CFs due to broken timestamps (CASSANDRA-4880)
 * Fix 'wrong class type' assertion in CounterColumn (CASSANDRA-4976)


1.2-beta1
 * add atomic_batch_mutate (CASSANDRA-4542, -4635)
 * increase default max_hint_window_in_ms to 3h (CASSANDRA-4632)
 * include message initiation time to replicas so they can more
   accurately drop timed-out requests (CASSANDRA-2858)
 * fix clientutil.jar dependencies (CASSANDRA-4566)
 * optimize WriteResponse (CASSANDRA-4548)
 * new metrics (CASSANDRA-4009)
 * redesign KEYS indexes to avoid read-before-write (CASSANDRA-2897)
 * debug tracing (CASSANDRA-1123)
 * parallelize row cache loading (CASSANDRA-4282)
 * Make compaction, flush JBOD-aware (CASSANDRA-4292)
 * run local range scans on the read stage (CASSANDRA-3687)
 * clean up ioexceptions (CASSANDRA-2116)
 * add disk_failure_policy (CASSANDRA-2118)
 * Introduce new json format with row level deletion (CASSANDRA-4054)
 * remove redundant "name" column from schema_keyspaces (CASSANDRA-4433)
 * improve "nodetool ring" handling of multi-dc clusters (CASSANDRA-3047)
 * update NTS calculateNaturalEndpoints to be O(N log N) (CASSANDRA-3881)
 * split up rpc timeout by operation type (CASSANDRA-2819)
 * rewrite key cache save/load to use only sequential i/o (CASSANDRA-3762)
 * update MS protocol with a version handshake + broadcast address id
   (CASSANDRA-4311)
 * multithreaded hint replay (CASSANDRA-4189)
 * add inter-node message compression (CASSANDRA-3127)
 * remove COPP (CASSANDRA-2479)
 * Track tombstone expiration and compact when tombstone content is
   higher than a configurable threshold, default 20% (CASSANDRA-3442, 4234)
 * update MurmurHash to version 3 (CASSANDRA-2975)
 * (CLI) track elapsed time for `delete' operation (CASSANDRA-4060)
 * (CLI) jline version is bumped to 1.0 to properly  support
   'delete' key function (CASSANDRA-4132)
 * Save IndexSummary into new SSTable 'Summary' component (CASSANDRA-2392, 4289)
 * Add support for range tombstones (CASSANDRA-3708)
 * Improve MessagingService efficiency (CASSANDRA-3617)
 * Avoid ID conflicts from concurrent schema changes (CASSANDRA-3794)
 * Set thrift HSHA server thread limit to unlimited by default (CASSANDRA-4277)
 * Avoids double serialization of CF id in RowMutation messages
   (CASSANDRA-4293)
 * stream compressed sstables directly with java nio (CASSANDRA-4297)
 * Support multiple ranges in SliceQueryFilter (CASSANDRA-3885)
 * Add column metadata to system column families (CASSANDRA-4018)
 * (cql3) Always use composite types by default (CASSANDRA-4329)
 * (cql3) Add support for set, map and list (CASSANDRA-3647)
 * Validate date type correctly (CASSANDRA-4441)
 * (cql3) Allow definitions with only a PK (CASSANDRA-4361)
 * (cql3) Add support for row key composites (CASSANDRA-4179)
 * improve DynamicEndpointSnitch by using reservoir sampling (CASSANDRA-4038)
 * (cql3) Add support for 2ndary indexes (CASSANDRA-3680)
 * (cql3) fix defining more than one PK to be invalid (CASSANDRA-4477)
 * remove schema agreement checking from all external APIs (Thrift, CQL and CQL3) (CASSANDRA-4487)
 * add Murmur3Partitioner and make it default for new installations (CASSANDRA-3772, 4621)
 * (cql3) update pseudo-map syntax to use map syntax (CASSANDRA-4497)
 * Finer grained exceptions hierarchy and provides error code with exceptions (CASSANDRA-3979)
 * Adds events push to binary protocol (CASSANDRA-4480)
 * Rewrite nodetool help (CASSANDRA-2293)
 * Make CQL3 the default for CQL (CASSANDRA-4640)
 * update stress tool to be able to use CQL3 (CASSANDRA-4406)
 * Accept all thrift update on CQL3 cf but don't expose their metadata (CASSANDRA-4377)
 * Replace Throttle with Guava's RateLimiter for HintedHandOff (CASSANDRA-4541)
 * fix counter add/get using CQL2 and CQL3 in stress tool (CASSANDRA-4633)
 * Add sstable count per level to cfstats (CASSANDRA-4537)
 * (cql3) Add ALTER KEYSPACE statement (CASSANDRA-4611)
 * (cql3) Allow defining default consistency levels (CASSANDRA-4448)
 * (cql3) Fix queries using LIMIT missing results (CASSANDRA-4579)
 * fix cross-version gossip messaging (CASSANDRA-4576)
 * added inet data type (CASSANDRA-4627)


1.1.6
 * Wait for writes on synchronous read digest mismatch (CASSANDRA-4792)
 * fix commitlog replay for nanotime-infected sstables (CASSANDRA-4782)
 * preflight check ttl for maximum of 20 years (CASSANDRA-4771)
 * (Pig) fix widerow input with single column rows (CASSANDRA-4789)
 * Fix HH to compact with correct gcBefore, which avoids wiping out
   undelivered hints (CASSANDRA-4772)
 * LCS will merge up to 32 L0 sstables as intended (CASSANDRA-4778)
 * NTS will default unconfigured DC replicas to zero (CASSANDRA-4675)
 * use default consistency level in counter validation if none is
   explicitly provide (CASSANDRA-4700)
 * Improve IAuthority interface by introducing fine-grained
   access permissions and grant/revoke commands (CASSANDRA-4490, 4644)
 * fix assumption error in CLI when updating/describing keyspace
   (CASSANDRA-4322)
 * Adds offline sstablescrub to debian packaging (CASSANDRA-4642)
 * Automatic fixing of overlapping leveled sstables (CASSANDRA-4644)
 * fix error when using ORDER BY with extended selections (CASSANDRA-4689)
 * (CQL3) Fix validation for IN queries for non-PK cols (CASSANDRA-4709)
 * fix re-created keyspace disappering after 1.1.5 upgrade
   (CASSANDRA-4698, 4752)
 * (CLI) display elapsed time in 2 fraction digits (CASSANDRA-3460)
 * add authentication support to sstableloader (CASSANDRA-4712)
 * Fix CQL3 'is reversed' logic (CASSANDRA-4716, 4759)
 * (CQL3) Don't return ReversedType in result set metadata (CASSANDRA-4717)
 * Backport adding AlterKeyspace statement (CASSANDRA-4611)
 * (CQL3) Correcty accept upper-case data types (CASSANDRA-4770)
 * Add binary protocol events for schema changes (CASSANDRA-4684)
Merged from 1.0:
 * Switch from NBHM to CHM in MessagingService's callback map, which
   prevents OOM in long-running instances (CASSANDRA-4708)


1.1.5
 * add SecondaryIndex.reload API (CASSANDRA-4581)
 * use millis + atomicint for commitlog segment creation instead of
   nanotime, which has issues under some hypervisors (CASSANDRA-4601)
 * fix FD leak in slice queries (CASSANDRA-4571)
 * avoid recursion in leveled compaction (CASSANDRA-4587)
 * increase stack size under Java7 to 180K
 * Log(info) schema changes (CASSANDRA-4547)
 * Change nodetool setcachecapcity to manipulate global caches (CASSANDRA-4563)
 * (cql3) fix setting compaction strategy (CASSANDRA-4597)
 * fix broken system.schema_* timestamps on system startup (CASSANDRA-4561)
 * fix wrong skip of cache saving (CASSANDRA-4533)
 * Avoid NPE when lost+found is in data dir (CASSANDRA-4572)
 * Respect five-minute flush moratorium after initial CL replay (CASSANDRA-4474)
 * Adds ntp as recommended in debian packaging (CASSANDRA-4606)
 * Configurable transport in CF Record{Reader|Writer} (CASSANDRA-4558)
 * (cql3) fix potential NPE with both equal and unequal restriction (CASSANDRA-4532)
 * (cql3) improves ORDER BY validation (CASSANDRA-4624)
 * Fix potential deadlock during counter writes (CASSANDRA-4578)
 * Fix cql error with ORDER BY when using IN (CASSANDRA-4612)
Merged from 1.0:
 * increase Xss to 160k to accomodate latest 1.6 JVMs (CASSANDRA-4602)
 * fix toString of hint destination tokens (CASSANDRA-4568)
 * Fix multiple values for CurrentLocal NodeID (CASSANDRA-4626)


1.1.4
 * fix offline scrub to catch >= out of order rows (CASSANDRA-4411)
 * fix cassandra-env.sh on RHEL and other non-dash-based systems
   (CASSANDRA-4494)
Merged from 1.0:
 * (Hadoop) fix setting key length for old-style mapred api (CASSANDRA-4534)
 * (Hadoop) fix iterating through a resultset consisting entirely
   of tombstoned rows (CASSANDRA-4466)


1.1.3
 * (cqlsh) add COPY TO (CASSANDRA-4434)
 * munmap commitlog segments before rename (CASSANDRA-4337)
 * (JMX) rename getRangeKeySample to sampleKeyRange to avoid returning
   multi-MB results as an attribute (CASSANDRA-4452)
 * flush based on data size, not throughput; overwritten columns no
   longer artificially inflate liveRatio (CASSANDRA-4399)
 * update default commitlog segment size to 32MB and total commitlog
   size to 32/1024 MB for 32/64 bit JVMs, respectively (CASSANDRA-4422)
 * avoid using global partitioner to estimate ranges in index sstables
   (CASSANDRA-4403)
 * restore pre-CASSANDRA-3862 approach to removing expired tombstones
   from row cache during compaction (CASSANDRA-4364)
 * (stress) support for CQL prepared statements (CASSANDRA-3633)
 * Correctly catch exception when Snappy cannot be loaded (CASSANDRA-4400)
 * (cql3) Support ORDER BY when IN condition is given in WHERE clause (CASSANDRA-4327)
 * (cql3) delete "component_index" column on DROP TABLE call (CASSANDRA-4420)
 * change nanoTime() to currentTimeInMillis() in schema related code (CASSANDRA-4432)
 * add a token generation tool (CASSANDRA-3709)
 * Fix LCS bug with sstable containing only 1 row (CASSANDRA-4411)
 * fix "Can't Modify Index Name" problem on CF update (CASSANDRA-4439)
 * Fix assertion error in getOverlappingSSTables during repair (CASSANDRA-4456)
 * fix nodetool's setcompactionthreshold command (CASSANDRA-4455)
 * Ensure compacted files are never used, to avoid counter overcount (CASSANDRA-4436)
Merged from 1.0:
 * Push the validation of secondary index values to the SecondaryIndexManager (CASSANDRA-4240)
 * allow dropping columns shadowed by not-yet-expired supercolumn or row
   tombstones in PrecompactedRow (CASSANDRA-4396)


1.1.2
 * Fix cleanup not deleting index entries (CASSANDRA-4379)
 * Use correct partitioner when saving + loading caches (CASSANDRA-4331)
 * Check schema before trying to export sstable (CASSANDRA-2760)
 * Raise a meaningful exception instead of NPE when PFS encounters
   an unconfigured node + no default (CASSANDRA-4349)
 * fix bug in sstable blacklisting with LCS (CASSANDRA-4343)
 * LCS no longer promotes tiny sstables out of L0 (CASSANDRA-4341)
 * skip tombstones during hint replay (CASSANDRA-4320)
 * fix NPE in compactionstats (CASSANDRA-4318)
 * enforce 1m min keycache for auto (CASSANDRA-4306)
 * Have DeletedColumn.isMFD always return true (CASSANDRA-4307)
 * (cql3) exeption message for ORDER BY constraints said primary filter can be
    an IN clause, which is misleading (CASSANDRA-4319)
 * (cql3) Reject (not yet supported) creation of 2ndardy indexes on tables with
   composite primary keys (CASSANDRA-4328)
 * Set JVM stack size to 160k for java 7 (CASSANDRA-4275)
 * cqlsh: add COPY command to load data from CSV flat files (CASSANDRA-4012)
 * CFMetaData.fromThrift to throw ConfigurationException upon error (CASSANDRA-4353)
 * Use CF comparator to sort indexed columns in SecondaryIndexManager
   (CASSANDRA-4365)
 * add strategy_options to the KSMetaData.toString() output (CASSANDRA-4248)
 * (cql3) fix range queries containing unqueried results (CASSANDRA-4372)
 * (cql3) allow updating column_alias types (CASSANDRA-4041)
 * (cql3) Fix deletion bug (CASSANDRA-4193)
 * Fix computation of overlapping sstable for leveled compaction (CASSANDRA-4321)
 * Improve scrub and allow to run it offline (CASSANDRA-4321)
 * Fix assertionError in StorageService.bulkLoad (CASSANDRA-4368)
 * (cqlsh) add option to authenticate to a keyspace at startup (CASSANDRA-4108)
 * (cqlsh) fix ASSUME functionality (CASSANDRA-4352)
 * Fix ColumnFamilyRecordReader to not return progress > 100% (CASSANDRA-3942)
Merged from 1.0:
 * Set gc_grace on index CF to 0 (CASSANDRA-4314)


1.1.1
 * add populate_io_cache_on_flush option (CASSANDRA-2635)
 * allow larger cache capacities than 2GB (CASSANDRA-4150)
 * add getsstables command to nodetool (CASSANDRA-4199)
 * apply parent CF compaction settings to secondary index CFs (CASSANDRA-4280)
 * preserve commitlog size cap when recycling segments at startup
   (CASSANDRA-4201)
 * (Hadoop) fix split generation regression (CASSANDRA-4259)
 * ignore min/max compactions settings in LCS, while preserving
   behavior that min=max=0 disables autocompaction (CASSANDRA-4233)
 * log number of rows read from saved cache (CASSANDRA-4249)
 * calculate exact size required for cleanup operations (CASSANDRA-1404)
 * avoid blocking additional writes during flush when the commitlog
   gets behind temporarily (CASSANDRA-1991)
 * enable caching on index CFs based on data CF cache setting (CASSANDRA-4197)
 * warn on invalid replication strategy creation options (CASSANDRA-4046)
 * remove [Freeable]Memory finalizers (CASSANDRA-4222)
 * include tombstone size in ColumnFamily.size, which can prevent OOM
   during sudden mass delete operations by yielding a nonzero liveRatio
   (CASSANDRA-3741)
 * Open 1 sstableScanner per level for leveled compaction (CASSANDRA-4142)
 * Optimize reads when row deletion timestamps allow us to restrict
   the set of sstables we check (CASSANDRA-4116)
 * add support for commitlog archiving and point-in-time recovery
   (CASSANDRA-3690)
 * avoid generating redundant compaction tasks during streaming
   (CASSANDRA-4174)
 * add -cf option to nodetool snapshot, and takeColumnFamilySnapshot to
   StorageService mbean (CASSANDRA-556)
 * optimize cleanup to drop entire sstables where possible (CASSANDRA-4079)
 * optimize truncate when autosnapshot is disabled (CASSANDRA-4153)
 * update caches to use byte[] keys to reduce memory overhead (CASSANDRA-3966)
 * add column limit to cli (CASSANDRA-3012, 4098)
 * clean up and optimize DataOutputBuffer, used by CQL compression and
   CompositeType (CASSANDRA-4072)
 * optimize commitlog checksumming (CASSANDRA-3610)
 * identify and blacklist corrupted SSTables from future compactions
   (CASSANDRA-2261)
 * Move CfDef and KsDef validation out of thrift (CASSANDRA-4037)
 * Expose API to repair a user provided range (CASSANDRA-3912)
 * Add way to force the cassandra-cli to refresh its schema (CASSANDRA-4052)
 * Avoid having replicate on write tasks stacking up at CL.ONE (CASSANDRA-2889)
 * (cql3) Backwards compatibility for composite comparators in non-cql3-aware
   clients (CASSANDRA-4093)
 * (cql3) Fix order by for reversed queries (CASSANDRA-4160)
 * (cql3) Add ReversedType support (CASSANDRA-4004)
 * (cql3) Add timeuuid type (CASSANDRA-4194)
 * (cql3) Minor fixes (CASSANDRA-4185)
 * (cql3) Fix prepared statement in BATCH (CASSANDRA-4202)
 * (cql3) Reduce the list of reserved keywords (CASSANDRA-4186)
 * (cql3) Move max/min compaction thresholds to compaction strategy options
   (CASSANDRA-4187)
 * Fix exception during move when localhost is the only source (CASSANDRA-4200)
 * (cql3) Allow paging through non-ordered partitioner results (CASSANDRA-3771)
 * (cql3) Fix drop index (CASSANDRA-4192)
 * (cql3) Don't return range ghosts anymore (CASSANDRA-3982)
 * fix re-creating Keyspaces/ColumnFamilies with the same name as dropped
   ones (CASSANDRA-4219)
 * fix SecondaryIndex LeveledManifest save upon snapshot (CASSANDRA-4230)
 * fix missing arrayOffset in FBUtilities.hash (CASSANDRA-4250)
 * (cql3) Add name of parameters in CqlResultSet (CASSANDRA-4242)
 * (cql3) Correctly validate order by queries (CASSANDRA-4246)
 * rename stress to cassandra-stress for saner packaging (CASSANDRA-4256)
 * Fix exception on colum metadata with non-string comparator (CASSANDRA-4269)
 * Check for unknown/invalid compression options (CASSANDRA-4266)
 * (cql3) Adds simple access to column timestamp and ttl (CASSANDRA-4217)
 * (cql3) Fix range queries with secondary indexes (CASSANDRA-4257)
 * Better error messages from improper input in cli (CASSANDRA-3865)
 * Try to stop all compaction upon Keyspace or ColumnFamily drop (CASSANDRA-4221)
 * (cql3) Allow keyspace properties to contain hyphens (CASSANDRA-4278)
 * (cql3) Correctly validate keyspace access in create table (CASSANDRA-4296)
 * Avoid deadlock in migration stage (CASSANDRA-3882)
 * Take supercolumn names and deletion info into account in memtable throughput
   (CASSANDRA-4264)
 * Add back backward compatibility for old style replication factor (CASSANDRA-4294)
 * Preserve compatibility with pre-1.1 index queries (CASSANDRA-4262)
Merged from 1.0:
 * Fix super columns bug where cache is not updated (CASSANDRA-4190)
 * fix maxTimestamp to include row tombstones (CASSANDRA-4116)
 * (CLI) properly handle quotes in create/update keyspace commands (CASSANDRA-4129)
 * Avoids possible deadlock during bootstrap (CASSANDRA-4159)
 * fix stress tool that hangs forever on timeout or error (CASSANDRA-4128)
 * stress tool to return appropriate exit code on failure (CASSANDRA-4188)
 * fix compaction NPE when out of disk space and assertions disabled
   (CASSANDRA-3985)
 * synchronize LCS getEstimatedTasks to avoid CME (CASSANDRA-4255)
 * ensure unique streaming session id's (CASSANDRA-4223)
 * kick off background compaction when min/max thresholds change
   (CASSANDRA-4279)
 * improve ability of STCS.getBuckets to deal with 100s of 1000s of
   sstables, such as when convertinb back from LCS (CASSANDRA-4287)
 * Oversize integer in CQL throws NumberFormatException (CASSANDRA-4291)
 * fix 1.0.x node join to mixed version cluster, other nodes >= 1.1 (CASSANDRA-4195)
 * Fix LCS splitting sstable base on uncompressed size (CASSANDRA-4419)
 * Push the validation of secondary index values to the SecondaryIndexManager (CASSANDRA-4240)
 * Don't purge columns during upgradesstables (CASSANDRA-4462)
 * Make cqlsh work with piping (CASSANDRA-4113)
 * Validate arguments for nodetool decommission (CASSANDRA-4061)
 * Report thrift status in nodetool info (CASSANDRA-4010)


1.1.0-final
 * average a reduced liveRatio estimate with the previous one (CASSANDRA-4065)
 * Allow KS and CF names up to 48 characters (CASSANDRA-4157)
 * fix stress build (CASSANDRA-4140)
 * add time remaining estimate to nodetool compactionstats (CASSANDRA-4167)
 * (cql) fix NPE in cql3 ALTER TABLE (CASSANDRA-4163)
 * (cql) Add support for CL.TWO and CL.THREE in CQL (CASSANDRA-4156)
 * (cql) Fix type in CQL3 ALTER TABLE preventing update (CASSANDRA-4170)
 * (cql) Throw invalid exception from CQL3 on obsolete options (CASSANDRA-4171)
 * (cqlsh) fix recognizing uppercase SELECT keyword (CASSANDRA-4161)
 * Pig: wide row support (CASSANDRA-3909)
Merged from 1.0:
 * avoid streaming empty files with bulk loader if sstablewriter errors out
   (CASSANDRA-3946)


1.1-rc1
 * Include stress tool in binary builds (CASSANDRA-4103)
 * (Hadoop) fix wide row iteration when last row read was deleted
   (CASSANDRA-4154)
 * fix read_repair_chance to really default to 0.1 in the cli (CASSANDRA-4114)
 * Adds caching and bloomFilterFpChange to CQL options (CASSANDRA-4042)
 * Adds posibility to autoconfigure size of the KeyCache (CASSANDRA-4087)
 * fix KEYS index from skipping results (CASSANDRA-3996)
 * Remove sliced_buffer_size_in_kb dead option (CASSANDRA-4076)
 * make loadNewSStable preserve sstable version (CASSANDRA-4077)
 * Respect 1.0 cache settings as much as possible when upgrading
   (CASSANDRA-4088)
 * relax path length requirement for sstable files when upgrading on
   non-Windows platforms (CASSANDRA-4110)
 * fix terminination of the stress.java when errors were encountered
   (CASSANDRA-4128)
 * Move CfDef and KsDef validation out of thrift (CASSANDRA-4037)
 * Fix get_paged_slice (CASSANDRA-4136)
 * CQL3: Support slice with exclusive start and stop (CASSANDRA-3785)
Merged from 1.0:
 * support PropertyFileSnitch in bulk loader (CASSANDRA-4145)
 * add auto_snapshot option allowing disabling snapshot before drop/truncate
   (CASSANDRA-3710)
 * allow short snitch names (CASSANDRA-4130)


1.1-beta2
 * rename loaded sstables to avoid conflicts with local snapshots
   (CASSANDRA-3967)
 * start hint replay as soon as FD notifies that the target is back up
   (CASSANDRA-3958)
 * avoid unproductive deserializing of cached rows during compaction
   (CASSANDRA-3921)
 * fix concurrency issues with CQL keyspace creation (CASSANDRA-3903)
 * Show Effective Owership via Nodetool ring <keyspace> (CASSANDRA-3412)
 * Update ORDER BY syntax for CQL3 (CASSANDRA-3925)
 * Fix BulkRecordWriter to not throw NPE if reducer gets no map data from Hadoop (CASSANDRA-3944)
 * Fix bug with counters in super columns (CASSANDRA-3821)
 * Remove deprecated merge_shard_chance (CASSANDRA-3940)
 * add a convenient way to reset a node's schema (CASSANDRA-2963)
 * fix for intermittent SchemaDisagreementException (CASSANDRA-3884)
 * CLI `list <CF>` to limit number of columns and their order (CASSANDRA-3012)
 * ignore deprecated KsDef/CfDef/ColumnDef fields in native schema (CASSANDRA-3963)
 * CLI to report when unsupported column_metadata pair was given (CASSANDRA-3959)
 * reincarnate removed and deprecated KsDef/CfDef attributes (CASSANDRA-3953)
 * Fix race between writes and read for cache (CASSANDRA-3862)
 * perform static initialization of StorageProxy on start-up (CASSANDRA-3797)
 * support trickling fsync() on writes (CASSANDRA-3950)
 * expose counters for unavailable/timeout exceptions given to thrift clients (CASSANDRA-3671)
 * avoid quadratic startup time in LeveledManifest (CASSANDRA-3952)
 * Add type information to new schema_ columnfamilies and remove thrift
   serialization for schema (CASSANDRA-3792)
 * add missing column validator options to the CLI help (CASSANDRA-3926)
 * skip reading saved key cache if CF's caching strategy is NONE or ROWS_ONLY (CASSANDRA-3954)
 * Unify migration code (CASSANDRA-4017)
Merged from 1.0:
 * cqlsh: guess correct version of Python for Arch Linux (CASSANDRA-4090)
 * (CLI) properly handle quotes in create/update keyspace commands (CASSANDRA-4129)
 * Avoids possible deadlock during bootstrap (CASSANDRA-4159)
 * fix stress tool that hangs forever on timeout or error (CASSANDRA-4128)
 * Fix super columns bug where cache is not updated (CASSANDRA-4190)
 * stress tool to return appropriate exit code on failure (CASSANDRA-4188)


1.0.9
 * improve index sampling performance (CASSANDRA-4023)
 * always compact away deleted hints immediately after handoff (CASSANDRA-3955)
 * delete hints from dropped ColumnFamilies on handoff instead of
   erroring out (CASSANDRA-3975)
 * add CompositeType ref to the CLI doc for create/update column family (CASSANDRA-3980)
 * Pig: support Counter ColumnFamilies (CASSANDRA-3973)
 * Pig: Composite column support (CASSANDRA-3684)
 * Avoid NPE during repair when a keyspace has no CFs (CASSANDRA-3988)
 * Fix division-by-zero error on get_slice (CASSANDRA-4000)
 * don't change manifest level for cleanup, scrub, and upgradesstables
   operations under LeveledCompactionStrategy (CASSANDRA-3989, 4112)
 * fix race leading to super columns assertion failure (CASSANDRA-3957)
 * fix NPE on invalid CQL delete command (CASSANDRA-3755)
 * allow custom types in CLI's assume command (CASSANDRA-4081)
 * fix totalBytes count for parallel compactions (CASSANDRA-3758)
 * fix intermittent NPE in get_slice (CASSANDRA-4095)
 * remove unnecessary asserts in native code interfaces (CASSANDRA-4096)
 * Validate blank keys in CQL to avoid assertion errors (CASSANDRA-3612)
 * cqlsh: fix bad decoding of some column names (CASSANDRA-4003)
 * cqlsh: fix incorrect padding with unicode chars (CASSANDRA-4033)
 * Fix EC2 snitch incorrectly reporting region (CASSANDRA-4026)
 * Shut down thrift during decommission (CASSANDRA-4086)
 * Expose nodetool cfhistograms for 2ndary indexes (CASSANDRA-4063)
Merged from 0.8:
 * Fix ConcurrentModificationException in gossiper (CASSANDRA-4019)


1.1-beta1
 * (cqlsh)
   + add SOURCE and CAPTURE commands, and --file option (CASSANDRA-3479)
   + add ALTER COLUMNFAMILY WITH (CASSANDRA-3523)
   + bundle Python dependencies with Cassandra (CASSANDRA-3507)
   + added to Debian package (CASSANDRA-3458)
   + display byte data instead of erroring out on decode failure
     (CASSANDRA-3874)
 * add nodetool rebuild_index (CASSANDRA-3583)
 * add nodetool rangekeysample (CASSANDRA-2917)
 * Fix streaming too much data during move operations (CASSANDRA-3639)
 * Nodetool and CLI connect to localhost by default (CASSANDRA-3568)
 * Reduce memory used by primary index sample (CASSANDRA-3743)
 * (Hadoop) separate input/output configurations (CASSANDRA-3197, 3765)
 * avoid returning internal Cassandra classes over JMX (CASSANDRA-2805)
 * add row-level isolation via SnapTree (CASSANDRA-2893)
 * Optimize key count estimation when opening sstable on startup
   (CASSANDRA-2988)
 * multi-dc replication optimization supporting CL > ONE (CASSANDRA-3577)
 * add command to stop compactions (CASSANDRA-1740, 3566, 3582)
 * multithreaded streaming (CASSANDRA-3494)
 * removed in-tree redhat spec (CASSANDRA-3567)
 * "defragment" rows for name-based queries under STCS, again (CASSANDRA-2503)
 * Recycle commitlog segments for improved performance
   (CASSANDRA-3411, 3543, 3557, 3615)
 * update size-tiered compaction to prioritize small tiers (CASSANDRA-2407)
 * add message expiration logic to OutboundTcpConnection (CASSANDRA-3005)
 * off-heap cache to use sun.misc.Unsafe instead of JNA (CASSANDRA-3271)
 * EACH_QUORUM is only supported for writes (CASSANDRA-3272)
 * replace compactionlock use in schema migration by checking CFS.isValid
   (CASSANDRA-3116)
 * recognize that "SELECT first ... *" isn't really "SELECT *" (CASSANDRA-3445)
 * Use faster bytes comparison (CASSANDRA-3434)
 * Bulk loader is no longer a fat client, (HADOOP) bulk load output format
   (CASSANDRA-3045)
 * (Hadoop) add support for KeyRange.filter
 * remove assumption that keys and token are in bijection
   (CASSANDRA-1034, 3574, 3604)
 * always remove endpoints from delevery queue in HH (CASSANDRA-3546)
 * fix race between cf flush and its 2ndary indexes flush (CASSANDRA-3547)
 * fix potential race in AES when a repair fails (CASSANDRA-3548)
 * Remove columns shadowed by a deleted container even when we cannot purge
   (CASSANDRA-3538)
 * Improve memtable slice iteration performance (CASSANDRA-3545)
 * more efficient allocation of small bloom filters (CASSANDRA-3618)
 * Use separate writer thread in SSTableSimpleUnsortedWriter (CASSANDRA-3619)
 * fsync the directory after new sstable or commitlog segment are created (CASSANDRA-3250)
 * fix minor issues reported by FindBugs (CASSANDRA-3658)
 * global key/row caches (CASSANDRA-3143, 3849)
 * optimize memtable iteration during range scan (CASSANDRA-3638)
 * introduce 'crc_check_chance' in CompressionParameters to support
   a checksum percentage checking chance similarly to read-repair (CASSANDRA-3611)
 * a way to deactivate global key/row cache on per-CF basis (CASSANDRA-3667)
 * fix LeveledCompactionStrategy broken because of generation pre-allocation
   in LeveledManifest (CASSANDRA-3691)
 * finer-grained control over data directories (CASSANDRA-2749)
 * Fix ClassCastException during hinted handoff (CASSANDRA-3694)
 * Upgrade Thrift to 0.7 (CASSANDRA-3213)
 * Make stress.java insert operation to use microseconds (CASSANDRA-3725)
 * Allows (internally) doing a range query with a limit of columns instead of
   rows (CASSANDRA-3742)
 * Allow rangeSlice queries to be start/end inclusive/exclusive (CASSANDRA-3749)
 * Fix BulkLoader to support new SSTable layout and add stream
   throttling to prevent an NPE when there is no yaml config (CASSANDRA-3752)
 * Allow concurrent schema migrations (CASSANDRA-1391, 3832)
 * Add SnapshotCommand to trigger snapshot on remote node (CASSANDRA-3721)
 * Make CFMetaData conversions to/from thrift/native schema inverses
   (CASSANDRA_3559)
 * Add initial code for CQL 3.0-beta (CASSANDRA-2474, 3781, 3753)
 * Add wide row support for ColumnFamilyInputFormat (CASSANDRA-3264)
 * Allow extending CompositeType comparator (CASSANDRA-3657)
 * Avoids over-paging during get_count (CASSANDRA-3798)
 * Add new command to rebuild a node without (repair) merkle tree calculations
   (CASSANDRA-3483, 3922)
 * respect not only row cache capacity but caching mode when
   trying to read data (CASSANDRA-3812)
 * fix system tests (CASSANDRA-3827)
 * CQL support for altering row key type in ALTER TABLE (CASSANDRA-3781)
 * turn compression on by default (CASSANDRA-3871)
 * make hexToBytes refuse invalid input (CASSANDRA-2851)
 * Make secondary indexes CF inherit compression and compaction from their
   parent CF (CASSANDRA-3877)
 * Finish cleanup up tombstone purge code (CASSANDRA-3872)
 * Avoid NPE on aboarted stream-out sessions (CASSANDRA-3904)
 * BulkRecordWriter throws NPE for counter columns (CASSANDRA-3906)
 * Support compression using BulkWriter (CASSANDRA-3907)


1.0.8
 * fix race between cleanup and flush on secondary index CFSes (CASSANDRA-3712)
 * avoid including non-queried nodes in rangeslice read repair
   (CASSANDRA-3843)
 * Only snapshot CF being compacted for snapshot_before_compaction
   (CASSANDRA-3803)
 * Log active compactions in StatusLogger (CASSANDRA-3703)
 * Compute more accurate compaction score per level (CASSANDRA-3790)
 * Return InvalidRequest when using a keyspace that doesn't exist
   (CASSANDRA-3764)
 * disallow user modification of System keyspace (CASSANDRA-3738)
 * allow using sstable2json on secondary index data (CASSANDRA-3738)
 * (cqlsh) add DESCRIBE COLUMNFAMILIES (CASSANDRA-3586)
 * (cqlsh) format blobs correctly and use colors to improve output
   readability (CASSANDRA-3726)
 * synchronize BiMap of bootstrapping tokens (CASSANDRA-3417)
 * show index options in CLI (CASSANDRA-3809)
 * add optional socket timeout for streaming (CASSANDRA-3838)
 * fix truncate not to leave behind non-CFS backed secondary indexes
   (CASSANDRA-3844)
 * make CLI `show schema` to use output stream directly instead
   of StringBuilder (CASSANDRA-3842)
 * remove the wait on hint future during write (CASSANDRA-3870)
 * (cqlsh) ignore missing CfDef opts (CASSANDRA-3933)
 * (cqlsh) look for cqlshlib relative to realpath (CASSANDRA-3767)
 * Fix short read protection (CASSANDRA-3934)
 * Make sure infered and actual schema match (CASSANDRA-3371)
 * Fix NPE during HH delivery (CASSANDRA-3677)
 * Don't put boostrapping node in 'hibernate' status (CASSANDRA-3737)
 * Fix double quotes in windows bat files (CASSANDRA-3744)
 * Fix bad validator lookup (CASSANDRA-3789)
 * Fix soft reset in EC2MultiRegionSnitch (CASSANDRA-3835)
 * Don't leave zombie connections with THSHA thrift server (CASSANDRA-3867)
 * (cqlsh) fix deserialization of data (CASSANDRA-3874)
 * Fix removetoken force causing an inconsistent state (CASSANDRA-3876)
 * Fix ahndling of some types with Pig (CASSANDRA-3886)
 * Don't allow to drop the system keyspace (CASSANDRA-3759)
 * Make Pig deletes disabled by default and configurable (CASSANDRA-3628)
Merged from 0.8:
 * (Pig) fix CassandraStorage to use correct comparator in Super ColumnFamily
   case (CASSANDRA-3251)
 * fix thread safety issues in commitlog replay, primarily affecting
   systems with many (100s) of CF definitions (CASSANDRA-3751)
 * Fix relevant tombstone ignored with super columns (CASSANDRA-3875)


1.0.7
 * fix regression in HH page size calculation (CASSANDRA-3624)
 * retry failed stream on IOException (CASSANDRA-3686)
 * allow configuring bloom_filter_fp_chance (CASSANDRA-3497)
 * attempt hint delivery every ten minutes, or when failure detector
   notifies us that a node is back up, whichever comes first.  hint
   handoff throttle delay default changed to 1ms, from 50 (CASSANDRA-3554)
 * add nodetool setstreamthroughput (CASSANDRA-3571)
 * fix assertion when dropping a columnfamily with no sstables (CASSANDRA-3614)
 * more efficient allocation of small bloom filters (CASSANDRA-3618)
 * CLibrary.createHardLinkWithExec() to check for errors (CASSANDRA-3101)
 * Avoid creating empty and non cleaned writer during compaction (CASSANDRA-3616)
 * stop thrift service in shutdown hook so we can quiesce MessagingService
   (CASSANDRA-3335)
 * (CQL) compaction_strategy_options and compression_parameters for
   CREATE COLUMNFAMILY statement (CASSANDRA-3374)
 * Reset min/max compaction threshold when creating size tiered compaction
   strategy (CASSANDRA-3666)
 * Don't ignore IOException during compaction (CASSANDRA-3655)
 * Fix assertion error for CF with gc_grace=0 (CASSANDRA-3579)
 * Shutdown ParallelCompaction reducer executor after use (CASSANDRA-3711)
 * Avoid < 0 value for pending tasks in leveled compaction (CASSANDRA-3693)
 * (Hadoop) Support TimeUUID in Pig CassandraStorage (CASSANDRA-3327)
 * Check schema is ready before continuing boostrapping (CASSANDRA-3629)
 * Catch overflows during parsing of chunk_length_kb (CASSANDRA-3644)
 * Improve stream protocol mismatch errors (CASSANDRA-3652)
 * Avoid multiple thread doing HH to the same target (CASSANDRA-3681)
 * Add JMX property for rp_timeout_in_ms (CASSANDRA-2940)
 * Allow DynamicCompositeType to compare component of different types
   (CASSANDRA-3625)
 * Flush non-cfs backed secondary indexes (CASSANDRA-3659)
 * Secondary Indexes should report memory consumption (CASSANDRA-3155)
 * fix for SelectStatement start/end key are not set correctly
   when a key alias is involved (CASSANDRA-3700)
 * fix CLI `show schema` command insert of an extra comma in
   column_metadata (CASSANDRA-3714)
Merged from 0.8:
 * avoid logging (harmless) exception when GC takes < 1ms (CASSANDRA-3656)
 * prevent new nodes from thinking down nodes are up forever (CASSANDRA-3626)
 * use correct list of replicas for LOCAL_QUORUM reads when read repair
   is disabled (CASSANDRA-3696)
 * block on flush before compacting hints (may prevent OOM) (CASSANDRA-3733)


1.0.6
 * (CQL) fix cqlsh support for replicate_on_write (CASSANDRA-3596)
 * fix adding to leveled manifest after streaming (CASSANDRA-3536)
 * filter out unavailable cipher suites when using encryption (CASSANDRA-3178)
 * (HADOOP) add old-style api support for CFIF and CFRR (CASSANDRA-2799)
 * Support TimeUUIDType column names in Stress.java tool (CASSANDRA-3541)
 * (CQL) INSERT/UPDATE/DELETE/TRUNCATE commands should allow CF names to
   be qualified by keyspace (CASSANDRA-3419)
 * always remove endpoints from delevery queue in HH (CASSANDRA-3546)
 * fix race between cf flush and its 2ndary indexes flush (CASSANDRA-3547)
 * fix potential race in AES when a repair fails (CASSANDRA-3548)
 * fix default value validation usage in CLI SET command (CASSANDRA-3553)
 * Optimize componentsFor method for compaction and startup time
   (CASSANDRA-3532)
 * (CQL) Proper ColumnFamily metadata validation on CREATE COLUMNFAMILY
   (CASSANDRA-3565)
 * fix compression "chunk_length_kb" option to set correct kb value for
   thrift/avro (CASSANDRA-3558)
 * fix missing response during range slice repair (CASSANDRA-3551)
 * 'describe ring' moved from CLI to nodetool and available through JMX (CASSANDRA-3220)
 * add back partitioner to sstable metadata (CASSANDRA-3540)
 * fix NPE in get_count for counters (CASSANDRA-3601)
Merged from 0.8:
 * remove invalid assertion that table was opened before dropping it
   (CASSANDRA-3580)
 * range and index scans now only send requests to enough replicas to
   satisfy requested CL + RR (CASSANDRA-3598)
 * use cannonical host for local node in nodetool info (CASSANDRA-3556)
 * remove nonlocal DC write optimization since it only worked with
   CL.ONE or CL.LOCAL_QUORUM (CASSANDRA-3577, 3585)
 * detect misuses of CounterColumnType (CASSANDRA-3422)
 * turn off string interning in json2sstable, take 2 (CASSANDRA-2189)
 * validate compression parameters on add/update of the ColumnFamily
   (CASSANDRA-3573)
 * Check for 0.0.0.0 is incorrect in CFIF (CASSANDRA-3584)
 * Increase vm.max_map_count in debian packaging (CASSANDRA-3563)
 * gossiper will never add itself to saved endpoints (CASSANDRA-3485)


1.0.5
 * revert CASSANDRA-3407 (see CASSANDRA-3540)
 * fix assertion error while forwarding writes to local nodes (CASSANDRA-3539)


1.0.4
 * fix self-hinting of timed out read repair updates and make hinted handoff
   less prone to OOMing a coordinator (CASSANDRA-3440)
 * expose bloom filter sizes via JMX (CASSANDRA-3495)
 * enforce RP tokens 0..2**127 (CASSANDRA-3501)
 * canonicalize paths exposed through JMX (CASSANDRA-3504)
 * fix "liveSize" stat when sstables are removed (CASSANDRA-3496)
 * add bloom filter FP rates to nodetool cfstats (CASSANDRA-3347)
 * record partitioner in sstable metadata component (CASSANDRA-3407)
 * add new upgradesstables nodetool command (CASSANDRA-3406)
 * skip --debug requirement to see common exceptions in CLI (CASSANDRA-3508)
 * fix incorrect query results due to invalid max timestamp (CASSANDRA-3510)
 * make sstableloader recognize compressed sstables (CASSANDRA-3521)
 * avoids race in OutboundTcpConnection in multi-DC setups (CASSANDRA-3530)
 * use SETLOCAL in cassandra.bat (CASSANDRA-3506)
 * fix ConcurrentModificationException in Table.all() (CASSANDRA-3529)
Merged from 0.8:
 * fix concurrence issue in the FailureDetector (CASSANDRA-3519)
 * fix array out of bounds error in counter shard removal (CASSANDRA-3514)
 * avoid dropping tombstones when they might still be needed to shadow
   data in a different sstable (CASSANDRA-2786)


1.0.3
 * revert name-based query defragmentation aka CASSANDRA-2503 (CASSANDRA-3491)
 * fix invalidate-related test failures (CASSANDRA-3437)
 * add next-gen cqlsh to bin/ (CASSANDRA-3188, 3131, 3493)
 * (CQL) fix handling of rows with no columns (CASSANDRA-3424, 3473)
 * fix querying supercolumns by name returning only a subset of
   subcolumns or old subcolumn versions (CASSANDRA-3446)
 * automatically compute sha1 sum for uncompressed data files (CASSANDRA-3456)
 * fix reading metadata/statistics component for version < h (CASSANDRA-3474)
 * add sstable forward-compatibility (CASSANDRA-3478)
 * report compression ratio in CFSMBean (CASSANDRA-3393)
 * fix incorrect size exception during streaming of counters (CASSANDRA-3481)
 * (CQL) fix for counter decrement syntax (CASSANDRA-3418)
 * Fix race introduced by CASSANDRA-2503 (CASSANDRA-3482)
 * Fix incomplete deletion of delivered hints (CASSANDRA-3466)
 * Avoid rescheduling compactions when no compaction was executed
   (CASSANDRA-3484)
 * fix handling of the chunk_length_kb compression options (CASSANDRA-3492)
Merged from 0.8:
 * fix updating CF row_cache_provider (CASSANDRA-3414)
 * CFMetaData.convertToThrift method to set RowCacheProvider (CASSANDRA-3405)
 * acquire compactionlock during truncate (CASSANDRA-3399)
 * fix displaying cfdef entries for super columnfamilies (CASSANDRA-3415)
 * Make counter shard merging thread safe (CASSANDRA-3178)
 * Revert CASSANDRA-2855
 * Fix bug preventing the use of efficient cross-DC writes (CASSANDRA-3472)
 * `describe ring` command for CLI (CASSANDRA-3220)
 * (Hadoop) skip empty rows when entire row is requested, redux (CASSANDRA-2855)


1.0.2
 * "defragment" rows for name-based queries under STCS (CASSANDRA-2503)
 * Add timing information to cassandra-cli GET/SET/LIST queries (CASSANDRA-3326)
 * Only create one CompressionMetadata object per sstable (CASSANDRA-3427)
 * cleanup usage of StorageService.setMode() (CASSANDRA-3388)
 * Avoid large array allocation for compressed chunk offsets (CASSANDRA-3432)
 * fix DecimalType bytebuffer marshalling (CASSANDRA-3421)
 * fix bug that caused first column in per row indexes to be ignored
   (CASSANDRA-3441)
 * add JMX call to clean (failed) repair sessions (CASSANDRA-3316)
 * fix sstableloader reference acquisition bug (CASSANDRA-3438)
 * fix estimated row size regression (CASSANDRA-3451)
 * make sure we don't return more columns than asked (CASSANDRA-3303, 3395)
Merged from 0.8:
 * acquire compactionlock during truncate (CASSANDRA-3399)
 * fix displaying cfdef entries for super columnfamilies (CASSANDRA-3415)


1.0.1
 * acquire references during index build to prevent delete problems
   on Windows (CASSANDRA-3314)
 * describe_ring should include datacenter/topology information (CASSANDRA-2882)
 * Thrift sockets are not properly buffered (CASSANDRA-3261)
 * performance improvement for bytebufferutil compare function (CASSANDRA-3286)
 * add system.versions ColumnFamily (CASSANDRA-3140)
 * reduce network copies (CASSANDRA-3333, 3373)
 * limit nodetool to 32MB of heap (CASSANDRA-3124)
 * (CQL) update parser to accept "timestamp" instead of "date" (CASSANDRA-3149)
 * Fix CLI `show schema` to include "compression_options" (CASSANDRA-3368)
 * Snapshot to include manifest under LeveledCompactionStrategy (CASSANDRA-3359)
 * (CQL) SELECT query should allow CF name to be qualified by keyspace (CASSANDRA-3130)
 * (CQL) Fix internal application error specifying 'using consistency ...'
   in lower case (CASSANDRA-3366)
 * fix Deflate compression when compression actually makes the data bigger
   (CASSANDRA-3370)
 * optimize UUIDGen to avoid lock contention on InetAddress.getLocalHost
   (CASSANDRA-3387)
 * tolerate index being dropped mid-mutation (CASSANDRA-3334, 3313)
 * CompactionManager is now responsible for checking for new candidates
   post-task execution, enabling more consistent leveled compaction
   (CASSANDRA-3391)
 * Cache HSHA threads (CASSANDRA-3372)
 * use CF/KS names as snapshot prefix for drop + truncate operations
   (CASSANDRA-2997)
 * Break bloom filters up to avoid heap fragmentation (CASSANDRA-2466)
 * fix cassandra hanging on jsvc stop (CASSANDRA-3302)
 * Avoid leveled compaction getting blocked on errors (CASSANDRA-3408)
 * Make reloading the compaction strategy safe (CASSANDRA-3409)
 * ignore 0.8 hints even if compaction begins before we try to purge
   them (CASSANDRA-3385)
 * remove procrun (bin\daemon) from Cassandra source tree and
   artifacts (CASSANDRA-3331)
 * make cassandra compile under JDK7 (CASSANDRA-3275)
 * remove dependency of clientutil.jar to FBUtilities (CASSANDRA-3299)
 * avoid truncation errors by using long math on long values (CASSANDRA-3364)
 * avoid clock drift on some Windows machine (CASSANDRA-3375)
 * display cache provider in cli 'describe keyspace' command (CASSANDRA-3384)
 * fix incomplete topology information in describe_ring (CASSANDRA-3403)
 * expire dead gossip states based on time (CASSANDRA-2961)
 * improve CompactionTask extensibility (CASSANDRA-3330)
 * Allow one leveled compaction task to kick off another (CASSANDRA-3363)
 * allow encryption only between datacenters (CASSANDRA-2802)
Merged from 0.8:
 * fix truncate allowing data to be replayed post-restart (CASSANDRA-3297)
 * make iwriter final in IndexWriter to avoid NPE (CASSANDRA-2863)
 * (CQL) update grammar to require key clause in DELETE statement
   (CASSANDRA-3349)
 * (CQL) allow numeric keyspace names in USE statement (CASSANDRA-3350)
 * (Hadoop) skip empty rows when slicing the entire row (CASSANDRA-2855)
 * Fix handling of tombstone by SSTableExport/Import (CASSANDRA-3357)
 * fix ColumnIndexer to use long offsets (CASSANDRA-3358)
 * Improved CLI exceptions (CASSANDRA-3312)
 * Fix handling of tombstone by SSTableExport/Import (CASSANDRA-3357)
 * Only count compaction as active (for throttling) when they have
   successfully acquired the compaction lock (CASSANDRA-3344)
 * Display CLI version string on startup (CASSANDRA-3196)
 * (Hadoop) make CFIF try rpc_address or fallback to listen_address
   (CASSANDRA-3214)
 * (Hadoop) accept comma delimited lists of initial thrift connections
   (CASSANDRA-3185)
 * ColumnFamily min_compaction_threshold should be >= 2 (CASSANDRA-3342)
 * (Pig) add 0.8+ types and key validation type in schema (CASSANDRA-3280)
 * Fix completely removing column metadata using CLI (CASSANDRA-3126)
 * CLI `describe cluster;` output should be on separate lines for separate versions
   (CASSANDRA-3170)
 * fix changing durable_writes keyspace option during CF creation
   (CASSANDRA-3292)
 * avoid locking on update when no indexes are involved (CASSANDRA-3386)
 * fix assertionError during repair with ordered partitioners (CASSANDRA-3369)
 * correctly serialize key_validation_class for avro (CASSANDRA-3391)
 * don't expire counter tombstone after streaming (CASSANDRA-3394)
 * prevent nodes that failed to join from hanging around forever
   (CASSANDRA-3351)
 * remove incorrect optimization from slice read path (CASSANDRA-3390)
 * Fix race in AntiEntropyService (CASSANDRA-3400)


1.0.0-final
 * close scrubbed sstable fd before deleting it (CASSANDRA-3318)
 * fix bug preventing obsolete commitlog segments from being removed
   (CASSANDRA-3269)
 * tolerate whitespace in seed CDL (CASSANDRA-3263)
 * Change default heap thresholds to max(min(1/2 ram, 1G), min(1/4 ram, 8GB))
   (CASSANDRA-3295)
 * Fix broken CompressedRandomAccessReaderTest (CASSANDRA-3298)
 * (CQL) fix type information returned for wildcard queries (CASSANDRA-3311)
 * add estimated tasks to LeveledCompactionStrategy (CASSANDRA-3322)
 * avoid including compaction cache-warming in keycache stats (CASSANDRA-3325)
 * run compaction and hinted handoff threads at MIN_PRIORITY (CASSANDRA-3308)
 * default hsha thrift server to cpu core count in rpc pool (CASSANDRA-3329)
 * add bin\daemon to binary tarball for Windows service (CASSANDRA-3331)
 * Fix places where uncompressed size of sstables was use in place of the
   compressed one (CASSANDRA-3338)
 * Fix hsha thrift server (CASSANDRA-3346)
 * Make sure repair only stream needed sstables (CASSANDRA-3345)


1.0.0-rc2
 * Log a meaningful warning when a node receives a message for a repair session
   that doesn't exist anymore (CASSANDRA-3256)
 * test for NUMA policy support as well as numactl presence (CASSANDRA-3245)
 * Fix FD leak when internode encryption is enabled (CASSANDRA-3257)
 * Remove incorrect assertion in mergeIterator (CASSANDRA-3260)
 * FBUtilities.hexToBytes(String) to throw NumberFormatException when string
   contains non-hex characters (CASSANDRA-3231)
 * Keep SimpleSnitch proximity ordering unchanged from what the Strategy
   generates, as intended (CASSANDRA-3262)
 * remove Scrub from compactionstats when finished (CASSANDRA-3255)
 * fix counter entry in jdbc TypesMap (CASSANDRA-3268)
 * fix full queue scenario for ParallelCompactionIterator (CASSANDRA-3270)
 * fix bootstrap process (CASSANDRA-3285)
 * don't try delivering hints if when there isn't any (CASSANDRA-3176)
 * CLI documentation change for ColumnFamily `compression_options` (CASSANDRA-3282)
 * ignore any CF ids sent by client for adding CF/KS (CASSANDRA-3288)
 * remove obsolete hints on first startup (CASSANDRA-3291)
 * use correct ISortedColumns for time-optimized reads (CASSANDRA-3289)
 * Evict gossip state immediately when a token is taken over by a new IP
   (CASSANDRA-3259)


1.0.0-rc1
 * Update CQL to generate microsecond timestamps by default (CASSANDRA-3227)
 * Fix counting CFMetadata towards Memtable liveRatio (CASSANDRA-3023)
 * Kill server on wrapped OOME such as from FileChannel.map (CASSANDRA-3201)
 * remove unnecessary copy when adding to row cache (CASSANDRA-3223)
 * Log message when a full repair operation completes (CASSANDRA-3207)
 * Fix streamOutSession keeping sstables references forever if the remote end
   dies (CASSANDRA-3216)
 * Remove dynamic_snitch boolean from example configuration (defaulting to
   true) and set default badness threshold to 0.1 (CASSANDRA-3229)
 * Base choice of random or "balanced" token on bootstrap on whether
   schema definitions were found (CASSANDRA-3219)
 * Fixes for LeveledCompactionStrategy score computation, prioritization,
   scheduling, and performance (CASSANDRA-3224, 3234)
 * parallelize sstable open at server startup (CASSANDRA-2988)
 * fix handling of exceptions writing to OutboundTcpConnection (CASSANDRA-3235)
 * Allow using quotes in "USE <keyspace>;" CLI command (CASSANDRA-3208)
 * Don't allow any cache loading exceptions to halt startup (CASSANDRA-3218)
 * Fix sstableloader --ignores option (CASSANDRA-3247)
 * File descriptor limit increased in packaging (CASSANDRA-3206)
 * Fix deadlock in commit log during flush (CASSANDRA-3253)


1.0.0-beta1
 * removed binarymemtable (CASSANDRA-2692)
 * add commitlog_total_space_in_mb to prevent fragmented logs (CASSANDRA-2427)
 * removed commitlog_rotation_threshold_in_mb configuration (CASSANDRA-2771)
 * make AbstractBounds.normalize de-overlapp overlapping ranges (CASSANDRA-2641)
 * replace CollatingIterator, ReducingIterator with MergeIterator
   (CASSANDRA-2062)
 * Fixed the ability to set compaction strategy in cli using create column
   family command (CASSANDRA-2778)
 * clean up tmp files after failed compaction (CASSANDRA-2468)
 * restrict repair streaming to specific columnfamilies (CASSANDRA-2280)
 * don't bother persisting columns shadowed by a row tombstone (CASSANDRA-2589)
 * reset CF and SC deletion times after gc_grace (CASSANDRA-2317)
 * optimize away seek when compacting wide rows (CASSANDRA-2879)
 * single-pass streaming (CASSANDRA-2677, 2906, 2916, 3003)
 * use reference counting for deleting sstables instead of relying on GC
   (CASSANDRA-2521, 3179)
 * store hints as serialized mutations instead of pointers to data row
   (CASSANDRA-2045)
 * store hints in the coordinator node instead of in the closest replica
   (CASSANDRA-2914)
 * add row_cache_keys_to_save CF option (CASSANDRA-1966)
 * check column family validity in nodetool repair (CASSANDRA-2933)
 * use lazy initialization instead of class initialization in NodeId
   (CASSANDRA-2953)
 * add paging to get_count (CASSANDRA-2894)
 * fix "short reads" in [multi]get (CASSANDRA-2643, 3157, 3192)
 * add optional compression for sstables (CASSANDRA-47, 2994, 3001, 3128)
 * add scheduler JMX metrics (CASSANDRA-2962)
 * add block level checksum for compressed data (CASSANDRA-1717)
 * make column family backed column map pluggable and introduce unsynchronized
   ArrayList backed one to speedup reads (CASSANDRA-2843, 3165, 3205)
 * refactoring of the secondary index api (CASSANDRA-2982)
 * make CL > ONE reads wait for digest reconciliation before returning
   (CASSANDRA-2494)
 * fix missing logging for some exceptions (CASSANDRA-2061)
 * refactor and optimize ColumnFamilyStore.files(...) and Descriptor.fromFilename(String)
   and few other places responsible for work with SSTable files (CASSANDRA-3040)
 * Stop reading from sstables once we know we have the most recent columns,
   for query-by-name requests (CASSANDRA-2498)
 * Add query-by-column mode to stress.java (CASSANDRA-3064)
 * Add "install" command to cassandra.bat (CASSANDRA-292)
 * clean up KSMetadata, CFMetadata from unnecessary
   Thrift<->Avro conversion methods (CASSANDRA-3032)
 * Add timeouts to client request schedulers (CASSANDRA-3079, 3096)
 * Cli to use hashes rather than array of hashes for strategy options (CASSANDRA-3081)
 * LeveledCompactionStrategy (CASSANDRA-1608, 3085, 3110, 3087, 3145, 3154, 3182)
 * Improvements of the CLI `describe` command (CASSANDRA-2630)
 * reduce window where dropped CF sstables may not be deleted (CASSANDRA-2942)
 * Expose gossip/FD info to JMX (CASSANDRA-2806)
 * Fix streaming over SSL when compressed SSTable involved (CASSANDRA-3051)
 * Add support for pluggable secondary index implementations (CASSANDRA-3078)
 * remove compaction_thread_priority setting (CASSANDRA-3104)
 * generate hints for replicas that timeout, not just replicas that are known
   to be down before starting (CASSANDRA-2034)
 * Add throttling for internode streaming (CASSANDRA-3080)
 * make the repair of a range repair all replica (CASSANDRA-2610, 3194)
 * expose the ability to repair the first range (as returned by the
   partitioner) of a node (CASSANDRA-2606)
 * Streams Compression (CASSANDRA-3015)
 * add ability to use multiple threads during a single compaction
   (CASSANDRA-2901)
 * make AbstractBounds.normalize support overlapping ranges (CASSANDRA-2641)
 * fix of the CQL count() behavior (CASSANDRA-3068)
 * use TreeMap backed column families for the SSTable simple writers
   (CASSANDRA-3148)
 * fix inconsistency of the CLI syntax when {} should be used instead of [{}]
   (CASSANDRA-3119)
 * rename CQL type names to match expected SQL behavior (CASSANDRA-3149, 3031)
 * Arena-based allocation for memtables (CASSANDRA-2252, 3162, 3163, 3168)
 * Default RR chance to 0.1 (CASSANDRA-3169)
 * Add RowLevel support to secondary index API (CASSANDRA-3147)
 * Make SerializingCacheProvider the default if JNA is available (CASSANDRA-3183)
 * Fix backwards compatibilty for CQL memtable properties (CASSANDRA-3190)
 * Add five-minute delay before starting compactions on a restarted server
   (CASSANDRA-3181)
 * Reduce copies done for intra-host messages (CASSANDRA-1788, 3144)
 * support of compaction strategy option for stress.java (CASSANDRA-3204)
 * make memtable throughput and column count thresholds no-ops (CASSANDRA-2449)
 * Return schema information along with the resultSet in CQL (CASSANDRA-2734)
 * Add new DecimalType (CASSANDRA-2883)
 * Fix assertion error in RowRepairResolver (CASSANDRA-3156)
 * Reduce unnecessary high buffer sizes (CASSANDRA-3171)
 * Pluggable compaction strategy (CASSANDRA-1610)
 * Add new broadcast_address config option (CASSANDRA-2491)


0.8.7
 * Kill server on wrapped OOME such as from FileChannel.map (CASSANDRA-3201)
 * Allow using quotes in "USE <keyspace>;" CLI command (CASSANDRA-3208)
 * Log message when a full repair operation completes (CASSANDRA-3207)
 * Don't allow any cache loading exceptions to halt startup (CASSANDRA-3218)
 * Fix sstableloader --ignores option (CASSANDRA-3247)
 * File descriptor limit increased in packaging (CASSANDRA-3206)
 * Log a meaningfull warning when a node receive a message for a repair session
   that doesn't exist anymore (CASSANDRA-3256)
 * Fix FD leak when internode encryption is enabled (CASSANDRA-3257)
 * FBUtilities.hexToBytes(String) to throw NumberFormatException when string
   contains non-hex characters (CASSANDRA-3231)
 * Keep SimpleSnitch proximity ordering unchanged from what the Strategy
   generates, as intended (CASSANDRA-3262)
 * remove Scrub from compactionstats when finished (CASSANDRA-3255)
 * Fix tool .bat files when CASSANDRA_HOME contains spaces (CASSANDRA-3258)
 * Force flush of status table when removing/updating token (CASSANDRA-3243)
 * Evict gossip state immediately when a token is taken over by a new IP (CASSANDRA-3259)
 * Fix bug where the failure detector can take too long to mark a host
   down (CASSANDRA-3273)
 * (Hadoop) allow wrapping ranges in queries (CASSANDRA-3137)
 * (Hadoop) check all interfaces for a match with split location
   before falling back to random replica (CASSANDRA-3211)
 * (Hadoop) Make Pig storage handle implements LoadMetadata (CASSANDRA-2777)
 * (Hadoop) Fix exception during PIG 'dump' (CASSANDRA-2810)
 * Fix stress COUNTER_GET option (CASSANDRA-3301)
 * Fix missing fields in CLI `show schema` output (CASSANDRA-3304)
 * Nodetool no longer leaks threads and closes JMX connections (CASSANDRA-3309)
 * fix truncate allowing data to be replayed post-restart (CASSANDRA-3297)
 * Move SimpleAuthority and SimpleAuthenticator to examples (CASSANDRA-2922)
 * Fix handling of tombstone by SSTableExport/Import (CASSANDRA-3357)
 * Fix transposition in cfHistograms (CASSANDRA-3222)
 * Allow using number as DC name when creating keyspace in CQL (CASSANDRA-3239)
 * Force flush of system table after updating/removing a token (CASSANDRA-3243)


0.8.6
 * revert CASSANDRA-2388
 * change TokenRange.endpoints back to listen/broadcast address to match
   pre-1777 behavior, and add TokenRange.rpc_endpoints instead (CASSANDRA-3187)
 * avoid trying to watch cassandra-topology.properties when loaded from jar
   (CASSANDRA-3138)
 * prevent users from creating keyspaces with LocalStrategy replication
   (CASSANDRA-3139)
 * fix CLI `show schema;` to output correct keyspace definition statement
   (CASSANDRA-3129)
 * CustomTThreadPoolServer to log TTransportException at DEBUG level
   (CASSANDRA-3142)
 * allow topology sort to work with non-unique rack names between
   datacenters (CASSANDRA-3152)
 * Improve caching of same-version Messages on digest and repair paths
   (CASSANDRA-3158)
 * Randomize choice of first replica for counter increment (CASSANDRA-2890)
 * Fix using read_repair_chance instead of merge_shard_change (CASSANDRA-3202)
 * Avoid streaming data to nodes that already have it, on move as well as
   decommission (CASSANDRA-3041)
 * Fix divide by zero error in GCInspector (CASSANDRA-3164)
 * allow quoting of the ColumnFamily name in CLI `create column family`
   statement (CASSANDRA-3195)
 * Fix rolling upgrade from 0.7 to 0.8 problem (CASSANDRA-3166)
 * Accomodate missing encryption_options in IncomingTcpConnection.stream
   (CASSANDRA-3212)


0.8.5
 * fix NPE when encryption_options is unspecified (CASSANDRA-3007)
 * include column name in validation failure exceptions (CASSANDRA-2849)
 * make sure truncate clears out the commitlog so replay won't re-
   populate with truncated data (CASSANDRA-2950)
 * fix NPE when debug logging is enabled and dropped CF is present
   in a commitlog segment (CASSANDRA-3021)
 * fix cassandra.bat when CASSANDRA_HOME contains spaces (CASSANDRA-2952)
 * fix to SSTableSimpleUnsortedWriter bufferSize calculation (CASSANDRA-3027)
 * make cleanup and normal compaction able to skip empty rows
   (rows containing nothing but expired tombstones) (CASSANDRA-3039)
 * work around native memory leak in com.sun.management.GarbageCollectorMXBean
   (CASSANDRA-2868)
 * validate that column names in column_metadata are not equal to key_alias
   on create/update of the ColumnFamily and CQL 'ALTER' statement (CASSANDRA-3036)
 * return an InvalidRequestException if an indexed column is assigned
   a value larger than 64KB (CASSANDRA-3057)
 * fix of numeric-only and string column names handling in CLI "drop index"
   (CASSANDRA-3054)
 * prune index scan resultset back to original request for lazy
   resultset expansion case (CASSANDRA-2964)
 * (Hadoop) fail jobs when Cassandra node has failed but TaskTracker
   has not (CASSANDRA-2388)
 * fix dynamic snitch ignoring nodes when read_repair_chance is zero
   (CASSANDRA-2662)
 * avoid retaining references to dropped CFS objects in
   CompactionManager.estimatedCompactions (CASSANDRA-2708)
 * expose rpc timeouts per host in MessagingServiceMBean (CASSANDRA-2941)
 * avoid including cwd in classpath for deb and rpm packages (CASSANDRA-2881)
 * remove gossip state when a new IP takes over a token (CASSANDRA-3071)
 * allow sstable2json to work on index sstable files (CASSANDRA-3059)
 * always hint counters (CASSANDRA-3099)
 * fix log4j initialization in EmbeddedCassandraService (CASSANDRA-2857)
 * remove gossip state when a new IP takes over a token (CASSANDRA-3071)
 * work around native memory leak in com.sun.management.GarbageCollectorMXBean
    (CASSANDRA-2868)
 * fix UnavailableException with writes at CL.EACH_QUORM (CASSANDRA-3084)
 * fix parsing of the Keyspace and ColumnFamily names in numeric
   and string representations in CLI (CASSANDRA-3075)
 * fix corner cases in Range.differenceToFetch (CASSANDRA-3084)
 * fix ip address String representation in the ring cache (CASSANDRA-3044)
 * fix ring cache compatibility when mixing pre-0.8.4 nodes with post-
   in the same cluster (CASSANDRA-3023)
 * make repair report failure when a node participating dies (instead of
   hanging forever) (CASSANDRA-2433)
 * fix handling of the empty byte buffer by ReversedType (CASSANDRA-3111)
 * Add validation that Keyspace names are case-insensitively unique (CASSANDRA-3066)
 * catch invalid key_validation_class before instantiating UpdateColumnFamily (CASSANDRA-3102)
 * make Range and Bounds objects client-safe (CASSANDRA-3108)
 * optionally skip log4j configuration (CASSANDRA-3061)
 * bundle sstableloader with the debian package (CASSANDRA-3113)
 * don't try to build secondary indexes when there is none (CASSANDRA-3123)
 * improve SSTableSimpleUnsortedWriter speed for large rows (CASSANDRA-3122)
 * handle keyspace arguments correctly in nodetool snapshot (CASSANDRA-3038)
 * Fix SSTableImportTest on windows (CASSANDRA-3043)
 * expose compactionThroughputMbPerSec through JMX (CASSANDRA-3117)
 * log keyspace and CF of large rows being compacted


0.8.4
 * change TokenRing.endpoints to be a list of rpc addresses instead of
   listen/broadcast addresses (CASSANDRA-1777)
 * include files-to-be-streamed in StreamInSession.getSources (CASSANDRA-2972)
 * use JAVA env var in cassandra-env.sh (CASSANDRA-2785, 2992)
 * avoid doing read for no-op replicate-on-write at CL=1 (CASSANDRA-2892)
 * refuse counter write for CL.ANY (CASSANDRA-2990)
 * switch back to only logging recent dropped messages (CASSANDRA-3004)
 * always deserialize RowMutation for counters (CASSANDRA-3006)
 * ignore saved replication_factor strategy_option for NTS (CASSANDRA-3011)
 * make sure pre-truncate CL segments are discarded (CASSANDRA-2950)


0.8.3
 * add ability to drop local reads/writes that are going to timeout
   (CASSANDRA-2943)
 * revamp token removal process, keep gossip states for 3 days (CASSANDRA-2496)
 * don't accept extra args for 0-arg nodetool commands (CASSANDRA-2740)
 * log unavailableexception details at debug level (CASSANDRA-2856)
 * expose data_dir though jmx (CASSANDRA-2770)
 * don't include tmp files as sstable when create cfs (CASSANDRA-2929)
 * log Java classpath on startup (CASSANDRA-2895)
 * keep gossipped version in sync with actual on migration coordinator
   (CASSANDRA-2946)
 * use lazy initialization instead of class initialization in NodeId
   (CASSANDRA-2953)
 * check column family validity in nodetool repair (CASSANDRA-2933)
 * speedup bytes to hex conversions dramatically (CASSANDRA-2850)
 * Flush memtables on shutdown when durable writes are disabled
   (CASSANDRA-2958)
 * improved POSIX compatibility of start scripts (CASsANDRA-2965)
 * add counter support to Hadoop InputFormat (CASSANDRA-2981)
 * fix bug where dirty commitlog segments were removed (and avoid keeping
   segments with no post-flush activity permanently dirty) (CASSANDRA-2829)
 * fix throwing exception with batch mutation of counter super columns
   (CASSANDRA-2949)
 * ignore system tables during repair (CASSANDRA-2979)
 * throw exception when NTS is given replication_factor as an option
   (CASSANDRA-2960)
 * fix assertion error during compaction of counter CFs (CASSANDRA-2968)
 * avoid trying to create index names, when no index exists (CASSANDRA-2867)
 * don't sample the system table when choosing a bootstrap token
   (CASSANDRA-2825)
 * gossiper notifies of local state changes (CASSANDRA-2948)
 * add asynchronous and half-sync/half-async (hsha) thrift servers
   (CASSANDRA-1405)
 * fix potential use of free'd native memory in SerializingCache
   (CASSANDRA-2951)
 * prune index scan resultset back to original request for lazy
   resultset expansion case (CASSANDRA-2964)
 * (Hadoop) fail jobs when Cassandra node has failed but TaskTracker
    has not (CASSANDRA-2388)


0.8.2
 * CQL:
   - include only one row per unique key for IN queries (CASSANDRA-2717)
   - respect client timestamp on full row deletions (CASSANDRA-2912)
 * improve thread-safety in StreamOutSession (CASSANDRA-2792)
 * allow deleting a row and updating indexed columns in it in the
   same mutation (CASSANDRA-2773)
 * Expose number of threads blocked on submitting memtable to flush
   in JMX (CASSANDRA-2817)
 * add ability to return "endpoints" to nodetool (CASSANDRA-2776)
 * Add support for multiple (comma-delimited) coordinator addresses
   to ColumnFamilyInputFormat (CASSANDRA-2807)
 * fix potential NPE while scheduling read repair for range slice
   (CASSANDRA-2823)
 * Fix race in SystemTable.getCurrentLocalNodeId (CASSANDRA-2824)
 * Correctly set default for replicate_on_write (CASSANDRA-2835)
 * improve nodetool compactionstats formatting (CASSANDRA-2844)
 * fix index-building status display (CASSANDRA-2853)
 * fix CLI perpetuating obsolete KsDef.replication_factor (CASSANDRA-2846)
 * improve cli treatment of multiline comments (CASSANDRA-2852)
 * handle row tombstones correctly in EchoedRow (CASSANDRA-2786)
 * add MessagingService.get[Recently]DroppedMessages and
   StorageService.getExceptionCount (CASSANDRA-2804)
 * fix possibility of spurious UnavailableException for LOCAL_QUORUM
   reads with dynamic snitch + read repair disabled (CASSANDRA-2870)
 * add ant-optional as dependence for the debian package (CASSANDRA-2164)
 * add option to specify limit for get_slice in the CLI (CASSANDRA-2646)
 * decrease HH page size (CASSANDRA-2832)
 * reset cli keyspace after dropping the current one (CASSANDRA-2763)
 * add KeyRange option to Hadoop inputformat (CASSANDRA-1125)
 * fix protocol versioning (CASSANDRA-2818, 2860)
 * support spaces in path to log4j configuration (CASSANDRA-2383)
 * avoid including inferred types in CF update (CASSANDRA-2809)
 * fix JMX bulkload call (CASSANDRA-2908)
 * fix updating KS with durable_writes=false (CASSANDRA-2907)
 * add simplified facade to SSTableWriter for bulk loading use
   (CASSANDRA-2911)
 * fix re-using index CF sstable names after drop/recreate (CASSANDRA-2872)
 * prepend CF to default index names (CASSANDRA-2903)
 * fix hint replay (CASSANDRA-2928)
 * Properly synchronize repair's merkle tree computation (CASSANDRA-2816)


0.8.1
 * CQL:
   - support for insert, delete in BATCH (CASSANDRA-2537)
   - support for IN to SELECT, UPDATE (CASSANDRA-2553)
   - timestamp support for INSERT, UPDATE, and BATCH (CASSANDRA-2555)
   - TTL support (CASSANDRA-2476)
   - counter support (CASSANDRA-2473)
   - ALTER COLUMNFAMILY (CASSANDRA-1709)
   - DROP INDEX (CASSANDRA-2617)
   - add SCHEMA/TABLE as aliases for KS/CF (CASSANDRA-2743)
   - server handles wait-for-schema-agreement (CASSANDRA-2756)
   - key alias support (CASSANDRA-2480)
 * add support for comparator parameters and a generic ReverseType
   (CASSANDRA-2355)
 * add CompositeType and DynamicCompositeType (CASSANDRA-2231)
 * optimize batches containing multiple updates to the same row
   (CASSANDRA-2583)
 * adjust hinted handoff page size to avoid OOM with large columns
   (CASSANDRA-2652)
 * mark BRAF buffer invalid post-flush so we don't re-flush partial
   buffers again, especially on CL writes (CASSANDRA-2660)
 * add DROP INDEX support to CLI (CASSANDRA-2616)
 * don't perform HH to client-mode [storageproxy] nodes (CASSANDRA-2668)
 * Improve forceDeserialize/getCompactedRow encapsulation (CASSANDRA-2659)
 * Don't write CounterUpdateColumn to disk in tests (CASSANDRA-2650)
 * Add sstable bulk loading utility (CASSANDRA-1278)
 * avoid replaying hints to dropped columnfamilies (CASSANDRA-2685)
 * add placeholders for missing rows in range query pseudo-RR (CASSANDRA-2680)
 * remove no-op HHOM.renameHints (CASSANDRA-2693)
 * clone super columns to avoid modifying them during flush (CASSANDRA-2675)
 * allow writes to bypass the commitlog for certain keyspaces (CASSANDRA-2683)
 * avoid NPE when bypassing commitlog during memtable flush (CASSANDRA-2781)
 * Added support for making bootstrap retry if nodes flap (CASSANDRA-2644)
 * Added statusthrift to nodetool to report if thrift server is running (CASSANDRA-2722)
 * Fixed rows being cached if they do not exist (CASSANDRA-2723)
 * Support passing tableName and cfName to RowCacheProviders (CASSANDRA-2702)
 * close scrub file handles (CASSANDRA-2669)
 * throttle migration replay (CASSANDRA-2714)
 * optimize column serializer creation (CASSANDRA-2716)
 * Added support for making bootstrap retry if nodes flap (CASSANDRA-2644)
 * Added statusthrift to nodetool to report if thrift server is running
   (CASSANDRA-2722)
 * Fixed rows being cached if they do not exist (CASSANDRA-2723)
 * fix truncate/compaction race (CASSANDRA-2673)
 * workaround large resultsets causing large allocation retention
   by nio sockets (CASSANDRA-2654)
 * fix nodetool ring use with Ec2Snitch (CASSANDRA-2733)
 * fix removing columns and subcolumns that are supressed by a row or
   supercolumn tombstone during replica resolution (CASSANDRA-2590)
 * support sstable2json against snapshot sstables (CASSANDRA-2386)
 * remove active-pull schema requests (CASSANDRA-2715)
 * avoid marking entire list of sstables as actively being compacted
   in multithreaded compaction (CASSANDRA-2765)
 * seek back after deserializing a row to update cache with (CASSANDRA-2752)
 * avoid skipping rows in scrub for counter column family (CASSANDRA-2759)
 * fix ConcurrentModificationException in repair when dealing with 0.7 node
   (CASSANDRA-2767)
 * use threadsafe collections for StreamInSession (CASSANDRA-2766)
 * avoid infinite loop when creating merkle tree (CASSANDRA-2758)
 * avoids unmarking compacting sstable prematurely in cleanup (CASSANDRA-2769)
 * fix NPE when the commit log is bypassed (CASSANDRA-2718)
 * don't throw an exception in SS.isRPCServerRunning (CASSANDRA-2721)
 * make stress.jar executable (CASSANDRA-2744)
 * add daemon mode to java stress (CASSANDRA-2267)
 * expose the DC and rack of a node through JMX and nodetool ring (CASSANDRA-2531)
 * fix cache mbean getSize (CASSANDRA-2781)
 * Add Date, Float, Double, and Boolean types (CASSANDRA-2530)
 * Add startup flag to renew counter node id (CASSANDRA-2788)
 * add jamm agent to cassandra.bat (CASSANDRA-2787)
 * fix repair hanging if a neighbor has nothing to send (CASSANDRA-2797)
 * purge tombstone even if row is in only one sstable (CASSANDRA-2801)
 * Fix wrong purge of deleted cf during compaction (CASSANDRA-2786)
 * fix race that could result in Hadoop writer failing to throw an
   exception encountered after close() (CASSANDRA-2755)
 * fix scan wrongly throwing assertion error (CASSANDRA-2653)
 * Always use even distribution for merkle tree with RandomPartitionner
   (CASSANDRA-2841)
 * fix describeOwnership for OPP (CASSANDRA-2800)
 * ensure that string tokens do not contain commas (CASSANDRA-2762)


0.8.0-final
 * fix CQL grammar warning and cqlsh regression from CASSANDRA-2622
 * add ant generate-cql-html target (CASSANDRA-2526)
 * update CQL consistency levels (CASSANDRA-2566)
 * debian packaging fixes (CASSANDRA-2481, 2647)
 * fix UUIDType, IntegerType for direct buffers (CASSANDRA-2682, 2684)
 * switch to native Thrift for Hadoop map/reduce (CASSANDRA-2667)
 * fix StackOverflowError when building from eclipse (CASSANDRA-2687)
 * only provide replication_factor to strategy_options "help" for
   SimpleStrategy, OldNetworkTopologyStrategy (CASSANDRA-2678, 2713)
 * fix exception adding validators to non-string columns (CASSANDRA-2696)
 * avoid instantiating DatabaseDescriptor in JDBC (CASSANDRA-2694)
 * fix potential stack overflow during compaction (CASSANDRA-2626)
 * clone super columns to avoid modifying them during flush (CASSANDRA-2675)
 * reset underlying iterator in EchoedRow constructor (CASSANDRA-2653)


0.8.0-rc1
 * faster flushes and compaction from fixing excessively pessimistic
   rebuffering in BRAF (CASSANDRA-2581)
 * fix returning null column values in the python cql driver (CASSANDRA-2593)
 * fix merkle tree splitting exiting early (CASSANDRA-2605)
 * snapshot_before_compaction directory name fix (CASSANDRA-2598)
 * Disable compaction throttling during bootstrap (CASSANDRA-2612)
 * fix CQL treatment of > and < operators in range slices (CASSANDRA-2592)
 * fix potential double-application of counter updates on commitlog replay
   by moving replay position from header to sstable metadata (CASSANDRA-2419)
 * JDBC CQL driver exposes getColumn for access to timestamp
 * JDBC ResultSetMetadata properties added to AbstractType
 * r/m clustertool (CASSANDRA-2607)
 * add support for presenting row key as a column in CQL result sets
   (CASSANDRA-2622)
 * Don't allow {LOCAL|EACH}_QUORUM unless strategy is NTS (CASSANDRA-2627)
 * validate keyspace strategy_options during CQL create (CASSANDRA-2624)
 * fix empty Result with secondary index when limit=1 (CASSANDRA-2628)
 * Fix regression where bootstrapping a node with no schema fails
   (CASSANDRA-2625)
 * Allow removing LocationInfo sstables (CASSANDRA-2632)
 * avoid attempting to replay mutations from dropped keyspaces (CASSANDRA-2631)
 * avoid using cached position of a key when GT is requested (CASSANDRA-2633)
 * fix counting bloom filter true positives (CASSANDRA-2637)
 * initialize local ep state prior to gossip startup if needed (CASSANDRA-2638)
 * fix counter increment lost after restart (CASSANDRA-2642)
 * add quote-escaping via backslash to CLI (CASSANDRA-2623)
 * fix pig example script (CASSANDRA-2487)
 * fix dynamic snitch race in adding latencies (CASSANDRA-2618)
 * Start/stop cassandra after more important services such as mdadm in
   debian packaging (CASSANDRA-2481)


0.8.0-beta2
 * fix NPE compacting index CFs (CASSANDRA-2528)
 * Remove checking all column families on startup for compaction candidates
   (CASSANDRA-2444)
 * validate CQL create keyspace options (CASSANDRA-2525)
 * fix nodetool setcompactionthroughput (CASSANDRA-2550)
 * move	gossip heartbeat back to its own thread (CASSANDRA-2554)
 * validate cql TRUNCATE columnfamily before truncating (CASSANDRA-2570)
 * fix batch_mutate for mixed standard-counter mutations (CASSANDRA-2457)
 * disallow making schema changes to system keyspace (CASSANDRA-2563)
 * fix sending mutation messages multiple times (CASSANDRA-2557)
 * fix incorrect use of NBHM.size in ReadCallback that could cause
   reads to time out even when responses were received (CASSANDRA-2552)
 * trigger read repair correctly for LOCAL_QUORUM reads (CASSANDRA-2556)
 * Allow configuring the number of compaction thread (CASSANDRA-2558)
 * forceUserDefinedCompaction will attempt to compact what it is given
   even if the pessimistic estimate is that there is not enough disk space;
   automatic compactions will only compact 2 or more sstables (CASSANDRA-2575)
 * refuse to apply migrations with older timestamps than the current
   schema (CASSANDRA-2536)
 * remove unframed Thrift transport option
 * include indexes in snapshots (CASSANDRA-2596)
 * improve ignoring of obsolete mutations in index maintenance (CASSANDRA-2401)
 * recognize attempt to drop just the index while leaving the column
   definition alone (CASSANDRA-2619)


0.8.0-beta1
 * remove Avro RPC support (CASSANDRA-926)
 * support for columns that act as incr/decr counters
   (CASSANDRA-1072, 1937, 1944, 1936, 2101, 2093, 2288, 2105, 2384, 2236, 2342,
   2454)
 * CQL (CASSANDRA-1703, 1704, 1705, 1706, 1707, 1708, 1710, 1711, 1940,
   2124, 2302, 2277, 2493)
 * avoid double RowMutation serialization on write path (CASSANDRA-1800)
 * make NetworkTopologyStrategy the default (CASSANDRA-1960)
 * configurable internode encryption (CASSANDRA-1567, 2152)
 * human readable column names in sstable2json output (CASSANDRA-1933)
 * change default JMX port to 7199 (CASSANDRA-2027)
 * backwards compatible internal messaging (CASSANDRA-1015)
 * atomic switch of memtables and sstables (CASSANDRA-2284)
 * add pluggable SeedProvider (CASSANDRA-1669)
 * Fix clustertool to not throw exception when calling get_endpoints (CASSANDRA-2437)
 * upgrade to thrift 0.6 (CASSANDRA-2412)
 * repair works on a token range instead of full ring (CASSANDRA-2324)
 * purge tombstones from row cache (CASSANDRA-2305)
 * push replication_factor into strategy_options (CASSANDRA-1263)
 * give snapshots the same name on each node (CASSANDRA-1791)
 * remove "nodetool loadbalance" (CASSANDRA-2448)
 * multithreaded compaction (CASSANDRA-2191)
 * compaction throttling (CASSANDRA-2156)
 * add key type information and alias (CASSANDRA-2311, 2396)
 * cli no longer divides read_repair_chance by 100 (CASSANDRA-2458)
 * made CompactionInfo.getTaskType return an enum (CASSANDRA-2482)
 * add a server-wide cap on measured memtable memory usage and aggressively
   flush to keep under that threshold (CASSANDRA-2006)
 * add unified UUIDType (CASSANDRA-2233)
 * add off-heap row cache support (CASSANDRA-1969)


0.7.5
 * improvements/fixes to PIG driver (CASSANDRA-1618, CASSANDRA-2387,
   CASSANDRA-2465, CASSANDRA-2484)
 * validate index names (CASSANDRA-1761)
 * reduce contention on Table.flusherLock (CASSANDRA-1954)
 * try harder to detect failures during streaming, cleaning up temporary
   files more reliably (CASSANDRA-2088)
 * shut down server for OOM on a Thrift thread (CASSANDRA-2269)
 * fix tombstone handling in repair and sstable2json (CASSANDRA-2279)
 * preserve version when streaming data from old sstables (CASSANDRA-2283)
 * don't start repair if a neighboring node is marked as dead (CASSANDRA-2290)
 * purge tombstones from row cache (CASSANDRA-2305)
 * Avoid seeking when sstable2json exports the entire file (CASSANDRA-2318)
 * clear Built flag in system table when dropping an index (CASSANDRA-2320)
 * don't allow arbitrary argument for stress.java (CASSANDRA-2323)
 * validate values for index predicates in get_indexed_slice (CASSANDRA-2328)
 * queue secondary indexes for flush before the parent (CASSANDRA-2330)
 * allow job configuration to set the CL used in Hadoop jobs (CASSANDRA-2331)
 * add memtable_flush_queue_size defaulting to 4 (CASSANDRA-2333)
 * Allow overriding of initial_token, storage_port and rpc_port from system
   properties (CASSANDRA-2343)
 * fix comparator used for non-indexed secondary expressions in index scan
   (CASSANDRA-2347)
 * ensure size calculation and write phase of large-row compaction use
   the same threshold for TTL expiration (CASSANDRA-2349)
 * fix race when iterating CFs during add/drop (CASSANDRA-2350)
 * add ConsistencyLevel command to CLI (CASSANDRA-2354)
 * allow negative numbers in the cli (CASSANDRA-2358)
 * hard code serialVersionUID for tokens class (CASSANDRA-2361)
 * fix potential infinite loop in ByteBufferUtil.inputStream (CASSANDRA-2365)
 * fix encoding bugs in HintedHandoffManager, SystemTable when default
   charset is not UTF8 (CASSANDRA-2367)
 * avoids having removed node reappearing in Gossip (CASSANDRA-2371)
 * fix incorrect truncation of long to int when reading columns via block
   index (CASSANDRA-2376)
 * fix NPE during stream session (CASSANDRA-2377)
 * fix race condition that could leave orphaned data files when dropping CF or
   KS (CASSANDRA-2381)
 * fsync statistics component on write (CASSANDRA-2382)
 * fix duplicate results from CFS.scan (CASSANDRA-2406)
 * add IntegerType to CLI help (CASSANDRA-2414)
 * avoid caching token-only decoratedkeys (CASSANDRA-2416)
 * convert mmap assertion to if/throw so scrub can catch it (CASSANDRA-2417)
 * don't overwrite gc log (CASSANDR-2418)
 * invalidate row cache for streamed row to avoid inconsitencies
   (CASSANDRA-2420)
 * avoid copies in range/index scans (CASSANDRA-2425)
 * make sure we don't wipe data during cleanup if the node has not join
   the ring (CASSANDRA-2428)
 * Try harder to close files after compaction (CASSANDRA-2431)
 * re-set bootstrapped flag after move finishes (CASSANDRA-2435)
 * display validation_class in CLI 'describe keyspace' (CASSANDRA-2442)
 * make cleanup compactions cleanup the row cache (CASSANDRA-2451)
 * add column fields validation to scrub (CASSANDRA-2460)
 * use 64KB flush buffer instead of in_memory_compaction_limit (CASSANDRA-2463)
 * fix backslash substitutions in CLI (CASSANDRA-2492)
 * disable cache saving for system CFS (CASSANDRA-2502)
 * fixes for verifying destination availability under hinted conditions
   so UE can be thrown intead of timing out (CASSANDRA-2514)
 * fix update of validation class in column metadata (CASSANDRA-2512)
 * support LOCAL_QUORUM, EACH_QUORUM CLs outside of NTS (CASSANDRA-2516)
 * preserve version when streaming data from old sstables (CASSANDRA-2283)
 * fix backslash substitutions in CLI (CASSANDRA-2492)
 * count a row deletion as one operation towards memtable threshold
   (CASSANDRA-2519)
 * support LOCAL_QUORUM, EACH_QUORUM CLs outside of NTS (CASSANDRA-2516)


0.7.4
 * add nodetool join command (CASSANDRA-2160)
 * fix secondary indexes on pre-existing or streamed data (CASSANDRA-2244)
 * initialize endpoint in gossiper earlier (CASSANDRA-2228)
 * add ability to write to Cassandra from Pig (CASSANDRA-1828)
 * add rpc_[min|max]_threads (CASSANDRA-2176)
 * add CL.TWO, CL.THREE (CASSANDRA-2013)
 * avoid exporting an un-requested row in sstable2json, when exporting
   a key that does not exist (CASSANDRA-2168)
 * add incremental_backups option (CASSANDRA-1872)
 * add configurable row limit to Pig loadfunc (CASSANDRA-2276)
 * validate column values in batches as well as single-Column inserts
   (CASSANDRA-2259)
 * move sample schema from cassandra.yaml to schema-sample.txt,
   a cli scripts (CASSANDRA-2007)
 * avoid writing empty rows when scrubbing tombstoned rows (CASSANDRA-2296)
 * fix assertion error in range and index scans for CL < ALL
   (CASSANDRA-2282)
 * fix commitlog replay when flush position refers to data that didn't
   get synced before server died (CASSANDRA-2285)
 * fix fd leak in sstable2json with non-mmap'd i/o (CASSANDRA-2304)
 * reduce memory use during streaming of multiple sstables (CASSANDRA-2301)
 * purge tombstoned rows from cache after GCGraceSeconds (CASSANDRA-2305)
 * allow zero replicas in a NTS datacenter (CASSANDRA-1924)
 * make range queries respect snitch for local replicas (CASSANDRA-2286)
 * fix HH delivery when column index is larger than 2GB (CASSANDRA-2297)
 * make 2ary indexes use parent CF flush thresholds during initial build
   (CASSANDRA-2294)
 * update memtable_throughput to be a long (CASSANDRA-2158)


0.7.3
 * Keep endpoint state until aVeryLongTime (CASSANDRA-2115)
 * lower-latency read repair (CASSANDRA-2069)
 * add hinted_handoff_throttle_delay_in_ms option (CASSANDRA-2161)
 * fixes for cache save/load (CASSANDRA-2172, -2174)
 * Handle whole-row deletions in CFOutputFormat (CASSANDRA-2014)
 * Make memtable_flush_writers flush in parallel (CASSANDRA-2178)
 * Add compaction_preheat_key_cache option (CASSANDRA-2175)
 * refactor stress.py to have only one copy of the format string
   used for creating row keys (CASSANDRA-2108)
 * validate index names for \w+ (CASSANDRA-2196)
 * Fix Cassandra cli to respect timeout if schema does not settle
   (CASSANDRA-2187)
 * fix for compaction and cleanup writing old-format data into new-version
   sstable (CASSANDRA-2211, -2216)
 * add nodetool scrub (CASSANDRA-2217, -2240)
 * fix sstable2json large-row pagination (CASSANDRA-2188)
 * fix EOFing on requests for the last bytes in a file (CASSANDRA-2213)
 * fix BufferedRandomAccessFile bugs (CASSANDRA-2218, -2241)
 * check for memtable flush_after_mins exceeded every 10s (CASSANDRA-2183)
 * fix cache saving on Windows (CASSANDRA-2207)
 * add validateSchemaAgreement call + synchronization to schema
   modification operations (CASSANDRA-2222)
 * fix for reversed slice queries on large rows (CASSANDRA-2212)
 * fat clients were writing local data (CASSANDRA-2223)
 * set DEFAULT_MEMTABLE_LIFETIME_IN_MINS to 24h
 * improve detection and cleanup of partially-written sstables
   (CASSANDRA-2206)
 * fix supercolumn de/serialization when subcolumn comparator is different
   from supercolumn's (CASSANDRA-2104)
 * fix starting up on Windows when CASSANDRA_HOME contains whitespace
   (CASSANDRA-2237)
 * add [get|set][row|key]cacheSavePeriod to JMX (CASSANDRA-2100)
 * fix Hadoop ColumnFamilyOutputFormat dropping of mutations
   when batch fills up (CASSANDRA-2255)
 * move file deletions off of scheduledtasks executor (CASSANDRA-2253)


0.7.2
 * copy DecoratedKey.key when inserting into caches to avoid retaining
   a reference to the underlying buffer (CASSANDRA-2102)
 * format subcolumn names with subcomparator (CASSANDRA-2136)
 * fix column bloom filter deserialization (CASSANDRA-2165)


0.7.1
 * refactor MessageDigest creation code. (CASSANDRA-2107)
 * buffer network stack to avoid inefficient small TCP messages while avoiding
   the nagle/delayed ack problem (CASSANDRA-1896)
 * check log4j configuration for changes every 10s (CASSANDRA-1525, 1907)
 * more-efficient cross-DC replication (CASSANDRA-1530, -2051, -2138)
 * avoid polluting page cache with commitlog or sstable writes
   and seq scan operations (CASSANDRA-1470)
 * add RMI authentication options to nodetool (CASSANDRA-1921)
 * make snitches configurable at runtime (CASSANDRA-1374)
 * retry hadoop split requests on connection failure (CASSANDRA-1927)
 * implement describeOwnership for BOP, COPP (CASSANDRA-1928)
 * make read repair behave as expected for ConsistencyLevel > ONE
   (CASSANDRA-982, 2038)
 * distributed test harness (CASSANDRA-1859, 1964)
 * reduce flush lock contention (CASSANDRA-1930)
 * optimize supercolumn deserialization (CASSANDRA-1891)
 * fix CFMetaData.apply to only compare objects of the same class
   (CASSANDRA-1962)
 * allow specifying specific SSTables to compact from JMX (CASSANDRA-1963)
 * fix race condition in MessagingService.targets (CASSANDRA-1959, 2094, 2081)
 * refuse to open sstables from a future version (CASSANDRA-1935)
 * zero-copy reads (CASSANDRA-1714)
 * fix copy bounds for word Text in wordcount demo (CASSANDRA-1993)
 * fixes for contrib/javautils (CASSANDRA-1979)
 * check more frequently for memtable expiration (CASSANDRA-2000)
 * fix writing SSTable column count statistics (CASSANDRA-1976)
 * fix streaming of multiple CFs during bootstrap (CASSANDRA-1992)
 * explicitly set JVM GC new generation size with -Xmn (CASSANDRA-1968)
 * add short options for CLI flags (CASSANDRA-1565)
 * make keyspace argument to "describe keyspace" in CLI optional
   when authenticated to keyspace already (CASSANDRA-2029)
 * added option to specify -Dcassandra.join_ring=false on startup
   to allow "warm spare" nodes or performing JMX maintenance before
   joining the ring (CASSANDRA-526)
 * log migrations at INFO (CASSANDRA-2028)
 * add CLI verbose option in file mode (CASSANDRA-2030)
 * add single-line "--" comments to CLI (CASSANDRA-2032)
 * message serialization tests (CASSANDRA-1923)
 * switch from ivy to maven-ant-tasks (CASSANDRA-2017)
 * CLI attempts to block for new schema to propagate (CASSANDRA-2044)
 * fix potential overflow in nodetool cfstats (CASSANDRA-2057)
 * add JVM shutdownhook to sync commitlog (CASSANDRA-1919)
 * allow nodes to be up without being part of  normal traffic (CASSANDRA-1951)
 * fix CLI "show keyspaces" with null options on NTS (CASSANDRA-2049)
 * fix possible ByteBuffer race conditions (CASSANDRA-2066)
 * reduce garbage generated by MessagingService to prevent load spikes
   (CASSANDRA-2058)
 * fix math in RandomPartitioner.describeOwnership (CASSANDRA-2071)
 * fix deletion of sstable non-data components (CASSANDRA-2059)
 * avoid blocking gossip while deleting handoff hints (CASSANDRA-2073)
 * ignore messages from newer versions, keep track of nodes in gossip
   regardless of version (CASSANDRA-1970)
 * cache writing moved to CompactionManager to reduce i/o contention and
   updated to use non-cache-polluting writes (CASSANDRA-2053)
 * page through large rows when exporting to JSON (CASSANDRA-2041)
 * add flush_largest_memtables_at and reduce_cache_sizes_at options
   (CASSANDRA-2142)
 * add cli 'describe cluster' command (CASSANDRA-2127)
 * add cli support for setting username/password at 'connect' command
   (CASSANDRA-2111)
 * add -D option to Stress.java to allow reading hosts from a file
   (CASSANDRA-2149)
 * bound hints CF throughput between 32M and 256M (CASSANDRA-2148)
 * continue starting when invalid saved cache entries are encountered
   (CASSANDRA-2076)
 * add max_hint_window_in_ms option (CASSANDRA-1459)


0.7.0-final
 * fix offsets to ByteBuffer.get (CASSANDRA-1939)


0.7.0-rc4
 * fix cli crash after backgrounding (CASSANDRA-1875)
 * count timeouts in storageproxy latencies, and include latency
   histograms in StorageProxyMBean (CASSANDRA-1893)
 * fix CLI get recognition of supercolumns (CASSANDRA-1899)
 * enable keepalive on intra-cluster sockets (CASSANDRA-1766)
 * count timeouts towards dynamicsnitch latencies (CASSANDRA-1905)
 * Expose index-building status in JMX + cli schema description
   (CASSANDRA-1871)
 * allow [LOCAL|EACH]_QUORUM to be used with non-NetworkTopology
   replication Strategies
 * increased amount of index locks for faster commitlog replay
 * collect secondary index tombstones immediately (CASSANDRA-1914)
 * revert commitlog changes from #1780 (CASSANDRA-1917)
 * change RandomPartitioner min token to -1 to avoid collision w/
   tokens on actual nodes (CASSANDRA-1901)
 * examine the right nibble when validating TimeUUID (CASSANDRA-1910)
 * include secondary indexes in cleanup (CASSANDRA-1916)
 * CFS.scrubDataDirectories should also cleanup invalid secondary indexes
   (CASSANDRA-1904)
 * ability to disable/enable gossip on nodes to force them down
   (CASSANDRA-1108)


0.7.0-rc3
 * expose getNaturalEndpoints in StorageServiceMBean taking byte[]
   key; RMI cannot serialize ByteBuffer (CASSANDRA-1833)
 * infer org.apache.cassandra.locator for replication strategy classes
   when not otherwise specified
 * validation that generates less garbage (CASSANDRA-1814)
 * add TTL support to CLI (CASSANDRA-1838)
 * cli defaults to bytestype for subcomparator when creating
   column families (CASSANDRA-1835)
 * unregister index MBeans when index is dropped (CASSANDRA-1843)
 * make ByteBufferUtil.clone thread-safe (CASSANDRA-1847)
 * change exception for read requests during bootstrap from
   InvalidRequest to Unavailable (CASSANDRA-1862)
 * respect row-level tombstones post-flush in range scans
   (CASSANDRA-1837)
 * ReadResponseResolver check digests against each other (CASSANDRA-1830)
 * return InvalidRequest when remove of subcolumn without supercolumn
   is requested (CASSANDRA-1866)
 * flush before repair (CASSANDRA-1748)
 * SSTableExport validates key order (CASSANDRA-1884)
 * large row support for SSTableExport (CASSANDRA-1867)
 * Re-cache hot keys post-compaction without hitting disk (CASSANDRA-1878)
 * manage read repair in coordinator instead of data source, to
   provide latency information to dynamic snitch (CASSANDRA-1873)


0.7.0-rc2
 * fix live-column-count of slice ranges including tombstoned supercolumn
   with live subcolumn (CASSANDRA-1591)
 * rename o.a.c.internal.AntientropyStage -> AntiEntropyStage,
   o.a.c.request.Request_responseStage -> RequestResponseStage,
   o.a.c.internal.Internal_responseStage -> InternalResponseStage
 * add AbstractType.fromString (CASSANDRA-1767)
 * require index_type to be present when specifying index_name
   on ColumnDef (CASSANDRA-1759)
 * fix add/remove index bugs in CFMetadata (CASSANDRA-1768)
 * rebuild Strategy during system_update_keyspace (CASSANDRA-1762)
 * cli updates prompt to ... in continuation lines (CASSANDRA-1770)
 * support multiple Mutations per key in hadoop ColumnFamilyOutputFormat
   (CASSANDRA-1774)
 * improvements to Debian init script (CASSANDRA-1772)
 * use local classloader to check for version.properties (CASSANDRA-1778)
 * Validate that column names in column_metadata are valid for the
   defined comparator, and decode properly in cli (CASSANDRA-1773)
 * use cross-platform newlines in cli (CASSANDRA-1786)
 * add ExpiringColumn support to sstable import/export (CASSANDRA-1754)
 * add flush for each append to periodic commitlog mode; added
   periodic_without_flush option to disable this (CASSANDRA-1780)
 * close file handle used for post-flush truncate (CASSANDRA-1790)
 * various code cleanup (CASSANDRA-1793, -1794, -1795)
 * fix range queries against wrapped range (CASSANDRA-1781)
 * fix consistencylevel calculations for NetworkTopologyStrategy
   (CASSANDRA-1804)
 * cli support index type enum names (CASSANDRA-1810)
 * improved validation of column_metadata (CASSANDRA-1813)
 * reads at ConsistencyLevel > 1 throw UnavailableException
   immediately if insufficient live nodes exist (CASSANDRA-1803)
 * copy bytebuffers for local writes to avoid retaining the entire
   Thrift frame (CASSANDRA-1801)
 * fix NPE adding index to column w/o prior metadata (CASSANDRA-1764)
 * reduce fat client timeout (CASSANDRA-1730)
 * fix botched merge of CASSANDRA-1316


0.7.0-rc1
 * fix compaction and flush races with schema updates (CASSANDRA-1715)
 * add clustertool, config-converter, sstablekeys, and schematool
   Windows .bat files (CASSANDRA-1723)
 * reject range queries received during bootstrap (CASSANDRA-1739)
 * fix wrapping-range queries on non-minimum token (CASSANDRA-1700)
 * add nodetool cfhistogram (CASSANDRA-1698)
 * limit repaired ranges to what the nodes have in common (CASSANDRA-1674)
 * index scan treats missing columns as not matching secondary
   expressions (CASSANDRA-1745)
 * Fix misuse of DataOutputBuffer.getData in AntiEntropyService
   (CASSANDRA-1729)
 * detect and warn when obsolete version of JNA is present (CASSANDRA-1760)
 * reduce fat client timeout (CASSANDRA-1730)
 * cleanup smallest CFs first to increase free temp space for larger ones
   (CASSANDRA-1811)
 * Update windows .bat files to work outside of main Cassandra
   directory (CASSANDRA-1713)
 * fix read repair regression from 0.6.7 (CASSANDRA-1727)
 * more-efficient read repair (CASSANDRA-1719)
 * fix hinted handoff replay (CASSANDRA-1656)
 * log type of dropped messages (CASSANDRA-1677)
 * upgrade to SLF4J 1.6.1
 * fix ByteBuffer bug in ExpiringColumn.updateDigest (CASSANDRA-1679)
 * fix IntegerType.getString (CASSANDRA-1681)
 * make -Djava.net.preferIPv4Stack=true the default (CASSANDRA-628)
 * add INTERNAL_RESPONSE verb to differentiate from responses related
   to client requests (CASSANDRA-1685)
 * log tpstats when dropping messages (CASSANDRA-1660)
 * include unreachable nodes in describeSchemaVersions (CASSANDRA-1678)
 * Avoid dropping messages off the client request path (CASSANDRA-1676)
 * fix jna errno reporting (CASSANDRA-1694)
 * add friendlier error for UnknownHostException on startup (CASSANDRA-1697)
 * include jna dependency in RPM package (CASSANDRA-1690)
 * add --skip-keys option to stress.py (CASSANDRA-1696)
 * improve cli handling of non-string keys and column names
   (CASSANDRA-1701, -1693)
 * r/m extra subcomparator line in cli keyspaces output (CASSANDRA-1712)
 * add read repair chance to cli "show keyspaces"
 * upgrade to ConcurrentLinkedHashMap 1.1 (CASSANDRA-975)
 * fix index scan routing (CASSANDRA-1722)
 * fix tombstoning of supercolumns in range queries (CASSANDRA-1734)
 * clear endpoint cache after updating keyspace metadata (CASSANDRA-1741)
 * fix wrapping-range queries on non-minimum token (CASSANDRA-1700)
 * truncate includes secondary indexes (CASSANDRA-1747)
 * retain reference to PendingFile sstables (CASSANDRA-1749)
 * fix sstableimport regression (CASSANDRA-1753)
 * fix for bootstrap when no non-system tables are defined (CASSANDRA-1732)
 * handle replica unavailability in index scan (CASSANDRA-1755)
 * fix service initialization order deadlock (CASSANDRA-1756)
 * multi-line cli commands (CASSANDRA-1742)
 * fix race between snapshot and compaction (CASSANDRA-1736)
 * add listEndpointsPendingHints, deleteHintsForEndpoint JMX methods
   (CASSANDRA-1551)


0.7.0-beta3
 * add strategy options to describe_keyspace output (CASSANDRA-1560)
 * log warning when using randomly generated token (CASSANDRA-1552)
 * re-organize JMX into .db, .net, .internal, .request (CASSANDRA-1217)
 * allow nodes to change IPs between restarts (CASSANDRA-1518)
 * remember ring state between restarts by default (CASSANDRA-1518)
 * flush index built flag so we can read it before log replay (CASSANDRA-1541)
 * lock row cache updates to prevent race condition (CASSANDRA-1293)
 * remove assertion causing rare (and harmless) error messages in
   commitlog (CASSANDRA-1330)
 * fix moving nodes with no keyspaces defined (CASSANDRA-1574)
 * fix unbootstrap when no data is present in a transfer range (CASSANDRA-1573)
 * take advantage of AVRO-495 to simplify our avro IDL (CASSANDRA-1436)
 * extend authorization hierarchy to column family (CASSANDRA-1554)
 * deletion support in secondary indexes (CASSANDRA-1571)
 * meaningful error message for invalid replication strategy class
   (CASSANDRA-1566)
 * allow keyspace creation with RF > N (CASSANDRA-1428)
 * improve cli error handling (CASSANDRA-1580)
 * add cache save/load ability (CASSANDRA-1417, 1606, 1647)
 * add StorageService.getDrainProgress (CASSANDRA-1588)
 * Disallow bootstrap to an in-use token (CASSANDRA-1561)
 * Allow dynamic secondary index creation and destruction (CASSANDRA-1532)
 * log auto-guessed memtable thresholds (CASSANDRA-1595)
 * add ColumnDef support to cli (CASSANDRA-1583)
 * reduce index sample time by 75% (CASSANDRA-1572)
 * add cli support for column, strategy metadata (CASSANDRA-1578, 1612)
 * add cli support for schema modification (CASSANDRA-1584)
 * delete temp files on failed compactions (CASSANDRA-1596)
 * avoid blocking for dead nodes during removetoken (CASSANDRA-1605)
 * remove ConsistencyLevel.ZERO (CASSANDRA-1607)
 * expose in-progress compaction type in jmx (CASSANDRA-1586)
 * removed IClock & related classes from internals (CASSANDRA-1502)
 * fix removing tokens from SystemTable on decommission and removetoken
   (CASSANDRA-1609)
 * include CF metadata in cli 'show keyspaces' (CASSANDRA-1613)
 * switch from Properties to HashMap in PropertyFileSnitch to
   avoid synchronization bottleneck (CASSANDRA-1481)
 * PropertyFileSnitch configuration file renamed to
   cassandra-topology.properties
 * add cli support for get_range_slices (CASSANDRA-1088, CASSANDRA-1619)
 * Make memtable flush thresholds per-CF instead of global
   (CASSANDRA-1007, 1637)
 * add cli support for binary data without CfDef hints (CASSANDRA-1603)
 * fix building SSTable statistics post-stream (CASSANDRA-1620)
 * fix potential infinite loop in 2ary index queries (CASSANDRA-1623)
 * allow creating NTS keyspaces with no replicas configured (CASSANDRA-1626)
 * add jmx histogram of sstables accessed per read (CASSANDRA-1624)
 * remove system_rename_column_family and system_rename_keyspace from the
   client API until races can be fixed (CASSANDRA-1630, CASSANDRA-1585)
 * add cli sanity tests (CASSANDRA-1582)
 * update GC settings in cassandra.bat (CASSANDRA-1636)
 * cli support for index queries (CASSANDRA-1635)
 * cli support for updating schema memtable settings (CASSANDRA-1634)
 * cli --file option (CASSANDRA-1616)
 * reduce automatically chosen memtable sizes by 50% (CASSANDRA-1641)
 * move endpoint cache from snitch to strategy (CASSANDRA-1643)
 * fix commitlog recovery deleting the newly-created segment as well as
   the old ones (CASSANDRA-1644)
 * upgrade to Thrift 0.5 (CASSANDRA-1367)
 * renamed CL.DCQUORUM to LOCAL_QUORUM and DCQUORUMSYNC to EACH_QUORUM
 * cli truncate support (CASSANDRA-1653)
 * update GC settings in cassandra.bat (CASSANDRA-1636)
 * avoid logging when a node's ip/token is gossipped back to it (CASSANDRA-1666)


0.7-beta2
 * always use UTF-8 for hint keys (CASSANDRA-1439)
 * remove cassandra.yaml dependency from Hadoop and Pig (CASSADRA-1322)
 * expose CfDef metadata in describe_keyspaces (CASSANDRA-1363)
 * restore use of mmap_index_only option (CASSANDRA-1241)
 * dropping a keyspace with no column families generated an error
   (CASSANDRA-1378)
 * rename RackAwareStrategy to OldNetworkTopologyStrategy, RackUnawareStrategy
   to SimpleStrategy, DatacenterShardStrategy to NetworkTopologyStrategy,
   AbstractRackAwareSnitch to AbstractNetworkTopologySnitch (CASSANDRA-1392)
 * merge StorageProxy.mutate, mutateBlocking (CASSANDRA-1396)
 * faster UUIDType, LongType comparisons (CASSANDRA-1386, 1393)
 * fix setting read_repair_chance from CLI addColumnFamily (CASSANDRA-1399)
 * fix updates to indexed columns (CASSANDRA-1373)
 * fix race condition leaving to FileNotFoundException (CASSANDRA-1382)
 * fix sharded lock hash on index write path (CASSANDRA-1402)
 * add support for GT/E, LT/E in subordinate index clauses (CASSANDRA-1401)
 * cfId counter got out of sync when CFs were added (CASSANDRA-1403)
 * less chatty schema updates (CASSANDRA-1389)
 * rename column family mbeans. 'type' will now include either
   'IndexColumnFamilies' or 'ColumnFamilies' depending on the CFS type.
   (CASSANDRA-1385)
 * disallow invalid keyspace and column family names. This includes name that
   matches a '^\w+' regex. (CASSANDRA-1377)
 * use JNA, if present, to take snapshots (CASSANDRA-1371)
 * truncate hints if starting 0.7 for the first time (CASSANDRA-1414)
 * fix FD leak in single-row slicepredicate queries (CASSANDRA-1416)
 * allow index expressions against columns that are not part of the
   SlicePredicate (CASSANDRA-1410)
 * config-converter properly handles snitches and framed support
   (CASSANDRA-1420)
 * remove keyspace argument from multiget_count (CASSANDRA-1422)
 * allow specifying cassandra.yaml location as (local or remote) URL
   (CASSANDRA-1126)
 * fix using DynamicEndpointSnitch with NetworkTopologyStrategy
   (CASSANDRA-1429)
 * Add CfDef.default_validation_class (CASSANDRA-891)
 * fix EstimatedHistogram.max (CASSANDRA-1413)
 * quorum read optimization (CASSANDRA-1622)
 * handle zero-length (or missing) rows during HH paging (CASSANDRA-1432)
 * include secondary indexes during schema migrations (CASSANDRA-1406)
 * fix commitlog header race during schema change (CASSANDRA-1435)
 * fix ColumnFamilyStoreMBeanIterator to use new type name (CASSANDRA-1433)
 * correct filename generated by xml->yaml converter (CASSANDRA-1419)
 * add CMSInitiatingOccupancyFraction=75 and UseCMSInitiatingOccupancyOnly
   to default JVM options
 * decrease jvm heap for cassandra-cli (CASSANDRA-1446)
 * ability to modify keyspaces and column family definitions on a live cluster
   (CASSANDRA-1285)
 * support for Hadoop Streaming [non-jvm map/reduce via stdin/out]
   (CASSANDRA-1368)
 * Move persistent sstable stats from the system table to an sstable component
   (CASSANDRA-1430)
 * remove failed bootstrap attempt from pending ranges when gossip times
   it out after 1h (CASSANDRA-1463)
 * eager-create tcp connections to other cluster members (CASSANDRA-1465)
 * enumerate stages and derive stage from message type instead of
   transmitting separately (CASSANDRA-1465)
 * apply reversed flag during collation from different data sources
   (CASSANDRA-1450)
 * make failure to remove commitlog segment non-fatal (CASSANDRA-1348)
 * correct ordering of drain operations so CL.recover is no longer
   necessary (CASSANDRA-1408)
 * removed keyspace from describe_splits method (CASSANDRA-1425)
 * rename check_schema_agreement to describe_schema_versions
   (CASSANDRA-1478)
 * fix QUORUM calculation for RF > 3 (CASSANDRA-1487)
 * remove tombstones during non-major compactions when bloom filter
   verifies that row does not exist in other sstables (CASSANDRA-1074)
 * nodes that coordinated a loadbalance in the past could not be seen by
   newly added nodes (CASSANDRA-1467)
 * exposed endpoint states (gossip details) via jmx (CASSANDRA-1467)
 * ensure that compacted sstables are not included when new readers are
   instantiated (CASSANDRA-1477)
 * by default, calculate heap size and memtable thresholds at runtime (CASSANDRA-1469)
 * fix races dealing with adding/dropping keyspaces and column families in
   rapid succession (CASSANDRA-1477)
 * clean up of Streaming system (CASSANDRA-1503, 1504, 1506)
 * add options to configure Thrift socket keepalive and buffer sizes (CASSANDRA-1426)
 * make contrib CassandraServiceDataCleaner recursive (CASSANDRA-1509)
 * min, max compaction threshold are configurable and persistent
   per-ColumnFamily (CASSANDRA-1468)
 * fix replaying the last mutation in a commitlog unnecessarily
   (CASSANDRA-1512)
 * invoke getDefaultUncaughtExceptionHandler from DTPE with the original
   exception rather than the ExecutionException wrapper (CASSANDRA-1226)
 * remove Clock from the Thrift (and Avro) API (CASSANDRA-1501)
 * Close intra-node sockets when connection is broken (CASSANDRA-1528)
 * RPM packaging spec file (CASSANDRA-786)
 * weighted request scheduler (CASSANDRA-1485)
 * treat expired columns as deleted (CASSANDRA-1539)
 * make IndexInterval configurable (CASSANDRA-1488)
 * add describe_snitch to Thrift API (CASSANDRA-1490)
 * MD5 authenticator compares plain text submitted password with MD5'd
   saved property, instead of vice versa (CASSANDRA-1447)
 * JMX MessagingService pending and completed counts (CASSANDRA-1533)
 * fix race condition processing repair responses (CASSANDRA-1511)
 * make repair blocking (CASSANDRA-1511)
 * create EndpointSnitchInfo and MBean to expose rack and DC (CASSANDRA-1491)
 * added option to contrib/word_count to output results back to Cassandra
   (CASSANDRA-1342)
 * rewrite Hadoop ColumnFamilyRecordWriter to pool connections, retry to
   multiple Cassandra nodes, and smooth impact on the Cassandra cluster
   by using smaller batch sizes (CASSANDRA-1434)
 * fix setting gc_grace_seconds via CLI (CASSANDRA-1549)
 * support TTL'd index values (CASSANDRA-1536)
 * make removetoken work like decommission (CASSANDRA-1216)
 * make cli comparator-aware and improve quote rules (CASSANDRA-1523,-1524)
 * make nodetool compact and cleanup blocking (CASSANDRA-1449)
 * add memtable, cache information to GCInspector logs (CASSANDRA-1558)
 * enable/disable HintedHandoff via JMX (CASSANDRA-1550)
 * Ignore stray files in the commit log directory (CASSANDRA-1547)
 * Disallow bootstrap to an in-use token (CASSANDRA-1561)


0.7-beta1
 * sstable versioning (CASSANDRA-389)
 * switched to slf4j logging (CASSANDRA-625)
 * add (optional) expiration time for column (CASSANDRA-699)
 * access levels for authentication/authorization (CASSANDRA-900)
 * add ReadRepairChance to CF definition (CASSANDRA-930)
 * fix heisenbug in system tests, especially common on OS X (CASSANDRA-944)
 * convert to byte[] keys internally and all public APIs (CASSANDRA-767)
 * ability to alter schema definitions on a live cluster (CASSANDRA-44)
 * renamed configuration file to cassandra.xml, and log4j.properties to
   log4j-server.properties, which must now be loaded from
   the classpath (which is how our scripts in bin/ have always done it)
   (CASSANDRA-971)
 * change get_count to require a SlicePredicate. create multi_get_count
   (CASSANDRA-744)
 * re-organized endpointsnitch implementations and added SimpleSnitch
   (CASSANDRA-994)
 * Added preload_row_cache option (CASSANDRA-946)
 * add CRC to commitlog header (CASSANDRA-999)
 * removed deprecated batch_insert and get_range_slice methods (CASSANDRA-1065)
 * add truncate thrift method (CASSANDRA-531)
 * http mini-interface using mx4j (CASSANDRA-1068)
 * optimize away copy of sliced row on memtable read path (CASSANDRA-1046)
 * replace constant-size 2GB mmaped segments and special casing for index
   entries spanning segment boundaries, with SegmentedFile that computes
   segments that always contain entire entries/rows (CASSANDRA-1117)
 * avoid reading large rows into memory during compaction (CASSANDRA-16)
 * added hadoop OutputFormat (CASSANDRA-1101)
 * efficient Streaming (no more anticompaction) (CASSANDRA-579)
 * split commitlog header into separate file and add size checksum to
   mutations (CASSANDRA-1179)
 * avoid allocating a new byte[] for each mutation on replay (CASSANDRA-1219)
 * revise HH schema to be per-endpoint (CASSANDRA-1142)
 * add joining/leaving status to nodetool ring (CASSANDRA-1115)
 * allow multiple repair sessions per node (CASSANDRA-1190)
 * optimize away MessagingService for local range queries (CASSANDRA-1261)
 * make framed transport the default so malformed requests can't OOM the
   server (CASSANDRA-475)
 * significantly faster reads from row cache (CASSANDRA-1267)
 * take advantage of row cache during range queries (CASSANDRA-1302)
 * make GCGraceSeconds a per-ColumnFamily value (CASSANDRA-1276)
 * keep persistent row size and column count statistics (CASSANDRA-1155)
 * add IntegerType (CASSANDRA-1282)
 * page within a single row during hinted handoff (CASSANDRA-1327)
 * push DatacenterShardStrategy configuration into keyspace definition,
   eliminating datacenter.properties. (CASSANDRA-1066)
 * optimize forward slices starting with '' and single-index-block name
   queries by skipping the column index (CASSANDRA-1338)
 * streaming refactor (CASSANDRA-1189)
 * faster comparison for UUID types (CASSANDRA-1043)
 * secondary index support (CASSANDRA-749 and subtasks)
 * make compaction buckets deterministic (CASSANDRA-1265)


0.6.6
 * Allow using DynamicEndpointSnitch with RackAwareStrategy (CASSANDRA-1429)
 * remove the remaining vestiges of the unfinished DatacenterShardStrategy
   (replaced by NetworkTopologyStrategy in 0.7)


0.6.5
 * fix key ordering in range query results with RandomPartitioner
   and ConsistencyLevel > ONE (CASSANDRA-1145)
 * fix for range query starting with the wrong token range (CASSANDRA-1042)
 * page within a single row during hinted handoff (CASSANDRA-1327)
 * fix compilation on non-sun JDKs (CASSANDRA-1061)
 * remove String.trim() call on row keys in batch mutations (CASSANDRA-1235)
 * Log summary of dropped messages instead of spamming log (CASSANDRA-1284)
 * add dynamic endpoint snitch (CASSANDRA-981)
 * fix streaming for keyspaces with hyphens in their name (CASSANDRA-1377)
 * fix errors in hard-coded bloom filter optKPerBucket by computing it
   algorithmically (CASSANDRA-1220
 * remove message deserialization stage, and uncap read/write stages
   so slow reads/writes don't block gossip processing (CASSANDRA-1358)
 * add jmx port configuration to Debian package (CASSANDRA-1202)
 * use mlockall via JNA, if present, to prevent Linux from swapping
   out parts of the JVM (CASSANDRA-1214)


0.6.4
 * avoid queuing multiple hint deliveries for the same endpoint
   (CASSANDRA-1229)
 * better performance for and stricter checking of UTF8 column names
   (CASSANDRA-1232)
 * extend option to lower compaction priority to hinted handoff
   as well (CASSANDRA-1260)
 * log errors in gossip instead of re-throwing (CASSANDRA-1289)
 * avoid aborting commitlog replay prematurely if a flushed-but-
   not-removed commitlog segment is encountered (CASSANDRA-1297)
 * fix duplicate rows being read during mapreduce (CASSANDRA-1142)
 * failure detection wasn't closing command sockets (CASSANDRA-1221)
 * cassandra-cli.bat works on windows (CASSANDRA-1236)
 * pre-emptively drop requests that cannot be processed within RPCTimeout
   (CASSANDRA-685)
 * add ack to Binary write verb and update CassandraBulkLoader
   to wait for acks for each row (CASSANDRA-1093)
 * added describe_partitioner Thrift method (CASSANDRA-1047)
 * Hadoop jobs no longer require the Cassandra storage-conf.xml
   (CASSANDRA-1280, CASSANDRA-1047)
 * log thread pool stats when GC is excessive (CASSANDRA-1275)
 * remove gossip message size limit (CASSANDRA-1138)
 * parallelize local and remote reads during multiget, and respect snitch
   when determining whether to do local read for CL.ONE (CASSANDRA-1317)
 * fix read repair to use requested consistency level on digest mismatch,
   rather than assuming QUORUM (CASSANDRA-1316)
 * process digest mismatch re-reads in parallel (CASSANDRA-1323)
 * switch hints CF comparator to BytesType (CASSANDRA-1274)


0.6.3
 * retry to make streaming connections up to 8 times. (CASSANDRA-1019)
 * reject describe_ring() calls on invalid keyspaces (CASSANDRA-1111)
 * fix cache size calculation for size of 100% (CASSANDRA-1129)
 * fix cache capacity only being recalculated once (CASSANDRA-1129)
 * remove hourly scan of all hints on the off chance that the gossiper
   missed a status change; instead, expose deliverHintsToEndpoint to JMX
   so it can be done manually, if necessary (CASSANDRA-1141)
 * don't reject reads at CL.ALL (CASSANDRA-1152)
 * reject deletions to supercolumns in CFs containing only standard
   columns (CASSANDRA-1139)
 * avoid preserving login information after client disconnects
   (CASSANDRA-1057)
 * prefer sun jdk to openjdk in debian init script (CASSANDRA-1174)
 * detect partioner config changes between restarts and fail fast
   (CASSANDRA-1146)
 * use generation time to resolve node token reassignment disagreements
   (CASSANDRA-1118)
 * restructure the startup ordering of Gossiper and MessageService to avoid
   timing anomalies (CASSANDRA-1160)
 * detect incomplete commit log hearders (CASSANDRA-1119)
 * force anti-entropy service to stream files on the stream stage to avoid
   sending streams out of order (CASSANDRA-1169)
 * remove inactive stream managers after AES streams files (CASSANDRA-1169)
 * allow removing entire row through batch_mutate Deletion (CASSANDRA-1027)
 * add JMX metrics for row-level bloom filter false positives (CASSANDRA-1212)
 * added a redhat init script to contrib (CASSANDRA-1201)
 * use midpoint when bootstrapping a new machine into range with not
   much data yet instead of random token (CASSANDRA-1112)
 * kill server on OOM in executor stage as well as Thrift (CASSANDRA-1226)
 * remove opportunistic repairs, when two machines with overlapping replica
   responsibilities happen to finish major compactions of the same CF near
   the same time.  repairs are now fully manual (CASSANDRA-1190)
 * add ability to lower compaction priority (default is no change from 0.6.2)
   (CASSANDRA-1181)


0.6.2
 * fix contrib/word_count build. (CASSANDRA-992)
 * split CommitLogExecutorService into BatchCommitLogExecutorService and
   PeriodicCommitLogExecutorService (CASSANDRA-1014)
 * add latency histograms to CFSMBean (CASSANDRA-1024)
 * make resolving timestamp ties deterministic by using value bytes
   as a tiebreaker (CASSANDRA-1039)
 * Add option to turn off Hinted Handoff (CASSANDRA-894)
 * fix windows startup (CASSANDRA-948)
 * make concurrent_reads, concurrent_writes configurable at runtime via JMX
   (CASSANDRA-1060)
 * disable GCInspector on non-Sun JVMs (CASSANDRA-1061)
 * fix tombstone handling in sstable rows with no other data (CASSANDRA-1063)
 * fix size of row in spanned index entries (CASSANDRA-1056)
 * install json2sstable, sstable2json, and sstablekeys to Debian package
 * StreamingService.StreamDestinations wouldn't empty itself after streaming
   finished (CASSANDRA-1076)
 * added Collections.shuffle(splits) before returning the splits in
   ColumnFamilyInputFormat (CASSANDRA-1096)
 * do not recalculate cache capacity post-compaction if it's been manually
   modified (CASSANDRA-1079)
 * better defaults for flush sorter + writer executor queue sizes
   (CASSANDRA-1100)
 * windows scripts for SSTableImport/Export (CASSANDRA-1051)
 * windows script for nodetool (CASSANDRA-1113)
 * expose PhiConvictThreshold (CASSANDRA-1053)
 * make repair of RF==1 a no-op (CASSANDRA-1090)
 * improve default JVM GC options (CASSANDRA-1014)
 * fix SlicePredicate serialization inside Hadoop jobs (CASSANDRA-1049)
 * close Thrift sockets in Hadoop ColumnFamilyRecordReader (CASSANDRA-1081)


0.6.1
 * fix NPE in sstable2json when no excluded keys are given (CASSANDRA-934)
 * keep the replica set constant throughout the read repair process
   (CASSANDRA-937)
 * allow querying getAllRanges with empty token list (CASSANDRA-933)
 * fix command line arguments inversion in clustertool (CASSANDRA-942)
 * fix race condition that could trigger a false-positive assertion
   during post-flush discard of old commitlog segments (CASSANDRA-936)
 * fix neighbor calculation for anti-entropy repair (CASSANDRA-924)
 * perform repair even for small entropy differences (CASSANDRA-924)
 * Use hostnames in CFInputFormat to allow Hadoop's naive string-based
   locality comparisons to work (CASSANDRA-955)
 * cache read-only BufferedRandomAccessFile length to avoid
   3 system calls per invocation (CASSANDRA-950)
 * nodes with IPv6 (and no IPv4) addresses could not join cluster
   (CASSANDRA-969)
 * Retrieve the correct number of undeleted columns, if any, from
   a supercolumn in a row that had been deleted previously (CASSANDRA-920)
 * fix index scans that cross the 2GB mmap boundaries for both mmap
   and standard i/o modes (CASSANDRA-866)
 * expose drain via nodetool (CASSANDRA-978)


0.6.0-RC1
 * JMX drain to flush memtables and run through commit log (CASSANDRA-880)
 * Bootstrapping can skip ranges under the right conditions (CASSANDRA-902)
 * fix merging row versions in range_slice for CL > ONE (CASSANDRA-884)
 * default write ConsistencyLeven chaned from ZERO to ONE
 * fix for index entries spanning mmap buffer boundaries (CASSANDRA-857)
 * use lexical comparison if time part of TimeUUIDs are the same
   (CASSANDRA-907)
 * bound read, mutation, and response stages to fix possible OOM
   during log replay (CASSANDRA-885)
 * Use microseconds-since-epoch (UTC) in cli, instead of milliseconds
 * Treat batch_mutate Deletion with null supercolumn as "apply this predicate
   to top level supercolumns" (CASSANDRA-834)
 * Streaming destination nodes do not update their JMX status (CASSANDRA-916)
 * Fix internal RPC timeout calculation (CASSANDRA-911)
 * Added Pig loadfunc to contrib/pig (CASSANDRA-910)


0.6.0-beta3
 * fix compaction bucketing bug (CASSANDRA-814)
 * update windows batch file (CASSANDRA-824)
 * deprecate KeysCachedFraction configuration directive in favor
   of KeysCached; move to unified-per-CF key cache (CASSANDRA-801)
 * add invalidateRowCache to ColumnFamilyStoreMBean (CASSANDRA-761)
 * send Handoff hints to natural locations to reduce load on
   remaining nodes in a failure scenario (CASSANDRA-822)
 * Add RowWarningThresholdInMB configuration option to warn before very
   large rows get big enough to threaten node stability, and -x option to
   be able to remove them with sstable2json if the warning is unheeded
   until it's too late (CASSANDRA-843)
 * Add logging of GC activity (CASSANDRA-813)
 * fix ConcurrentModificationException in commitlog discard (CASSANDRA-853)
 * Fix hardcoded row count in Hadoop RecordReader (CASSANDRA-837)
 * Add a jmx status to the streaming service and change several DEBUG
   messages to INFO (CASSANDRA-845)
 * fix classpath in cassandra-cli.bat for Windows (CASSANDRA-858)
 * allow re-specifying host, port to cassandra-cli if invalid ones
   are first tried (CASSANDRA-867)
 * fix race condition handling rpc timeout in the coordinator
   (CASSANDRA-864)
 * Remove CalloutLocation and StagingFileDirectory from storage-conf files
   since those settings are no longer used (CASSANDRA-878)
 * Parse a long from RowWarningThresholdInMB instead of an int (CASSANDRA-882)
 * Remove obsolete ControlPort code from DatabaseDescriptor (CASSANDRA-886)
 * move skipBytes side effect out of assert (CASSANDRA-899)
 * add "double getLoad" to StorageServiceMBean (CASSANDRA-898)
 * track row stats per CF at compaction time (CASSANDRA-870)
 * disallow CommitLogDirectory matching a DataFileDirectory (CASSANDRA-888)
 * default key cache size is 200k entries, changed from 10% (CASSANDRA-863)
 * add -Dcassandra-foreground=yes to cassandra.bat
 * exit if cluster name is changed unexpectedly (CASSANDRA-769)


0.6.0-beta1/beta2
 * add batch_mutate thrift command, deprecating batch_insert (CASSANDRA-336)
 * remove get_key_range Thrift API, deprecated in 0.5 (CASSANDRA-710)
 * add optional login() Thrift call for authentication (CASSANDRA-547)
 * support fat clients using gossiper and StorageProxy to perform
   replication in-process [jvm-only] (CASSANDRA-535)
 * support mmapped I/O for reads, on by default on 64bit JVMs
   (CASSANDRA-408, CASSANDRA-669)
 * improve insert concurrency, particularly during Hinted Handoff
   (CASSANDRA-658)
 * faster network code (CASSANDRA-675)
 * stress.py moved to contrib (CASSANDRA-635)
 * row caching [must be explicitly enabled per-CF in config] (CASSANDRA-678)
 * present a useful measure of compaction progress in JMX (CASSANDRA-599)
 * add bin/sstablekeys (CASSNADRA-679)
 * add ConsistencyLevel.ANY (CASSANDRA-687)
 * make removetoken remove nodes from gossip entirely (CASSANDRA-644)
 * add ability to set cache sizes at runtime (CASSANDRA-708)
 * report latency and cache hit rate statistics with lifetime totals
   instead of average over the last minute (CASSANDRA-702)
 * support get_range_slice for RandomPartitioner (CASSANDRA-745)
 * per-keyspace replication factory and replication strategy (CASSANDRA-620)
 * track latency in microseconds (CASSANDRA-733)
 * add describe_ Thrift methods, deprecating get_string_property and
   get_string_list_property
 * jmx interface for tracking operation mode and streams in general.
   (CASSANDRA-709)
 * keep memtables in sorted order to improve range query performance
   (CASSANDRA-799)
 * use while loop instead of recursion when trimming sstables compaction list
   to avoid blowing stack in pathological cases (CASSANDRA-804)
 * basic Hadoop map/reduce support (CASSANDRA-342)


0.5.1
 * ensure all files for an sstable are streamed to the same directory.
   (CASSANDRA-716)
 * more accurate load estimate for bootstrapping (CASSANDRA-762)
 * tolerate dead or unavailable bootstrap target on write (CASSANDRA-731)
 * allow larger numbers of keys (> 140M) in a sstable bloom filter
   (CASSANDRA-790)
 * include jvm argument improvements from CASSANDRA-504 in debian package
 * change streaming chunk size to 32MB to accomodate Windows XP limitations
   (was 64MB) (CASSANDRA-795)
 * fix get_range_slice returning results in the wrong order (CASSANDRA-781)


0.5.0 final
 * avoid attempting to delete temporary bootstrap files twice (CASSANDRA-681)
 * fix bogus NaN in nodeprobe cfstats output (CASSANDRA-646)
 * provide a policy for dealing with single thread executors w/ a full queue
   (CASSANDRA-694)
 * optimize inner read in MessagingService, vastly improving multiple-node
   performance (CASSANDRA-675)
 * wait for table flush before streaming data back to a bootstrapping node.
   (CASSANDRA-696)
 * keep track of bootstrapping sources by table so that bootstrapping doesn't
   give the indication of finishing early (CASSANDRA-673)


0.5.0 RC3
 * commit the correct version of the patch for CASSANDRA-663


0.5.0 RC2 (unreleased)
 * fix bugs in converting get_range_slice results to Thrift
   (CASSANDRA-647, CASSANDRA-649)
 * expose java.util.concurrent.TimeoutException in StorageProxy methods
   (CASSANDRA-600)
 * TcpConnectionManager was holding on to disconnected connections,
   giving the false indication they were being used. (CASSANDRA-651)
 * Remove duplicated write. (CASSANDRA-662)
 * Abort bootstrap if IP is already in the token ring (CASSANDRA-663)
 * increase default commitlog sync period, and wait for last sync to
   finish before submitting another (CASSANDRA-668)


0.5.0 RC1
 * Fix potential NPE in get_range_slice (CASSANDRA-623)
 * add CRC32 to commitlog entries (CASSANDRA-605)
 * fix data streaming on windows (CASSANDRA-630)
 * GC compacted sstables after cleanup and compaction (CASSANDRA-621)
 * Speed up anti-entropy validation (CASSANDRA-629)
 * Fix anti-entropy assertion error (CASSANDRA-639)
 * Fix pending range conflicts when bootstapping or moving
   multiple nodes at once (CASSANDRA-603)
 * Handle obsolete gossip related to node movement in the case where
   one or more nodes is down when the movement occurs (CASSANDRA-572)
 * Include dead nodes in gossip to avoid a variety of problems
   and fix HH to removed nodes (CASSANDRA-634)
 * return an InvalidRequestException for mal-formed SlicePredicates
   (CASSANDRA-643)
 * fix bug determining closest neighbor for use in multiple datacenters
   (CASSANDRA-648)
 * Vast improvements in anticompaction speed (CASSANDRA-607)
 * Speed up log replay and writes by avoiding redundant serializations
   (CASSANDRA-652)


0.5.0 beta 2
 * Bootstrap improvements (several tickets)
 * add nodeprobe repair anti-entropy feature (CASSANDRA-193, CASSANDRA-520)
 * fix possibility of partition when many nodes restart at once
   in clusters with multiple seeds (CASSANDRA-150)
 * fix NPE in get_range_slice when no data is found (CASSANDRA-578)
 * fix potential NPE in hinted handoff (CASSANDRA-585)
 * fix cleanup of local "system" keyspace (CASSANDRA-576)
 * improve computation of cluster load balance (CASSANDRA-554)
 * added super column read/write, column count, and column/row delete to
   cassandra-cli (CASSANDRA-567, CASSANDRA-594)
 * fix returning live subcolumns of deleted supercolumns (CASSANDRA-583)
 * respect JAVA_HOME in bin/ scripts (several tickets)
 * add StorageService.initClient for fat clients on the JVM (CASSANDRA-535)
   (see contrib/client_only for an example of use)
 * make consistency_level functional in get_range_slice (CASSANDRA-568)
 * optimize key deserialization for RandomPartitioner (CASSANDRA-581)
 * avoid GCing tombstones except on major compaction (CASSANDRA-604)
 * increase failure conviction threshold, resulting in less nodes
   incorrectly (and temporarily) marked as down (CASSANDRA-610)
 * respect memtable thresholds during log replay (CASSANDRA-609)
 * support ConsistencyLevel.ALL on read (CASSANDRA-584)
 * add nodeprobe removetoken command (CASSANDRA-564)


0.5.0 beta
 * Allow multiple simultaneous flushes, improving flush throughput
   on multicore systems (CASSANDRA-401)
 * Split up locks to improve write and read throughput on multicore systems
   (CASSANDRA-444, CASSANDRA-414)
 * More efficient use of memory during compaction (CASSANDRA-436)
 * autobootstrap option: when enabled, all non-seed nodes will attempt
   to bootstrap when started, until bootstrap successfully
   completes. -b option is removed.  (CASSANDRA-438)
 * Unless a token is manually specified in the configuration xml,
   a bootstraping node will use a token that gives it half the
   keys from the most-heavily-loaded node in the cluster,
   instead of generating a random token.
   (CASSANDRA-385, CASSANDRA-517)
 * Miscellaneous bootstrap fixes (several tickets)
 * Ability to change a node's token even after it has data on it
   (CASSANDRA-541)
 * Ability to decommission a live node from the ring (CASSANDRA-435)
 * Semi-automatic loadbalancing via nodeprobe (CASSANDRA-192)
 * Add ability to set compaction thresholds at runtime via
   JMX / nodeprobe.  (CASSANDRA-465)
 * Add "comment" field to ColumnFamily definition. (CASSANDRA-481)
 * Additional JMX metrics (CASSANDRA-482)
 * JSON based export and import tools (several tickets)
 * Hinted Handoff fixes (several tickets)
 * Add key cache to improve read performance (CASSANDRA-423)
 * Simplified construction of custom ReplicationStrategy classes
   (CASSANDRA-497)
 * Graphical application (Swing) for ring integrity verification and
   visualization was added to contrib (CASSANDRA-252)
 * Add DCQUORUM, DCQUORUMSYNC consistency levels and corresponding
   ReplicationStrategy / EndpointSnitch classes.  Experimental.
   (CASSANDRA-492)
 * Web client interface added to contrib (CASSANDRA-457)
 * More-efficient flush for Random, CollatedOPP partitioners
   for normal writes (CASSANDRA-446) and bulk load (CASSANDRA-420)
 * Add MemtableFlushAfterMinutes, a global replacement for the old
   per-CF FlushPeriodInMinutes setting (CASSANDRA-463)
 * optimizations to slice reading (CASSANDRA-350) and supercolumn
   queries (CASSANDRA-510)
 * force binding to given listenaddress for nodes with multiple
   interfaces (CASSANDRA-546)
 * stress.py benchmarking tool improvements (several tickets)
 * optimized replica placement code (CASSANDRA-525)
 * faster log replay on restart (CASSANDRA-539, CASSANDRA-540)
 * optimized local-node writes (CASSANDRA-558)
 * added get_range_slice, deprecating get_key_range (CASSANDRA-344)
 * expose TimedOutException to thrift (CASSANDRA-563)


0.4.2
 * Add validation disallowing null keys (CASSANDRA-486)
 * Fix race conditions in TCPConnectionManager (CASSANDRA-487)
 * Fix using non-utf8-aware comparison as a sanity check.
   (CASSANDRA-493)
 * Improve default garbage collector options (CASSANDRA-504)
 * Add "nodeprobe flush" (CASSANDRA-505)
 * remove NotFoundException from get_slice throws list (CASSANDRA-518)
 * fix get (not get_slice) of entire supercolumn (CASSANDRA-508)
 * fix null token during bootstrap (CASSANDRA-501)


0.4.1
 * Fix FlushPeriod columnfamily configuration regression
   (CASSANDRA-455)
 * Fix long column name support (CASSANDRA-460)
 * Fix for serializing a row that only contains tombstones
   (CASSANDRA-458)
 * Fix for discarding unneeded commitlog segments (CASSANDRA-459)
 * Add SnapshotBeforeCompaction configuration option (CASSANDRA-426)
 * Fix compaction abort under insufficient disk space (CASSANDRA-473)
 * Fix reading subcolumn slice from tombstoned CF (CASSANDRA-484)
 * Fix race condition in RVH causing occasional NPE (CASSANDRA-478)


0.4.0
 * fix get_key_range problems when a node is down (CASSANDRA-440)
   and add UnavailableException to more Thrift methods
 * Add example EndPointSnitch contrib code (several tickets)


0.4.0 RC2
 * fix SSTable generation clash during compaction (CASSANDRA-418)
 * reject method calls with null parameters (CASSANDRA-308)
 * properly order ranges in nodeprobe output (CASSANDRA-421)
 * fix logging of certain errors on executor threads (CASSANDRA-425)


0.4.0 RC1
 * Bootstrap feature is live; use -b on startup (several tickets)
 * Added multiget api (CASSANDRA-70)
 * fix Deadlock with SelectorManager.doProcess and TcpConnection.write
   (CASSANDRA-392)
 * remove key cache b/c of concurrency bugs in third-party
   CLHM library (CASSANDRA-405)
 * update non-major compaction logic to use two threshold values
   (CASSANDRA-407)
 * add periodic / batch commitlog sync modes (several tickets)
 * inline BatchMutation into batch_insert params (CASSANDRA-403)
 * allow setting the logging level at runtime via mbean (CASSANDRA-402)
 * change default comparator to BytesType (CASSANDRA-400)
 * add forwards-compatible ConsistencyLevel parameter to get_key_range
   (CASSANDRA-322)
 * r/m special case of blocking for local destination when writing with
   ConsistencyLevel.ZERO (CASSANDRA-399)
 * Fixes to make BinaryMemtable [bulk load interface] useful (CASSANDRA-337);
   see contrib/bmt_example for an example of using it.
 * More JMX properties added (several tickets)
 * Thrift changes (several tickets)
    - Merged _super get methods with the normal ones; return values
      are now of ColumnOrSuperColumn.
    - Similarly, merged batch_insert_super into batch_insert.



0.4.0 beta
 * On-disk data format has changed to allow billions of keys/rows per
   node instead of only millions
 * Multi-keyspace support
 * Scan all sstables for all queries to avoid situations where
   different types of operation on the same ColumnFamily could
   disagree on what data was present
 * Snapshot support via JMX
 * Thrift API has changed a _lot_:
    - removed time-sorted CFs; instead, user-defined comparators
      may be defined on the column names, which are now byte arrays.
      Default comparators are provided for UTF8, Bytes, Ascii, Long (i64),
      and UUID types.
    - removed colon-delimited strings in thrift api in favor of explicit
      structs such as ColumnPath, ColumnParent, etc.  Also normalized
      thrift struct and argument naming.
    - Added columnFamily argument to get_key_range.
    - Change signature of get_slice to accept starting and ending
      columns as well as an offset.  (This allows use of indexes.)
      Added "ascending" flag to allow reasonably-efficient reverse
      scans as well.  Removed get_slice_by_range as redundant.
    - get_key_range operates on one CF at a time
    - changed `block` boolean on insert methods to ConsistencyLevel enum,
      with options of NONE, ONE, QUORUM, and ALL.
    - added similar consistency_level parameter to read methods
    - column-name-set slice with no names given now returns zero columns
      instead of all of them.  ("all" can run your server out of memory.
      use a range-based slice with a high max column count instead.)
 * Removed the web interface. Node information can now be obtained by
   using the newly introduced nodeprobe utility.
 * More JMX stats
 * Remove magic values from internals (e.g. special key to indicate
   when to flush memtables)
 * Rename configuration "table" to "keyspace"
 * Moved to crash-only design; no more shutdown (just kill the process)
 * Lots of bug fixes

Full list of issues resolved in 0.4 is at https://issues.apache.org/jira/secure/IssueNavigator.jspa?reset=true&&pid=12310865&fixfor=12313862&resolution=1&sorter/field=issuekey&sorter/order=DESC


0.3.0 RC3
 * Fix potential deadlock under load in TCPConnection.
   (CASSANDRA-220)


0.3.0 RC2
 * Fix possible data loss when server is stopped after replaying
   log but before new inserts force memtable flush.
   (CASSANDRA-204)
 * Added BUGS file


0.3.0 RC1
 * Range queries on keys, including user-defined key collation
 * Remove support
 * Workarounds for a weird bug in JDK select/register that seems
   particularly common on VM environments. Cassandra should deploy
   fine on EC2 now
 * Much improved infrastructure: the beginnings of a decent test suite
   ("ant test" for unit tests; "nosetests" for system tests), code
   coverage reporting, etc.
 * Expanded node status reporting via JMX
 * Improved error reporting/logging on both server and client
 * Reduced memory footprint in default configuration
 * Combined blocking and non-blocking versions of insert APIs
 * Added FlushPeriodInMinutes configuration parameter to force
   flushing of infrequently-updated ColumnFamilies<|MERGE_RESOLUTION|>--- conflicted
+++ resolved
@@ -236,14 +236,8 @@
  * Chain commit log marker potential performance regression in batch commit mode (CASSANDRA-14194)
  * Fully utilise specified compaction threads (CASSANDRA-14210)
  * Pre-create deletion log records to finish compactions quicker (CASSANDRA-12763)
-<<<<<<< HEAD
-=======
-Merged from 2.2:
- * Backport circleci yaml (CASSANDRA-14240)
-Merged from 2.1:
+ Merged from 2.1:
  * Check checksum before decompressing data (CASSANDRA-14284)
- * CVE-2017-5929 Security vulnerability in Logback warning in NEWS.txt (CASSANDRA-14183)
->>>>>>> c1020d62
 
 
 3.11.2
