1.2-beta2
 * optimize batchlog flushing to skip successful batches (CASSANDRA-4667)
 * include metadata for system keyspace itself in schema tables (CASSANDRA-4416)
 * add check to PropertyFileSnitch to verify presence of location for
   local node (CASSANDRA-4728)
 * add PBSPredictor consistency modeler (CASSANDRA-4261)
 * remove vestiges of Thrift unframed mode (CASSANDRA-4729)
 * optimize single-row PK lookups (CASSANDRA-4710)
 * adjust blockFor calculation to account for pending ranges due to node 
   movement (CASSANDRA-833)
 * Change CQL version to 3.0.0 and stop accepting 3.0.0-beta1 (CASSANDRA-4649)
 * (CQL3) Make prepared statement global instead of per connection 
   (CASSANDRA-4449)
 * Fix scrubbing of CQL3 created tables (CASSANDRA-4685)
 * (CQL3) Fix validation when using counter and regular columns in the same 
   table (CASSANDRA-4706)
 * Fix bug starting Cassandra with simple authentication (CASSANDRA-4648)
 * Add support for batchlog in CQL3 (CASSANDRA-4545, 4738)
 * Add support for multiple column family outputs in CFOF (CASSANDRA-4208)
 * Support repairing only the local DC nodes (CASSANDRA-4747)
 * Use rpc_address for binary protocol and change default port (CASSANRA-4751)
 * Fix use of collections in prepared statements (CASSANDRA-4739)
 * Store more information into peers table (CASSANDRA-4351)


1.2-beta1
 * add atomic_batch_mutate (CASSANDRA-4542, -4635)
 * increase default max_hint_window_in_ms to 3h (CASSANDRA-4632)
 * include message initiation time to replicas so they can more
   accurately drop timed-out requests (CASSANDRA-2858)
 * fix clientutil.jar dependencies (CASSANDRA-4566)
 * optimize WriteResponse (CASSANDRA-4548)
 * new metrics (CASSANDRA-4009)
 * redesign KEYS indexes to avoid read-before-write (CASSANDRA-2897)
 * debug tracing (CASSANDRA-1123)
 * parallelize row cache loading (CASSANDRA-4282)
 * Make compaction, flush JBOD-aware (CASSANDRA-4292)
 * run local range scans on the read stage (CASSANDRA-3687)
 * clean up ioexceptions (CASSANDRA-2116)
 * add disk_failure_policy (CASSANDRA-2118)
 * Introduce new json format with row level deletion (CASSANDRA-4054)
 * remove redundant "name" column from schema_keyspaces (CASSANDRA-4433)
 * improve "nodetool ring" handling of multi-dc clusters (CASSANDRA-3047)
 * update NTS calculateNaturalEndpoints to be O(N log N) (CASSANDRA-3881)
 * add UseCondCardMark XX jvm settings on jdk 1.7 (CASSANDRA-4366)
 * split up rpc timeout by operation type (CASSANDRA-2819)
 * rewrite key cache save/load to use only sequential i/o (CASSANDRA-3762)
 * update MS protocol with a version handshake + broadcast address id
   (CASSANDRA-4311)
 * multithreaded hint replay (CASSANDRA-4189)
 * add inter-node message compression (CASSANDRA-3127)
 * remove COPP (CASSANDRA-2479)
 * Track tombstone expiration and compact when tombstone content is
   higher than a configurable threshold, default 20% (CASSANDRA-3442, 4234)
 * update MurmurHash to version 3 (CASSANDRA-2975)
 * (CLI) track elapsed time for `delete' operation (CASSANDRA-4060)
 * (CLI) jline version is bumped to 1.0 to properly  support
   'delete' key function (CASSANDRA-4132)
 * Save IndexSummary into new SSTable 'Summary' component (CASSANDRA-2392, 4289)
 * Add support for range tombstones (CASSANDRA-3708)
 * Improve MessagingService efficiency (CASSANDRA-3617)
 * Avoid ID conflicts from concurrent schema changes (CASSANDRA-3794)
 * Set thrift HSHA server thread limit to unlimited by default (CASSANDRA-4277)
 * Avoids double serialization of CF id in RowMutation messages
   (CASSANDRA-4293)
 * stream compressed sstables directly with java nio (CASSANDRA-4297)
 * Support multiple ranges in SliceQueryFilter (CASSANDRA-3885)
 * Add column metadata to system column families (CASSANDRA-4018)
 * (cql3) Always use composite types by default (CASSANDRA-4329)
 * (cql3) Add support for set, map and list (CASSANDRA-3647)
 * Validate date type correctly (CASSANDRA-4441)
 * (cql3) Allow definitions with only a PK (CASSANDRA-4361)
 * (cql3) Add support for row key composites (CASSANDRA-4179)
 * improve DynamicEndpointSnitch by using reservoir sampling (CASSANDRA-4038)
 * (cql3) Add support for 2ndary indexes (CASSANDRA-3680)
 * (cql3) fix defining more than one PK to be invalid (CASSANDRA-4477)
 * remove schema agreement checking from all external APIs (Thrift, CQL and CQL3) (CASSANDRA-4487)
 * add Murmur3Partitioner and make it default for new installations (CASSANDRA-3772, 4621)
 * (cql3) update pseudo-map syntax to use map syntax (CASSANDRA-4497)
 * Finer grained exceptions hierarchy and provides error code with exceptions (CASSANDRA-3979)
 * Adds events push to binary protocol (CASSANDRA-4480)
 * Rewrite nodetool help (CASSANDRA-2293)
 * Make CQL3 the default for CQL (CASSANDRA-4640)
 * update stress tool to be able to use CQL3 (CASSANDRA-4406)
 * Accept all thrift update on CQL3 cf but don't expose their metadata (CASSANDRA-4377)
 * Replace Throttle with Guava's RateLimiter for HintedHandOff (CASSANDRA-4541)
 * fix counter add/get using CQL2 and CQL3 in stress tool (CASSANDRA-4633)
 * Add sstable count per level to cfstats (CASSANDRA-4537)
 * (cql3) Add ALTER KEYSPACE statement (CASSANDRA-4611)
 * (cql3) Allow defining default consistency levels (CASSANDRA-4448)
 * (cql3) Fix queries using LIMIT missing results (CASSANDRA-4579)
 * fix cross-version gossip messaging (CASSANDRA-4576)


1.1.6
 * NTS will default unconfigured DC replicas to zero (CASSANDRA-4675)
 * use default consistency level in counter validation if none is
   explicitly provide (CASSANDRA-4700)
 * Improve IAuthority interface by introducing fine-grained
   access permissions and grant/revoke commands (CASSANDRA-4490, 4644)
 * fix assumption error in CLI when updating/describing keyspace 
   (CASSANDRA-4322)
 * Adds offline sstablescrub to debian packaging (CASSANDRA-4642)
 * Automatic fixing of overlapping leveled sstables (CASSANDRA-4644)
 * fix error when using ORDER BY with extended selections (CASSANDRA-4689)
 * (CQL3) Fix validation for IN queries for non-PK cols (CASSANDRA-4709)
 * fix re-created keyspace disappering after 1.1.5 upgrade 
   (CASSANDRA-4698, 4752)
 * (CLI) display elapsed time in 2 fraction digits (CASSANDRA-3460)
 * add authentication support to sstableloader (CASSANDRA-4712)
 * Fix CQL3 'is reversed' logic (CASSANDRA-4716, 4759)
 * (CQL3) Don't return ReversedType in result set metadata (CASSANDRA-4717)
 * Pluggable Thrift transport factories for CLI (CASSANDRA-4609)
<<<<<<< HEAD
=======
 * Backport adding AlterKeyspace statement (CASSANDRA-4611)
 * (CQL3) Correcty accept upper-case data types (CASSANDRA-4770)
>>>>>>> 6eafeb2b
Merged from 1.0:
 * Switch from NBHM to CHM in MessagingService's callback map, which
   prevents OOM in long-running instances (CASSANDRA-4708)


1.1.5
 * add SecondaryIndex.reload API (CASSANDRA-4581)
 * use millis + atomicint for commitlog segment creation instead of
   nanotime, which has issues under some hypervisors (CASSANDRA-4601)
 * fix FD leak in slice queries (CASSANDRA-4571)
 * avoid recursion in leveled compaction (CASSANDRA-4587)
 * increase stack size under Java7 to 180K
 * Log(info) schema changes (CASSANDRA-4547)
 * Change nodetool setcachecapcity to manipulate global caches (CASSANDRA-4563)
 * (cql3) fix setting compaction strategy (CASSANDRA-4597)
 * fix broken system.schema_* timestamps on system startup (CASSANDRA-4561)
 * fix wrong skip of cache saving (CASSANDRA-4533)
 * Avoid NPE when lost+found is in data dir (CASSANDRA-4572)
 * Respect five-minute flush moratorium after initial CL replay (CASSANDRA-4474)
 * Adds ntp as recommended in debian packaging (CASSANDRA-4606)
 * Configurable transport in CF Record{Reader|Writer} (CASSANDRA-4558)
 * (cql3) fix potential NPE with both equal and unequal restriction (CASSANDRA-4532)
 * (cql3) improves ORDER BY validation (CASSANDRA-4624)
 * Fix potential deadlock during counter writes (CASSANDRA-4578)
 * Fix cql error with ORDER BY when using IN (CASSANDRA-4612)
Merged from 1.0:
 * increase Xss to 160k to accomodate latest 1.6 JVMs (CASSANDRA-4602)
 * fix toString of hint destination tokens (CASSANDRA-4568)
 * Fix multiple values for CurrentLocal NodeID (CASSANDRA-4626)


1.1.4
 * fix offline scrub to catch >= out of order rows (CASSANDRA-4411)
 * fix cassandra-env.sh on RHEL and other non-dash-based systems 
   (CASSANDRA-4494)
Merged from 1.0:
 * (Hadoop) fix setting key length for old-style mapred api (CASSANDRA-4534)
 * (Hadoop) fix iterating through a resultset consisting entirely
   of tombstoned rows (CASSANDRA-4466)
 * Fix multiple values for CurrentLocal NodeID (CASSANDRA-4626)


1.1.3
 * munmap commitlog segments before rename (CASSANDRA-4337)
 * (JMX) rename getRangeKeySample to sampleKeyRange to avoid returning
   multi-MB results as an attribute (CASSANDRA-4452)
 * flush based on data size, not throughput; overwritten columns no 
   longer artificially inflate liveRatio (CASSANDRA-4399)
 * update default commitlog segment size to 32MB and total commitlog
   size to 32/1024 MB for 32/64 bit JVMs, respectively (CASSANDRA-4422)
 * avoid using global partitioner to estimate ranges in index sstables
   (CASSANDRA-4403)
 * restore pre-CASSANDRA-3862 approach to removing expired tombstones
   from row cache during compaction (CASSANDRA-4364)
 * (stress) support for CQL prepared statements (CASSANDRA-3633)
 * Correctly catch exception when Snappy cannot be loaded (CASSANDRA-4400)
 * (cql3) Support ORDER BY when IN condition is given in WHERE clause (CASSANDRA-4327)
 * (cql3) delete "component_index" column on DROP TABLE call (CASSANDRA-4420)
 * change nanoTime() to currentTimeInMillis() in schema related code (CASSANDRA-4432)
 * add a token generation tool (CASSANDRA-3709)
 * Fix LCS bug with sstable containing only 1 row (CASSANDRA-4411)
 * fix "Can't Modify Index Name" problem on CF update (CASSANDRA-4439)
 * Fix assertion error in getOverlappingSSTables during repair (CASSANDRA-4456)
 * fix nodetool's setcompactionthreshold command (CASSANDRA-4455)
 * Ensure compacted files are never used, to avoid counter overcount (CASSANDRA-4436)
Merged from 1.0:
 * Push the validation of secondary index values to the SecondaryIndexManager (CASSANDRA-4240)
 * (Hadoop) fix iterating through a resultset consisting entirely
   of tombstoned rows (CASSANDRA-4466)
 * allow dropping columns shadowed by not-yet-expired supercolumn or row
   tombstones in PrecompactedRow (CASSANDRA-4396)


1.1.2
 * Fix cleanup not deleting index entries (CASSANDRA-4379)
 * Use correct partitioner when saving + loading caches (CASSANDRA-4331)
 * Check schema before trying to export sstable (CASSANDRA-2760)
 * Raise a meaningful exception instead of NPE when PFS encounters
   an unconfigured node + no default (CASSANDRA-4349)
 * fix bug in sstable blacklisting with LCS (CASSANDRA-4343)
 * LCS no longer promotes tiny sstables out of L0 (CASSANDRA-4341)
 * skip tombstones during hint replay (CASSANDRA-4320)
 * fix NPE in compactionstats (CASSANDRA-4318)
 * enforce 1m min keycache for auto (CASSANDRA-4306)
 * Have DeletedColumn.isMFD always return true (CASSANDRA-4307)
 * (cql3) exeption message for ORDER BY constraints said primary filter can be
    an IN clause, which is misleading (CASSANDRA-4319)
 * (cql3) Reject (not yet supported) creation of 2ndardy indexes on tables with
   composite primary keys (CASSANDRA-4328)
 * Set JVM stack size to 160k for java 7 (CASSANDRA-4275)
 * cqlsh: add COPY command to load data from CSV flat files (CASSANDRA-4012)
 * CFMetaData.fromThrift to throw ConfigurationException upon error (CASSANDRA-4353)
 * Use CF comparator to sort indexed columns in SecondaryIndexManager
   (CASSANDRA-4365)
 * add strategy_options to the KSMetaData.toString() output (CASSANDRA-4248)
 * (cql3) fix range queries containing unqueried results (CASSANDRA-4372)
 * (cql3) allow updating column_alias types (CASSANDRA-4041)
 * (cql3) Fix deletion bug (CASSANDRA-4193)
 * Fix computation of overlapping sstable for leveled compaction (CASSANDRA-4321)
 * Improve scrub and allow to run it offline (CASSANDRA-4321)
 * Fix assertionError in StorageService.bulkLoad (CASSANDRA-4368)
 * (cqlsh) add option to authenticate to a keyspace at startup (CASSANDRA-4108)
 * (cqlsh) fix ASSUME functionality (CASSANDRA-4352)
 * Fix ColumnFamilyRecordReader to not return progress > 100% (CASSANDRA-3942)
Merged from 1.0:
 * Set gc_grace on index CF to 0 (CASSANDRA-4314)


1.1.1
 * allow larger cache capacities than 2GB (CASSANDRA-4150)
 * add getsstables command to nodetool (CASSANDRA-4199)
 * apply parent CF compaction settings to secondary index CFs (CASSANDRA-4280)
 * preserve commitlog size cap when recycling segments at startup
   (CASSANDRA-4201)
 * (Hadoop) fix split generation regression (CASSANDRA-4259)
 * ignore min/max compactions settings in LCS, while preserving
   behavior that min=max=0 disables autocompaction (CASSANDRA-4233)
 * log number of rows read from saved cache (CASSANDRA-4249)
 * calculate exact size required for cleanup operations (CASSANDRA-1404)
 * avoid blocking additional writes during flush when the commitlog
   gets behind temporarily (CASSANDRA-1991)
 * enable caching on index CFs based on data CF cache setting (CASSANDRA-4197)
 * warn on invalid replication strategy creation options (CASSANDRA-4046)
 * remove [Freeable]Memory finalizers (CASSANDRA-4222)
 * include tombstone size in ColumnFamily.size, which can prevent OOM
   during sudden mass delete operations by yielding a nonzero liveRatio
   (CASSANDRA-3741)
 * Open 1 sstableScanner per level for leveled compaction (CASSANDRA-4142)
 * Optimize reads when row deletion timestamps allow us to restrict
   the set of sstables we check (CASSANDRA-4116)
 * add support for commitlog archiving and point-in-time recovery
   (CASSANDRA-3690)
 * avoid generating redundant compaction tasks during streaming
   (CASSANDRA-4174)
 * add -cf option to nodetool snapshot, and takeColumnFamilySnapshot to
   StorageService mbean (CASSANDRA-556)
 * optimize cleanup to drop entire sstables where possible (CASSANDRA-4079)
 * optimize truncate when autosnapshot is disabled (CASSANDRA-4153)
 * update caches to use byte[] keys to reduce memory overhead (CASSANDRA-3966)
 * add column limit to cli (CASSANDRA-3012, 4098)
 * clean up and optimize DataOutputBuffer, used by CQL compression and
   CompositeType (CASSANDRA-4072)
 * optimize commitlog checksumming (CASSANDRA-3610)
 * identify and blacklist corrupted SSTables from future compactions 
   (CASSANDRA-2261)
 * Move CfDef and KsDef validation out of thrift (CASSANDRA-4037)
 * Expose API to repair a user provided range (CASSANDRA-3912)
 * Add way to force the cassandra-cli to refresh its schema (CASSANDRA-4052)
 * Avoid having replicate on write tasks stacking up at CL.ONE (CASSANDRA-2889)
 * (cql3) Backwards compatibility for composite comparators in non-cql3-aware
   clients (CASSANDRA-4093)
 * (cql3) Fix order by for reversed queries (CASSANDRA-4160)
 * (cql3) Add ReversedType support (CASSANDRA-4004)
 * (cql3) Add timeuuid type (CASSANDRA-4194)
 * (cql3) Minor fixes (CASSANDRA-4185)
 * (cql3) Fix prepared statement in BATCH (CASSANDRA-4202)
 * (cql3) Reduce the list of reserved keywords (CASSANDRA-4186)
 * (cql3) Move max/min compaction thresholds to compaction strategy options
   (CASSANDRA-4187)
 * Fix exception during move when localhost is the only source (CASSANDRA-4200)
 * (cql3) Allow paging through non-ordered partitioner results (CASSANDRA-3771)
 * (cql3) Fix drop index (CASSANDRA-4192)
 * (cql3) Don't return range ghosts anymore (CASSANDRA-3982)
 * fix re-creating Keyspaces/ColumnFamilies with the same name as dropped
   ones (CASSANDRA-4219)
 * fix SecondaryIndex LeveledManifest save upon snapshot (CASSANDRA-4230)
 * fix missing arrayOffset in FBUtilities.hash (CASSANDRA-4250)
 * (cql3) Add name of parameters in CqlResultSet (CASSANDRA-4242)
 * (cql3) Correctly validate order by queries (CASSANDRA-4246)
 * rename stress to cassandra-stress for saner packaging (CASSANDRA-4256)
 * Fix exception on colum metadata with non-string comparator (CASSANDRA-4269)
 * Check for unknown/invalid compression options (CASSANDRA-4266)
 * (cql3) Adds simple access to column timestamp and ttl (CASSANDRA-4217)
 * (cql3) Fix range queries with secondary indexes (CASSANDRA-4257)
 * Better error messages from improper input in cli (CASSANDRA-3865)
 * Try to stop all compaction upon Keyspace or ColumnFamily drop (CASSANDRA-4221)
 * (cql3) Allow keyspace properties to contain hyphens (CASSANDRA-4278)
 * (cql3) Correctly validate keyspace access in create table (CASSANDRA-4296)
 * Avoid deadlock in migration stage (CASSANDRA-3882)
 * Take supercolumn names and deletion info into account in memtable throughput
   (CASSANDRA-4264)
 * Add back backward compatibility for old style replication factor (CASSANDRA-4294)
 * Preserve compatibility with pre-1.1 index queries (CASSANDRA-4262)
Merged from 1.0:
 * Fix super columns bug where cache is not updated (CASSANDRA-4190)
 * fix maxTimestamp to include row tombstones (CASSANDRA-4116)
 * (CLI) properly handle quotes in create/update keyspace commands (CASSANDRA-4129)
 * Avoids possible deadlock during bootstrap (CASSANDRA-4159)
 * fix stress tool that hangs forever on timeout or error (CASSANDRA-4128)
 * stress tool to return appropriate exit code on failure (CASSANDRA-4188)
 * fix compaction NPE when out of disk space and assertions disabled
   (CASSANDRA-3985)
 * synchronize LCS getEstimatedTasks to avoid CME (CASSANDRA-4255)
 * ensure unique streaming session id's (CASSANDRA-4223)
 * kick off background compaction when min/max thresholds change 
   (CASSANDRA-4279)
 * improve ability of STCS.getBuckets to deal with 100s of 1000s of
   sstables, such as when convertinb back from LCS (CASSANDRA-4287)
 * Oversize integer in CQL throws NumberFormatException (CASSANDRA-4291)
 * fix 1.0.x node join to mixed version cluster, other nodes >= 1.1 (CASSANDRA-4195)
 * Fix LCS splitting sstable base on uncompressed size (CASSANDRA-4419)
 * Push the validation of secondary index values to the SecondaryIndexManager (CASSANDRA-4240)
 * Don't purge columns during upgradesstables (CASSANDRA-4462)
 * Make cqlsh work with piping (CASSANDRA-4113)
 * Validate arguments for nodetool decommission (CASSANDRA-4061)
 * Report thrift status in nodetool info (CASSANDRA-4010)


1.1.0-final
 * average a reduced liveRatio estimate with the previous one (CASSANDRA-4065)
 * Allow KS and CF names up to 48 characters (CASSANDRA-4157)
 * fix stress build (CASSANDRA-4140)
 * add time remaining estimate to nodetool compactionstats (CASSANDRA-4167)
 * (cql) fix NPE in cql3 ALTER TABLE (CASSANDRA-4163)
 * (cql) Add support for CL.TWO and CL.THREE in CQL (CASSANDRA-4156)
 * (cql) Fix type in CQL3 ALTER TABLE preventing update (CASSANDRA-4170)
 * (cql) Throw invalid exception from CQL3 on obsolete options (CASSANDRA-4171)
 * (cqlsh) fix recognizing uppercase SELECT keyword (CASSANDRA-4161)
 * Pig: wide row support (CASSANDRA-3909)
Merged from 1.0:
 * avoid streaming empty files with bulk loader if sstablewriter errors out
   (CASSANDRA-3946)


1.1-rc1
 * Include stress tool in binary builds (CASSANDRA-4103)
 * (Hadoop) fix wide row iteration when last row read was deleted
   (CASSANDRA-4154)
 * fix read_repair_chance to really default to 0.1 in the cli (CASSANDRA-4114)
 * Adds caching and bloomFilterFpChange to CQL options (CASSANDRA-4042)
 * Adds posibility to autoconfigure size of the KeyCache (CASSANDRA-4087)
 * fix KEYS index from skipping results (CASSANDRA-3996)
 * Remove sliced_buffer_size_in_kb dead option (CASSANDRA-4076)
 * make loadNewSStable preserve sstable version (CASSANDRA-4077)
 * Respect 1.0 cache settings as much as possible when upgrading 
   (CASSANDRA-4088)
 * relax path length requirement for sstable files when upgrading on 
   non-Windows platforms (CASSANDRA-4110)
 * fix terminination of the stress.java when errors were encountered
   (CASSANDRA-4128)
 * Move CfDef and KsDef validation out of thrift (CASSANDRA-4037)
 * Fix get_paged_slice (CASSANDRA-4136)
 * CQL3: Support slice with exclusive start and stop (CASSANDRA-3785)
Merged from 1.0:
 * support PropertyFileSnitch in bulk loader (CASSANDRA-4145)
 * add auto_snapshot option allowing disabling snapshot before drop/truncate
   (CASSANDRA-3710)
 * allow short snitch names (CASSANDRA-4130)


1.1-beta2
 * rename loaded sstables to avoid conflicts with local snapshots
   (CASSANDRA-3967)
 * start hint replay as soon as FD notifies that the target is back up
   (CASSANDRA-3958)
 * avoid unproductive deserializing of cached rows during compaction
   (CASSANDRA-3921)
 * fix concurrency issues with CQL keyspace creation (CASSANDRA-3903)
 * Show Effective Owership via Nodetool ring <keyspace> (CASSANDRA-3412)
 * Update ORDER BY syntax for CQL3 (CASSANDRA-3925)
 * Fix BulkRecordWriter to not throw NPE if reducer gets no map data from Hadoop (CASSANDRA-3944)
 * Fix bug with counters in super columns (CASSANDRA-3821)
 * Remove deprecated merge_shard_chance (CASSANDRA-3940)
 * add a convenient way to reset a node's schema (CASSANDRA-2963)
 * fix for intermittent SchemaDisagreementException (CASSANDRA-3884)
 * CLI `list <CF>` to limit number of columns and their order (CASSANDRA-3012)
 * ignore deprecated KsDef/CfDef/ColumnDef fields in native schema (CASSANDRA-3963)
 * CLI to report when unsupported column_metadata pair was given (CASSANDRA-3959)
 * reincarnate removed and deprecated KsDef/CfDef attributes (CASSANDRA-3953)
 * Fix race between writes and read for cache (CASSANDRA-3862)
 * perform static initialization of StorageProxy on start-up (CASSANDRA-3797)
 * support trickling fsync() on writes (CASSANDRA-3950)
 * expose counters for unavailable/timeout exceptions given to thrift clients (CASSANDRA-3671)
 * avoid quadratic startup time in LeveledManifest (CASSANDRA-3952)
 * Add type information to new schema_ columnfamilies and remove thrift
   serialization for schema (CASSANDRA-3792)
 * add missing column validator options to the CLI help (CASSANDRA-3926)
 * skip reading saved key cache if CF's caching strategy is NONE or ROWS_ONLY (CASSANDRA-3954)
 * Unify migration code (CASSANDRA-4017)
Merged from 1.0:
 * cqlsh: guess correct version of Python for Arch Linux (CASSANDRA-4090)
 * (CLI) properly handle quotes in create/update keyspace commands (CASSANDRA-4129)
 * Avoids possible deadlock during bootstrap (CASSANDRA-4159)
 * fix stress tool that hangs forever on timeout or error (CASSANDRA-4128)
 * Fix super columns bug where cache is not updated (CASSANDRA-4190)
 * stress tool to return appropriate exit code on failure (CASSANDRA-4188)


1.0.9
 * improve index sampling performance (CASSANDRA-4023)
 * always compact away deleted hints immediately after handoff (CASSANDRA-3955)
 * delete hints from dropped ColumnFamilies on handoff instead of
   erroring out (CASSANDRA-3975)
 * add CompositeType ref to the CLI doc for create/update column family (CASSANDRA-3980)
 * Pig: support Counter ColumnFamilies (CASSANDRA-3973)
 * Pig: Composite column support (CASSANDRA-3684)
 * Avoid NPE during repair when a keyspace has no CFs (CASSANDRA-3988)
 * Fix division-by-zero error on get_slice (CASSANDRA-4000)
 * don't change manifest level for cleanup, scrub, and upgradesstables
   operations under LeveledCompactionStrategy (CASSANDRA-3989, 4112)
 * fix race leading to super columns assertion failure (CASSANDRA-3957)
 * fix NPE on invalid CQL delete command (CASSANDRA-3755)
 * allow custom types in CLI's assume command (CASSANDRA-4081)
 * fix totalBytes count for parallel compactions (CASSANDRA-3758)
 * fix intermittent NPE in get_slice (CASSANDRA-4095)
 * remove unnecessary asserts in native code interfaces (CASSANDRA-4096)
 * Validate blank keys in CQL to avoid assertion errors (CASSANDRA-3612)
 * cqlsh: fix bad decoding of some column names (CASSANDRA-4003)
 * cqlsh: fix incorrect padding with unicode chars (CASSANDRA-4033)
 * Fix EC2 snitch incorrectly reporting region (CASSANDRA-4026)
 * Shut down thrift during decommission (CASSANDRA-4086)
 * Expose nodetool cfhistograms for 2ndary indexes (CASSANDRA-4063)
Merged from 0.8:
 * Fix ConcurrentModificationException in gossiper (CASSANDRA-4019)


1.1-beta1
 * (cqlsh)
   + add SOURCE and CAPTURE commands, and --file option (CASSANDRA-3479)
   + add ALTER COLUMNFAMILY WITH (CASSANDRA-3523)
   + bundle Python dependencies with Cassandra (CASSANDRA-3507)
   + added to Debian package (CASSANDRA-3458)
   + display byte data instead of erroring out on decode failure 
     (CASSANDRA-3874)
 * add nodetool rebuild_index (CASSANDRA-3583)
 * add nodetool rangekeysample (CASSANDRA-2917)
 * Fix streaming too much data during move operations (CASSANDRA-3639)
 * Nodetool and CLI connect to localhost by default (CASSANDRA-3568)
 * Reduce memory used by primary index sample (CASSANDRA-3743)
 * (Hadoop) separate input/output configurations (CASSANDRA-3197, 3765)
 * avoid returning internal Cassandra classes over JMX (CASSANDRA-2805)
 * add row-level isolation via SnapTree (CASSANDRA-2893)
 * Optimize key count estimation when opening sstable on startup
   (CASSANDRA-2988)
 * multi-dc replication optimization supporting CL > ONE (CASSANDRA-3577)
 * add command to stop compactions (CASSANDRA-1740, 3566, 3582)
 * multithreaded streaming (CASSANDRA-3494)
 * removed in-tree redhat spec (CASSANDRA-3567)
 * "defragment" rows for name-based queries under STCS, again (CASSANDRA-2503)
 * Recycle commitlog segments for improved performance 
   (CASSANDRA-3411, 3543, 3557, 3615)
 * update size-tiered compaction to prioritize small tiers (CASSANDRA-2407)
 * add message expiration logic to OutboundTcpConnection (CASSANDRA-3005)
 * off-heap cache to use sun.misc.Unsafe instead of JNA (CASSANDRA-3271)
 * EACH_QUORUM is only supported for writes (CASSANDRA-3272)
 * replace compactionlock use in schema migration by checking CFS.isValid
   (CASSANDRA-3116)
 * recognize that "SELECT first ... *" isn't really "SELECT *" (CASSANDRA-3445)
 * Use faster bytes comparison (CASSANDRA-3434)
 * Bulk loader is no longer a fat client, (HADOOP) bulk load output format
   (CASSANDRA-3045)
 * (Hadoop) add support for KeyRange.filter
 * remove assumption that keys and token are in bijection
   (CASSANDRA-1034, 3574, 3604)
 * always remove endpoints from delevery queue in HH (CASSANDRA-3546)
 * fix race between cf flush and its 2ndary indexes flush (CASSANDRA-3547)
 * fix potential race in AES when a repair fails (CASSANDRA-3548)
 * Remove columns shadowed by a deleted container even when we cannot purge
   (CASSANDRA-3538)
 * Improve memtable slice iteration performance (CASSANDRA-3545)
 * more efficient allocation of small bloom filters (CASSANDRA-3618)
 * Use separate writer thread in SSTableSimpleUnsortedWriter (CASSANDRA-3619)
 * fsync the directory after new sstable or commitlog segment are created (CASSANDRA-3250)
 * fix minor issues reported by FindBugs (CASSANDRA-3658)
 * global key/row caches (CASSANDRA-3143, 3849)
 * optimize memtable iteration during range scan (CASSANDRA-3638)
 * introduce 'crc_check_chance' in CompressionParameters to support
   a checksum percentage checking chance similarly to read-repair (CASSANDRA-3611)
 * a way to deactivate global key/row cache on per-CF basis (CASSANDRA-3667)
 * fix LeveledCompactionStrategy broken because of generation pre-allocation
   in LeveledManifest (CASSANDRA-3691)
 * finer-grained control over data directories (CASSANDRA-2749)
 * Fix ClassCastException during hinted handoff (CASSANDRA-3694)
 * Upgrade Thrift to 0.7 (CASSANDRA-3213)
 * Make stress.java insert operation to use microseconds (CASSANDRA-3725)
 * Allows (internally) doing a range query with a limit of columns instead of
   rows (CASSANDRA-3742)
 * Allow rangeSlice queries to be start/end inclusive/exclusive (CASSANDRA-3749)
 * Fix BulkLoader to support new SSTable layout and add stream
   throttling to prevent an NPE when there is no yaml config (CASSANDRA-3752)
 * Allow concurrent schema migrations (CASSANDRA-1391, 3832)
 * Add SnapshotCommand to trigger snapshot on remote node (CASSANDRA-3721)
 * Make CFMetaData conversions to/from thrift/native schema inverses
   (CASSANDRA_3559)
 * Add initial code for CQL 3.0-beta (CASSANDRA-3781, 3753)
 * Add wide row support for ColumnFamilyInputFormat (CASSANDRA-3264)
 * Allow extending CompositeType comparator (CASSANDRA-3657)
 * Avoids over-paging during get_count (CASSANDRA-3798)
 * Add new command to rebuild a node without (repair) merkle tree calculations
   (CASSANDRA-3483, 3922)
 * respect not only row cache capacity but caching mode when
   trying to read data (CASSANDRA-3812)
 * fix system tests (CASSANDRA-3827)
 * CQL support for altering row key type in ALTER TABLE (CASSANDRA-3781)
 * turn compression on by default (CASSANDRA-3871)
 * make hexToBytes refuse invalid input (CASSANDRA-2851)
 * Make secondary indexes CF inherit compression and compaction from their
   parent CF (CASSANDRA-3877)
 * Finish cleanup up tombstone purge code (CASSANDRA-3872)
 * Avoid NPE on aboarted stream-out sessions (CASSANDRA-3904)
 * BulkRecordWriter throws NPE for counter columns (CASSANDRA-3906)
 * Support compression using BulkWriter (CASSANDRA-3907)


1.0.8
 * fix race between cleanup and flush on secondary index CFSes (CASSANDRA-3712)
 * avoid including non-queried nodes in rangeslice read repair
   (CASSANDRA-3843)
 * Only snapshot CF being compacted for snapshot_before_compaction 
   (CASSANDRA-3803)
 * Log active compactions in StatusLogger (CASSANDRA-3703)
 * Compute more accurate compaction score per level (CASSANDRA-3790)
 * Return InvalidRequest when using a keyspace that doesn't exist
   (CASSANDRA-3764)
 * disallow user modification of System keyspace (CASSANDRA-3738)
 * allow using sstable2json on secondary index data (CASSANDRA-3738)
 * (cqlsh) add DESCRIBE COLUMNFAMILIES (CASSANDRA-3586)
 * (cqlsh) format blobs correctly and use colors to improve output
   readability (CASSANDRA-3726)
 * synchronize BiMap of bootstrapping tokens (CASSANDRA-3417)
 * show index options in CLI (CASSANDRA-3809)
 * add optional socket timeout for streaming (CASSANDRA-3838)
 * fix truncate not to leave behind non-CFS backed secondary indexes
   (CASSANDRA-3844)
 * make CLI `show schema` to use output stream directly instead
   of StringBuilder (CASSANDRA-3842)
 * remove the wait on hint future during write (CASSANDRA-3870)
 * (cqlsh) ignore missing CfDef opts (CASSANDRA-3933)
 * (cqlsh) look for cqlshlib relative to realpath (CASSANDRA-3767)
 * Fix short read protection (CASSANDRA-3934)
 * Make sure infered and actual schema match (CASSANDRA-3371)
 * Fix NPE during HH delivery (CASSANDRA-3677)
 * Don't put boostrapping node in 'hibernate' status (CASSANDRA-3737)
 * Fix double quotes in windows bat files (CASSANDRA-3744)
 * Fix bad validator lookup (CASSANDRA-3789)
 * Fix soft reset in EC2MultiRegionSnitch (CASSANDRA-3835)
 * Don't leave zombie connections with THSHA thrift server (CASSANDRA-3867)
 * (cqlsh) fix deserialization of data (CASSANDRA-3874)
 * Fix removetoken force causing an inconsistent state (CASSANDRA-3876)
 * Fix ahndling of some types with Pig (CASSANDRA-3886)
 * Don't allow to drop the system keyspace (CASSANDRA-3759)
 * Make Pig deletes disabled by default and configurable (CASSANDRA-3628)
Merged from 0.8:
 * (Pig) fix CassandraStorage to use correct comparator in Super ColumnFamily
   case (CASSANDRA-3251)
 * fix thread safety issues in commitlog replay, primarily affecting
   systems with many (100s) of CF definitions (CASSANDRA-3751)
 * Fix relevant tomstone ignored with super columns (CASSANDRA-3875)


1.0.7
 * fix regression in HH page size calculation (CASSANDRA-3624)
 * retry failed stream on IOException (CASSANDRA-3686)
 * allow configuring bloom_filter_fp_chance (CASSANDRA-3497)
 * attempt hint delivery every ten minutes, or when failure detector
   notifies us that a node is back up, whichever comes first.  hint
   handoff throttle delay default changed to 1ms, from 50 (CASSANDRA-3554)
 * add nodetool setstreamthroughput (CASSANDRA-3571)
 * fix assertion when dropping a columnfamily with no sstables (CASSANDRA-3614)
 * more efficient allocation of small bloom filters (CASSANDRA-3618)
 * CLibrary.createHardLinkWithExec() to check for errors (CASSANDRA-3101)
 * Avoid creating empty and non cleaned writer during compaction (CASSANDRA-3616)
 * stop thrift service in shutdown hook so we can quiesce MessagingService
   (CASSANDRA-3335)
 * (CQL) compaction_strategy_options and compression_parameters for
   CREATE COLUMNFAMILY statement (CASSANDRA-3374)
 * Reset min/max compaction threshold when creating size tiered compaction
   strategy (CASSANDRA-3666)
 * Don't ignore IOException during compaction (CASSANDRA-3655)
 * Fix assertion error for CF with gc_grace=0 (CASSANDRA-3579)
 * Shutdown ParallelCompaction reducer executor after use (CASSANDRA-3711)
 * Avoid < 0 value for pending tasks in leveled compaction (CASSANDRA-3693)
 * (Hadoop) Support TimeUUID in Pig CassandraStorage (CASSANDRA-3327)
 * Check schema is ready before continuing boostrapping (CASSANDRA-3629)
 * Catch overflows during parsing of chunk_length_kb (CASSANDRA-3644)
 * Improve stream protocol mismatch errors (CASSANDRA-3652)
 * Avoid multiple thread doing HH to the same target (CASSANDRA-3681)
 * Add JMX property for rp_timeout_in_ms (CASSANDRA-2940)
 * Allow DynamicCompositeType to compare component of different types
   (CASSANDRA-3625)
 * Flush non-cfs backed secondary indexes (CASSANDRA-3659)
 * Secondary Indexes should report memory consumption (CASSANDRA-3155)
 * fix for SelectStatement start/end key are not set correctly
   when a key alias is involved (CASSANDRA-3700)
 * fix CLI `show schema` command insert of an extra comma in
   column_metadata (CASSANDRA-3714)
Merged from 0.8:
 * avoid logging (harmless) exception when GC takes < 1ms (CASSANDRA-3656)
 * prevent new nodes from thinking down nodes are up forever (CASSANDRA-3626)
 * use correct list of replicas for LOCAL_QUORUM reads when read repair
   is disabled (CASSANDRA-3696)
 * block on flush before compacting hints (may prevent OOM) (CASSANDRA-3733)


1.0.6
 * (CQL) fix cqlsh support for replicate_on_write (CASSANDRA-3596)
 * fix adding to leveled manifest after streaming (CASSANDRA-3536)
 * filter out unavailable cipher suites when using encryption (CASSANDRA-3178)
 * (HADOOP) add old-style api support for CFIF and CFRR (CASSANDRA-2799)
 * Support TimeUUIDType column names in Stress.java tool (CASSANDRA-3541)
 * (CQL) INSERT/UPDATE/DELETE/TRUNCATE commands should allow CF names to
   be qualified by keyspace (CASSANDRA-3419)
 * always remove endpoints from delevery queue in HH (CASSANDRA-3546)
 * fix race between cf flush and its 2ndary indexes flush (CASSANDRA-3547)
 * fix potential race in AES when a repair fails (CASSANDRA-3548)
 * fix default value validation usage in CLI SET command (CASSANDRA-3553)
 * Optimize componentsFor method for compaction and startup time
   (CASSANDRA-3532)
 * (CQL) Proper ColumnFamily metadata validation on CREATE COLUMNFAMILY 
   (CASSANDRA-3565)
 * fix compression "chunk_length_kb" option to set correct kb value for 
   thrift/avro (CASSANDRA-3558)
 * fix missing response during range slice repair (CASSANDRA-3551)
 * 'describe ring' moved from CLI to nodetool and available through JMX (CASSANDRA-3220)
 * add back partitioner to sstable metadata (CASSANDRA-3540)
 * fix NPE in get_count for counters (CASSANDRA-3601)
Merged from 0.8:
 * remove invalid assertion that table was opened before dropping it
   (CASSANDRA-3580)
 * range and index scans now only send requests to enough replicas to
   satisfy requested CL + RR (CASSANDRA-3598)
 * use cannonical host for local node in nodetool info (CASSANDRA-3556)
 * remove nonlocal DC write optimization since it only worked with
   CL.ONE or CL.LOCAL_QUORUM (CASSANDRA-3577, 3585)
 * detect misuses of CounterColumnType (CASSANDRA-3422)
 * turn off string interning in json2sstable, take 2 (CASSANDRA-2189)
 * validate compression parameters on add/update of the ColumnFamily 
   (CASSANDRA-3573)
 * Check for 0.0.0.0 is incorrect in CFIF (CASSANDRA-3584)
 * Increase vm.max_map_count in debian packaging (CASSANDRA-3563)
 * gossiper will never add itself to saved endpoints (CASSANDRA-3485)


1.0.5
 * revert CASSANDRA-3407 (see CASSANDRA-3540)
 * fix assertion error while forwarding writes to local nodes (CASSANDRA-3539)


1.0.4
 * fix self-hinting of timed out read repair updates and make hinted handoff
   less prone to OOMing a coordinator (CASSANDRA-3440)
 * expose bloom filter sizes via JMX (CASSANDRA-3495)
 * enforce RP tokens 0..2**127 (CASSANDRA-3501)
 * canonicalize paths exposed through JMX (CASSANDRA-3504)
 * fix "liveSize" stat when sstables are removed (CASSANDRA-3496)
 * add bloom filter FP rates to nodetool cfstats (CASSANDRA-3347)
 * record partitioner in sstable metadata component (CASSANDRA-3407)
 * add new upgradesstables nodetool command (CASSANDRA-3406)
 * skip --debug requirement to see common exceptions in CLI (CASSANDRA-3508)
 * fix incorrect query results due to invalid max timestamp (CASSANDRA-3510)
 * make sstableloader recognize compressed sstables (CASSANDRA-3521)
 * avoids race in OutboundTcpConnection in multi-DC setups (CASSANDRA-3530)
 * use SETLOCAL in cassandra.bat (CASANDRA-3506)
 * fix ConcurrentModificationException in Table.all() (CASSANDRA-3529)
Merged from 0.8:
 * fix concurrence issue in the FailureDetector (CASSANDRA-3519)
 * fix array out of bounds error in counter shard removal (CASSANDRA-3514)
 * avoid dropping tombstones when they might still be needed to shadow
   data in a different sstable (CASSANDRA-2786)


1.0.3
 * revert name-based query defragmentation aka CASSANDRA-2503 (CASSANDRA-3491)
 * fix invalidate-related test failures (CASSANDRA-3437)
 * add next-gen cqlsh to bin/ (CASSANDRA-3188, 3131, 3493)
 * (CQL) fix handling of rows with no columns (CASSANDRA-3424, 3473)
 * fix querying supercolumns by name returning only a subset of
   subcolumns or old subcolumn versions (CASSANDRA-3446)
 * automatically compute sha1 sum for uncompressed data files (CASSANDRA-3456)
 * fix reading metadata/statistics component for version < h (CASSANDRA-3474)
 * add sstable forward-compatibility (CASSANDRA-3478)
 * report compression ratio in CFSMBean (CASSANDRA-3393)
 * fix incorrect size exception during streaming of counters (CASSANDRA-3481)
 * (CQL) fix for counter decrement syntax (CASSANDRA-3418)
 * Fix race introduced by CASSANDRA-2503 (CASSANDRA-3482)
 * Fix incomplete deletion of delivered hints (CASSANDRA-3466)
 * Avoid rescheduling compactions when no compaction was executed 
   (CASSANDRA-3484)
 * fix handling of the chunk_length_kb compression options (CASSANDRA-3492)
Merged from 0.8:
 * fix updating CF row_cache_provider (CASSANDRA-3414)
 * CFMetaData.convertToThrift method to set RowCacheProvider (CASSANDRA-3405)
 * acquire compactionlock during truncate (CASSANDRA-3399)
 * fix displaying cfdef entries for super columnfamilies (CASSANDRA-3415)
 * Make counter shard merging thread safe (CASSANDRA-3178)
 * Revert CASSANDRA-2855
 * Fix bug preventing the use of efficient cross-DC writes (CASSANDRA-3472)
 * `describe ring` command for CLI (CASSANDRA-3220)
 * (Hadoop) skip empty rows when entire row is requested, redux (CASSANDRA-2855)


1.0.2
 * "defragment" rows for name-based queries under STCS (CASSANDRA-2503)
 * Add timing information to cassandra-cli GET/SET/LIST queries (CASSANDRA-3326)
 * Only create one CompressionMetadata object per sstable (CASSANDRA-3427)
 * cleanup usage of StorageService.setMode() (CASANDRA-3388)
 * Avoid large array allocation for compressed chunk offsets (CASSANDRA-3432)
 * fix DecimalType bytebuffer marshalling (CASSANDRA-3421)
 * fix bug that caused first column in per row indexes to be ignored 
   (CASSANDRA-3441)
 * add JMX call to clean (failed) repair sessions (CASSANDRA-3316)
 * fix sstableloader reference acquisition bug (CASSANDRA-3438)
 * fix estimated row size regression (CASSANDRA-3451)
 * make sure we don't return more columns than asked (CASSANDRA-3303, 3395)
Merged from 0.8:
 * acquire compactionlock during truncate (CASSANDRA-3399)
 * fix displaying cfdef entries for super columnfamilies (CASSANDRA-3415)


1.0.1
 * acquire references during index build to prevent delete problems
   on Windows (CASSANDRA-3314)
 * describe_ring should include datacenter/topology information (CASSANDRA-2882)
 * Thrift sockets are not properly buffered (CASSANDRA-3261)
 * performance improvement for bytebufferutil compare function (CASSANDRA-3286)
 * add system.versions ColumnFamily (CASSANDRA-3140)
 * reduce network copies (CASSANDRA-3333, 3373)
 * limit nodetool to 32MB of heap (CASSANDRA-3124)
 * (CQL) update parser to accept "timestamp" instead of "date" (CASSANDRA-3149)
 * Fix CLI `show schema` to include "compression_options" (CASSANDRA-3368)
 * Snapshot to include manifest under LeveledCompactionStrategy (CASSANDRA-3359)
 * (CQL) SELECT query should allow CF name to be qualified by keyspace (CASSANDRA-3130)
 * (CQL) Fix internal application error specifying 'using consistency ...'
   in lower case (CASSANDRA-3366)
 * fix Deflate compression when compression actually makes the data bigger
   (CASSANDRA-3370)
 * optimize UUIDGen to avoid lock contention on InetAddress.getLocalHost 
   (CASSANDRA-3387)
 * tolerate index being dropped mid-mutation (CASSANDRA-3334, 3313)
 * CompactionManager is now responsible for checking for new candidates
   post-task execution, enabling more consistent leveled compaction 
   (CASSANDRA-3391)
 * Cache HSHA threads (CASSANDRA-3372)
 * use CF/KS names as snapshot prefix for drop + truncate operations
   (CASSANDRA-2997)
 * Break bloom filters up to avoid heap fragmentation (CASSANDRA-2466)
 * fix cassandra hanging on jsvc stop (CASSANDRA-3302)
 * Avoid leveled compaction getting blocked on errors (CASSANDRA-3408)
 * Make reloading the compaction strategy safe (CASSANDRA-3409)
 * ignore 0.8 hints even if compaction begins before we try to purge
   them (CASSANDRA-3385)
 * remove procrun (bin\daemon) from Cassandra source tree and 
   artifacts (CASSANDRA-3331)
 * make cassandra compile under JDK7 (CASSANDRA-3275)
 * remove dependency of clientutil.jar to FBUtilities (CASSANDRA-3299)
 * avoid truncation errors by using long math on long values (CASSANDRA-3364)
 * avoid clock drift on some Windows machine (CASSANDRA-3375)
 * display cache provider in cli 'describe keyspace' command (CASSANDRA-3384)
 * fix incomplete topology information in describe_ring (CASSANDRA-3403)
 * expire dead gossip states based on time (CASSANDRA-2961)
 * improve CompactionTask extensibility (CASSANDRA-3330)
 * Allow one leveled compaction task to kick off another (CASSANDRA-3363)
 * allow encryption only between datacenters (CASSANDRA-2802)
Merged from 0.8:
 * fix truncate allowing data to be replayed post-restart (CASSANDRA-3297)
 * make iwriter final in IndexWriter to avoid NPE (CASSANDRA-2863)
 * (CQL) update grammar to require key clause in DELETE statement
   (CASSANDRA-3349)
 * (CQL) allow numeric keyspace names in USE statement (CASSANDRA-3350)
 * (Hadoop) skip empty rows when slicing the entire row (CASSANDRA-2855)
 * Fix handling of tombstone by SSTableExport/Import (CASSANDRA-3357)
 * fix ColumnIndexer to use long offsets (CASSANDRA-3358)
 * Improved CLI exceptions (CASSANDRA-3312)
 * Fix handling of tombstone by SSTableExport/Import (CASSANDRA-3357)
 * Only count compaction as active (for throttling) when they have
   successfully acquired the compaction lock (CASSANDRA-3344)
 * Display CLI version string on startup (CASSANDRA-3196)
 * (Hadoop) make CFIF try rpc_address or fallback to listen_address
   (CASSANDRA-3214)
 * (Hadoop) accept comma delimited lists of initial thrift connections
   (CASSANDRA-3185)
 * ColumnFamily min_compaction_threshold should be >= 2 (CASSANDRA-3342)
 * (Pig) add 0.8+ types and key validation type in schema (CASSANDRA-3280)
 * Fix completely removing column metadata using CLI (CASSANDRA-3126)
 * CLI `describe cluster;` output should be on separate lines for separate versions
   (CASSANDRA-3170)
 * fix changing durable_writes keyspace option during CF creation
   (CASSANDRA-3292)
 * avoid locking on update when no indexes are involved (CASSANDRA-3386)
 * fix assertionError during repair with ordered partitioners (CASSANDRA-3369)
 * correctly serialize key_validation_class for avro (CASSANDRA-3391)
 * don't expire counter tombstone after streaming (CASSANDRA-3394)
 * prevent nodes that failed to join from hanging around forever 
   (CASSANDRA-3351)
 * remove incorrect optimization from slice read path (CASSANDRA-3390)
 * Fix race in AntiEntropyService (CASSANDRA-3400)


1.0.0-final
 * close scrubbed sstable fd before deleting it (CASSANDRA-3318)
 * fix bug preventing obsolete commitlog segments from being removed
   (CASSANDRA-3269)
 * tolerate whitespace in seed CDL (CASSANDRA-3263)
 * Change default heap thresholds to max(min(1/2 ram, 1G), min(1/4 ram, 8GB))
   (CASSANDRA-3295)
 * Fix broken CompressedRandomAccessReaderTest (CASSANDRA-3298)
 * (CQL) fix type information returned for wildcard queries (CASSANDRA-3311)
 * add estimated tasks to LeveledCompactionStrategy (CASSANDRA-3322)
 * avoid including compaction cache-warming in keycache stats (CASSANDRA-3325)
 * run compaction and hinted handoff threads at MIN_PRIORITY (CASSANDRA-3308)
 * default hsha thrift server to cpu core count in rpc pool (CASSANDRA-3329)
 * add bin\daemon to binary tarball for Windows service (CASSANDRA-3331)
 * Fix places where uncompressed size of sstables was use in place of the
   compressed one (CASSANDRA-3338)
 * Fix hsha thrift server (CASSANDRA-3346)
 * Make sure repair only stream needed sstables (CASSANDRA-3345)


1.0.0-rc2
 * Log a meaningful warning when a node receives a message for a repair session
   that doesn't exist anymore (CASSANDRA-3256)
 * test for NUMA policy support as well as numactl presence (CASSANDRA-3245)
 * Fix FD leak when internode encryption is enabled (CASSANDRA-3257)
 * Remove incorrect assertion in mergeIterator (CASSANDRA-3260)
 * FBUtilities.hexToBytes(String) to throw NumberFormatException when string
   contains non-hex characters (CASSANDRA-3231)
 * Keep SimpleSnitch proximity ordering unchanged from what the Strategy
   generates, as intended (CASSANDRA-3262)
 * remove Scrub from compactionstats when finished (CASSANDRA-3255)
 * fix counter entry in jdbc TypesMap (CASSANDRA-3268)
 * fix full queue scenario for ParallelCompactionIterator (CASSANDRA-3270)
 * fix bootstrap process (CASSANDRA-3285)
 * don't try delivering hints if when there isn't any (CASSANDRA-3176)
 * CLI documentation change for ColumnFamily `compression_options` (CASSANDRA-3282)
 * ignore any CF ids sent by client for adding CF/KS (CASSANDRA-3288)
 * remove obsolete hints on first startup (CASSANDRA-3291)
 * use correct ISortedColumns for time-optimized reads (CASSANDRA-3289)
 * Evict gossip state immediately when a token is taken over by a new IP 
   (CASSANDRA-3259)


1.0.0-rc1
 * Update CQL to generate microsecond timestamps by default (CASSANDRA-3227)
 * Fix counting CFMetadata towards Memtable liveRatio (CASSANDRA-3023)
 * Kill server on wrapped OOME such as from FileChannel.map (CASSANDRA-3201)
 * remove unnecessary copy when adding to row cache (CASSANDRA-3223)
 * Log message when a full repair operation completes (CASSANDRA-3207)
 * Fix streamOutSession keeping sstables references forever if the remote end
   dies (CASSANDRA-3216)
 * Remove dynamic_snitch boolean from example configuration (defaulting to 
   true) and set default badness threshold to 0.1 (CASSANDRA-3229)
 * Base choice of random or "balanced" token on bootstrap on whether
   schema definitions were found (CASSANDRA-3219)
 * Fixes for LeveledCompactionStrategy score computation, prioritization,
   scheduling, and performance (CASSANDRA-3224, 3234)
 * parallelize sstable open at server startup (CASSANDRA-2988)
 * fix handling of exceptions writing to OutboundTcpConnection (CASSANDRA-3235)
 * Allow using quotes in "USE <keyspace>;" CLI command (CASSANDRA-3208)
 * Don't allow any cache loading exceptions to halt startup (CASSANDRA-3218)
 * Fix sstableloader --ignores option (CASSANDRA-3247)
 * File descriptor limit increased in packaging (CASSANDRA-3206)
 * Fix deadlock in commit log during flush (CASSANDRA-3253) 


1.0.0-beta1
 * removed binarymemtable (CASSANDRA-2692)
 * add commitlog_total_space_in_mb to prevent fragmented logs (CASSANDRA-2427)
 * removed commitlog_rotation_threshold_in_mb configuration (CASSANDRA-2771)
 * make AbstractBounds.normalize de-overlapp overlapping ranges (CASSANDRA-2641)
 * replace CollatingIterator, ReducingIterator with MergeIterator 
   (CASSANDRA-2062)
 * Fixed the ability to set compaction strategy in cli using create column 
   family command (CASSANDRA-2778)
 * clean up tmp files after failed compaction (CASSANDRA-2468)
 * restrict repair streaming to specific columnfamilies (CASSANDRA-2280)
 * don't bother persisting columns shadowed by a row tombstone (CASSANDRA-2589)
 * reset CF and SC deletion times after gc_grace (CASSANDRA-2317)
 * optimize away seek when compacting wide rows (CASSANDRA-2879)
 * single-pass streaming (CASSANDRA-2677, 2906, 2916, 3003)
 * use reference counting for deleting sstables instead of relying on GC
   (CASSANDRA-2521, 3179)
 * store hints as serialized mutations instead of pointers to data row
   (CASSANDRA-2045)
 * store hints in the coordinator node instead of in the closest replica 
   (CASSANDRA-2914)
 * add row_cache_keys_to_save CF option (CASSANDRA-1966)
 * check column family validity in nodetool repair (CASSANDRA-2933)
 * use lazy initialization instead of class initialization in NodeId
   (CASSANDRA-2953)
 * add paging to get_count (CASSANDRA-2894)
 * fix "short reads" in [multi]get (CASSANDRA-2643, 3157, 3192)
 * add optional compression for sstables (CASSANDRA-47, 2994, 3001, 3128)
 * add scheduler JMX metrics (CASSANDRA-2962)
 * add block level checksum for compressed data (CASSANDRA-1717)
 * make column family backed column map pluggable and introduce unsynchronized
   ArrayList backed one to speedup reads (CASSANDRA-2843, 3165, 3205)
 * refactoring of the secondary index api (CASSANDRA-2982)
 * make CL > ONE reads wait for digest reconciliation before returning
   (CASSANDRA-2494)
 * fix missing logging for some exceptions (CASSANDRA-2061)
 * refactor and optimize ColumnFamilyStore.files(...) and Descriptor.fromFilename(String)
   and few other places responsible for work with SSTable files (CASSANDRA-3040)
 * Stop reading from sstables once we know we have the most recent columns,
   for query-by-name requests (CASSANDRA-2498)
 * Add query-by-column mode to stress.java (CASSANDRA-3064)
 * Add "install" command to cassandra.bat (CASSANDRA-292)
 * clean up KSMetadata, CFMetadata from unnecessary
   Thrift<->Avro conversion methods (CASSANDRA-3032)
 * Add timeouts to client request schedulers (CASSANDRA-3079, 3096)
 * Cli to use hashes rather than array of hashes for strategy options (CASSANDRA-3081)
 * LeveledCompactionStrategy (CASSANDRA-1608, 3085, 3110, 3087, 3145, 3154, 3182)
 * Improvements of the CLI `describe` command (CASSANDRA-2630)
 * reduce window where dropped CF sstables may not be deleted (CASSANDRA-2942)
 * Expose gossip/FD info to JMX (CASSANDRA-2806)
 * Fix streaming over SSL when compressed SSTable involved (CASSANDRA-3051)
 * Add support for pluggable secondary index implementations (CASSANDRA-3078)
 * remove compaction_thread_priority setting (CASSANDRA-3104)
 * generate hints for replicas that timeout, not just replicas that are known
   to be down before starting (CASSANDRA-2034)
 * Add throttling for internode streaming (CASSANDRA-3080)
 * make the repair of a range repair all replica (CASSANDRA-2610, 3194)
 * expose the ability to repair the first range (as returned by the
   partitioner) of a node (CASSANDRA-2606)
 * Streams Compression (CASSANDRA-3015)
 * add ability to use multiple threads during a single compaction
   (CASSANDRA-2901)
 * make AbstractBounds.normalize support overlapping ranges (CASSANDRA-2641)
 * fix of the CQL count() behavior (CASSANDRA-3068)
 * use TreeMap backed column families for the SSTable simple writers
   (CASSANDRA-3148)
 * fix inconsistency of the CLI syntax when {} should be used instead of [{}]
   (CASSANDRA-3119)
 * rename CQL type names to match expected SQL behavior (CASSANDRA-3149, 3031)
 * Arena-based allocation for memtables (CASSANDRA-2252, 3162, 3163, 3168)
 * Default RR chance to 0.1 (CASSANDRA-3169)
 * Add RowLevel support to secondary index API (CASSANDRA-3147)
 * Make SerializingCacheProvider the default if JNA is available (CASSANDRA-3183)
 * Fix backwards compatibilty for CQL memtable properties (CASSANDRA-3190)
 * Add five-minute delay before starting compactions on a restarted server
   (CASSANDRA-3181)
 * Reduce copies done for intra-host messages (CASSANDRA-1788, 3144)
 * support of compaction strategy option for stress.java (CASSANDRA-3204)
 * make memtable throughput and column count thresholds no-ops (CASSANDRA-2449)
 * Return schema information along with the resultSet in CQL (CASSANDRA-2734)
 * Add new DecimalType (CASSANDRA-2883)
 * Fix assertion error in RowRepairResolver (CASSANDRA-3156)
 * Reduce unnecessary high buffer sizes (CASSANDRA-3171)
 * Pluggable compaction strategy (CASSANDRA-1610)
 * Add new broadcast_address config option (CASSANDRA-2491)


0.8.7
 * Kill server on wrapped OOME such as from FileChannel.map (CASSANDRA-3201)
 * Allow using quotes in "USE <keyspace>;" CLI command (CASSANDRA-3208)
 * Log message when a full repair operation completes (CASSANDRA-3207)
 * Don't allow any cache loading exceptions to halt startup (CASSANDRA-3218)
 * Fix sstableloader --ignores option (CASSANDRA-3247)
 * File descriptor limit increased in packaging (CASSANDRA-3206)
 * Log a meaningfull warning when a node receive a message for a repair session
   that doesn't exist anymore (CASSANDRA-3256)
 * Fix FD leak when internode encryption is enabled (CASSANDRA-3257)
 * FBUtilities.hexToBytes(String) to throw NumberFormatException when string
   contains non-hex characters (CASSANDRA-3231)
 * Keep SimpleSnitch proximity ordering unchanged from what the Strategy
   generates, as intended (CASSANDRA-3262)
 * remove Scrub from compactionstats when finished (CASSANDRA-3255)
 * Fix tool .bat files when CASSANDRA_HOME contains spaces (CASSANDRA-3258)
 * Force flush of status table when removing/updating token (CASSANDRA-3243)
 * Evict gossip state immediately when a token is taken over by a new IP (CASSANDRA-3259)
 * Fix bug where the failure detector can take too long to mark a host
   down (CASSANDRA-3273)
 * (Hadoop) allow wrapping ranges in queries (CASSANDRA-3137)
 * (Hadoop) check all interfaces for a match with split location
   before falling back to random replica (CASSANDRA-3211)
 * (Hadoop) Make Pig storage handle implements LoadMetadata (CASSANDRA-2777)
 * (Hadoop) Fix exception during PIG 'dump' (CASSANDRA-2810)
 * Fix stress COUNTER_GET option (CASSANDRA-3301)
 * Fix missing fields in CLI `show schema` output (CASSANDRA-3304)
 * Nodetool no longer leaks threads and closes JMX connections (CASSANDRA-3309)
 * fix truncate allowing data to be replayed post-restart (CASSANDRA-3297)
 * Move SimpleAuthority and SimpleAuthenticator to examples (CASSANDRA-2922)
 * Fix handling of tombstone by SSTableExport/Import (CASSANDRA-3357)
 * Fix transposition in cfHistograms (CASSANDRA-3222)
 * Allow using number as DC name when creating keyspace in CQL (CASSANDRA-3239)
 * Force flush of system table after updating/removing a token (CASSANDRA-3243)


0.8.6
 * revert CASSANDRA-2388
 * change TokenRange.endpoints back to listen/broadcast address to match
   pre-1777 behavior, and add TokenRange.rpc_endpoints instead (CASSANDRA-3187)
 * avoid trying to watch cassandra-topology.properties when loaded from jar
   (CASSANDRA-3138)
 * prevent users from creating keyspaces with LocalStrategy replication
   (CASSANDRA-3139)
 * fix CLI `show schema;` to output correct keyspace definition statement
   (CASSANDRA-3129)
 * CustomTThreadPoolServer to log TTransportException at DEBUG level
   (CASSANDRA-3142)
 * allow topology sort to work with non-unique rack names between 
   datacenters (CASSANDRA-3152)
 * Improve caching of same-version Messages on digest and repair paths
   (CASSANDRA-3158)
 * Randomize choice of first replica for counter increment (CASSANDRA-2890)
 * Fix using read_repair_chance instead of merge_shard_change (CASSANDRA-3202)
 * Avoid streaming data to nodes that already have it, on move as well as
   decommission (CASSANDRA-3041)
 * Fix divide by zero error in GCInspector (CASSANDRA-3164)
 * allow quoting of the ColumnFamily name in CLI `create column family`
   statement (CASSANDRA-3195)
 * Fix rolling upgrade from 0.7 to 0.8 problem (CASANDRA-3166)
 * Accomodate missing encryption_options in IncomingTcpConnection.stream
   (CASSANDRA-3212)


0.8.5
 * fix NPE when encryption_options is unspecified (CASSANDRA-3007)
 * include column name in validation failure exceptions (CASSANDRA-2849)
 * make sure truncate clears out the commitlog so replay won't re-
   populate with truncated data (CASSANDRA-2950)
 * fix NPE when debug logging is enabled and dropped CF is present
   in a commitlog segment (CASSANDRA-3021)
 * fix cassandra.bat when CASSANDRA_HOME contains spaces (CASSANDRA-2952)
 * fix to SSTableSimpleUnsortedWriter bufferSize calculation (CASSANDRA-3027)
 * make cleanup and normal compaction able to skip empty rows
   (rows containing nothing but expired tombstones) (CASSANDRA-3039)
 * work around native memory leak in com.sun.management.GarbageCollectorMXBean
   (CASSANDRA-2868)
 * validate that column names in column_metadata are not equal to key_alias
   on create/update of the ColumnFamily and CQL 'ALTER' statement (CASSANDRA-3036)
 * return an InvalidRequestException if an indexed column is assigned
   a value larger than 64KB (CASSANDRA-3057)
 * fix of numeric-only and string column names handling in CLI "drop index" 
   (CASSANDRA-3054)
 * prune index scan resultset back to original request for lazy
   resultset expansion case (CASSANDRA-2964)
 * (Hadoop) fail jobs when Cassandra node has failed but TaskTracker
   has not (CASSANDRA-2388)
 * fix dynamic snitch ignoring nodes when read_repair_chance is zero
   (CASSANDRA-2662)
 * avoid retaining references to dropped CFS objects in 
   CompactionManager.estimatedCompactions (CASSANDRA-2708)
 * expose rpc timeouts per host in MessagingServiceMBean (CASSANDRA-2941)
 * avoid including cwd in classpath for deb and rpm packages (CASSANDRA-2881)
 * remove gossip state when a new IP takes over a token (CASSANDRA-3071)
 * allow sstable2json to work on index sstable files (CASSANDRA-3059)
 * always hint counters (CASSANDRA-3099)
 * fix log4j initialization in EmbeddedCassandraService (CASSANDRA-2857)
 * remove gossip state when a new IP takes over a token (CASSANDRA-3071)
 * work around native memory leak in com.sun.management.GarbageCollectorMXBean
    (CASSANDRA-2868)
 * fix UnavailableException with writes at CL.EACH_QUORM (CASSANDRA-3084)
 * fix parsing of the Keyspace and ColumnFamily names in numeric
   and string representations in CLI (CASSANDRA-3075)
 * fix corner cases in Range.differenceToFetch (CASSANDRA-3084)
 * fix ip address String representation in the ring cache (CASSANDRA-3044)
 * fix ring cache compatibility when mixing pre-0.8.4 nodes with post-
   in the same cluster (CASSANDRA-3023)
 * make repair report failure when a node participating dies (instead of
   hanging forever) (CASSANDRA-2433)
 * fix handling of the empty byte buffer by ReversedType (CASSANDRA-3111)
 * Add validation that Keyspace names are case-insensitively unique (CASSANDRA-3066)
 * catch invalid key_validation_class before instantiating UpdateColumnFamily (CASSANDRA-3102)
 * make Range and Bounds objects client-safe (CASSANDRA-3108)
 * optionally skip log4j configuration (CASSANDRA-3061)
 * bundle sstableloader with the debian package (CASSANDRA-3113)
 * don't try to build secondary indexes when there is none (CASSANDRA-3123)
 * improve SSTableSimpleUnsortedWriter speed for large rows (CASSANDRA-3122)
 * handle keyspace arguments correctly in nodetool snapshot (CASSANDRA-3038)
 * Fix SSTableImportTest on windows (CASSANDRA-3043)
 * expose compactionThroughputMbPerSec through JMX (CASSANDRA-3117)
 * log keyspace and CF of large rows being compacted


0.8.4
 * change TokenRing.endpoints to be a list of rpc addresses instead of 
   listen/broadcast addresses (CASSANDRA-1777)
 * include files-to-be-streamed in StreamInSession.getSources (CASSANDRA-2972)
 * use JAVA env var in cassandra-env.sh (CASSANDRA-2785, 2992)
 * avoid doing read for no-op replicate-on-write at CL=1 (CASSANDRA-2892)
 * refuse counter write for CL.ANY (CASSANDRA-2990)
 * switch back to only logging recent dropped messages (CASSANDRA-3004)
 * always deserialize RowMutation for counters (CASSANDRA-3006)
 * ignore saved replication_factor strategy_option for NTS (CASSANDRA-3011)
 * make sure pre-truncate CL segments are discarded (CASSANDRA-2950)


0.8.3
 * add ability to drop local reads/writes that are going to timeout
   (CASSANDRA-2943)
 * revamp token removal process, keep gossip states for 3 days (CASSANDRA-2496)
 * don't accept extra args for 0-arg nodetool commands (CASSANDRA-2740)
 * log unavailableexception details at debug level (CASSANDRA-2856)
 * expose data_dir though jmx (CASSANDRA-2770)
 * don't include tmp files as sstable when create cfs (CASSANDRA-2929)
 * log Java classpath on startup (CASSANDRA-2895)
 * keep gossipped version in sync with actual on migration coordinator 
   (CASSANDRA-2946)
 * use lazy initialization instead of class initialization in NodeId
   (CASSANDRA-2953)
 * check column family validity in nodetool repair (CASSANDRA-2933)
 * speedup bytes to hex conversions dramatically (CASSANDRA-2850)
 * Flush memtables on shutdown when durable writes are disabled 
   (CASSANDRA-2958)
 * improved POSIX compatibility of start scripts (CASsANDRA-2965)
 * add counter support to Hadoop InputFormat (CASSANDRA-2981)
 * fix bug where dirty commitlog segments were removed (and avoid keeping 
   segments with no post-flush activity permanently dirty) (CASSANDRA-2829)
 * fix throwing exception with batch mutation of counter super columns
   (CASSANDRA-2949)
 * ignore system tables during repair (CASSANDRA-2979)
 * throw exception when NTS is given replication_factor as an option
   (CASSANDRA-2960)
 * fix assertion error during compaction of counter CFs (CASSANDRA-2968)
 * avoid trying to create index names, when no index exists (CASSANDRA-2867)
 * don't sample the system table when choosing a bootstrap token
   (CASSANDRA-2825)
 * gossiper notifies of local state changes (CASSANDRA-2948)
 * add asynchronous and half-sync/half-async (hsha) thrift servers 
   (CASSANDRA-1405)
 * fix potential use of free'd native memory in SerializingCache 
   (CASSANDRA-2951)
 * prune index scan resultset back to original request for lazy
   resultset expansion case (CASSANDRA-2964)
 * (Hadoop) fail jobs when Cassandra node has failed but TaskTracker
    has not (CASSANDRA-2388)


0.8.2
 * CQL: 
   - include only one row per unique key for IN queries (CASSANDRA-2717)
   - respect client timestamp on full row deletions (CASSANDRA-2912)
 * improve thread-safety in StreamOutSession (CASSANDRA-2792)
 * allow deleting a row and updating indexed columns in it in the
   same mutation (CASSANDRA-2773)
 * Expose number of threads blocked on submitting memtable to flush
   in JMX (CASSANDRA-2817)
 * add ability to return "endpoints" to nodetool (CASSANDRA-2776)
 * Add support for multiple (comma-delimited) coordinator addresses
   to ColumnFamilyInputFormat (CASSANDRA-2807)
 * fix potential NPE while scheduling read repair for range slice
   (CASSANDRA-2823)
 * Fix race in SystemTable.getCurrentLocalNodeId (CASSANDRA-2824)
 * Correctly set default for replicate_on_write (CASSANDRA-2835)
 * improve nodetool compactionstats formatting (CASSANDRA-2844)
 * fix index-building status display (CASSANDRA-2853)
 * fix CLI perpetuating obsolete KsDef.replication_factor (CASSANDRA-2846)
 * improve cli treatment of multiline comments (CASSANDRA-2852)
 * handle row tombstones correctly in EchoedRow (CASSANDRA-2786)
 * add MessagingService.get[Recently]DroppedMessages and
   StorageService.getExceptionCount (CASSANDRA-2804)
 * fix possibility of spurious UnavailableException for LOCAL_QUORUM
   reads with dynamic snitch + read repair disabled (CASSANDRA-2870)
 * add ant-optional as dependence for the debian package (CASSANDRA-2164)
 * add option to specify limit for get_slice in the CLI (CASSANDRA-2646)
 * decrease HH page size (CASSANDRA-2832)
 * reset cli keyspace after dropping the current one (CASSANDRA-2763)
 * add KeyRange option to Hadoop inputformat (CASSANDRA-1125)
 * fix protocol versioning (CASSANDRA-2818, 2860)
 * support spaces in path to log4j configuration (CASSANDRA-2383)
 * avoid including inferred types in CF update (CASSANDRA-2809)
 * fix JMX bulkload call (CASSANDRA-2908)
 * fix updating KS with durable_writes=false (CASSANDRA-2907)
 * add simplified facade to SSTableWriter for bulk loading use
   (CASSANDRA-2911)
 * fix re-using index CF sstable names after drop/recreate (CASSANDRA-2872)
 * prepend CF to default index names (CASSANDRA-2903)
 * fix hint replay (CASSANDRA-2928)
 * Properly synchronize repair's merkle tree computation (CASSANDRA-2816)


0.8.1
 * CQL:
   - support for insert, delete in BATCH (CASSANDRA-2537)
   - support for IN to SELECT, UPDATE (CASSANDRA-2553)
   - timestamp support for INSERT, UPDATE, and BATCH (CASSANDRA-2555)
   - TTL support (CASSANDRA-2476)
   - counter support (CASSANDRA-2473)
   - ALTER COLUMNFAMILY (CASSANDRA-1709)
   - DROP INDEX (CASSANDRA-2617)
   - add SCHEMA/TABLE as aliases for KS/CF (CASSANDRA-2743)
   - server handles wait-for-schema-agreement (CASSANDRA-2756)
   - key alias support (CASSANDRA-2480)
 * add support for comparator parameters and a generic ReverseType
   (CASSANDRA-2355)
 * add CompositeType and DynamicCompositeType (CASSANDRA-2231)
 * optimize batches containing multiple updates to the same row
   (CASSANDRA-2583)
 * adjust hinted handoff page size to avoid OOM with large columns 
   (CASSANDRA-2652)
 * mark BRAF buffer invalid post-flush so we don't re-flush partial
   buffers again, especially on CL writes (CASSANDRA-2660)
 * add DROP INDEX support to CLI (CASSANDRA-2616)
 * don't perform HH to client-mode [storageproxy] nodes (CASSANDRA-2668)
 * Improve forceDeserialize/getCompactedRow encapsulation (CASSANDRA-2659)
 * Don't write CounterUpdateColumn to disk in tests (CASSANDRA-2650)
 * Add sstable bulk loading utility (CASSANDRA-1278)
 * avoid replaying hints to dropped columnfamilies (CASSANDRA-2685)
 * add placeholders for missing rows in range query pseudo-RR (CASSANDRA-2680)
 * remove no-op HHOM.renameHints (CASSANDRA-2693)
 * clone super columns to avoid modifying them during flush (CASSANDRA-2675)
 * allow writes to bypass the commitlog for certain keyspaces (CASSANDRA-2683)
 * avoid NPE when bypassing commitlog during memtable flush (CASSANDRA-2781)
 * Added support for making bootstrap retry if nodes flap (CASSANDRA-2644)
 * Added statusthrift to nodetool to report if thrift server is running (CASSANDRA-2722)
 * Fixed rows being cached if they do not exist (CASSANDRA-2723)
 * Support passing tableName and cfName to RowCacheProviders (CASSANDRA-2702)
 * close scrub file handles (CASSANDRA-2669)
 * throttle migration replay (CASSANDRA-2714)
 * optimize column serializer creation (CASSANDRA-2716)
 * Added support for making bootstrap retry if nodes flap (CASSANDRA-2644)
 * Added statusthrift to nodetool to report if thrift server is running
   (CASSANDRA-2722)
 * Fixed rows being cached if they do not exist (CASSANDRA-2723)
 * fix truncate/compaction race (CASSANDRA-2673)
 * workaround large resultsets causing large allocation retention
   by nio sockets (CASSANDRA-2654)
 * fix nodetool ring use with Ec2Snitch (CASSANDRA-2733)
 * fix removing columns and subcolumns that are supressed by a row or
   supercolumn tombstone during replica resolution (CASSANDRA-2590)
 * support sstable2json against snapshot sstables (CASSANDRA-2386)
 * remove active-pull schema requests (CASSANDRA-2715)
 * avoid marking entire list of sstables as actively being compacted
   in multithreaded compaction (CASSANDRA-2765)
 * seek back after deserializing a row to update cache with (CASSANDRA-2752)
 * avoid skipping rows in scrub for counter column family (CASSANDRA-2759)
 * fix ConcurrentModificationException in repair when dealing with 0.7 node
   (CASSANDRA-2767)
 * use threadsafe collections for StreamInSession (CASSANDRA-2766)
 * avoid infinite loop when creating merkle tree (CASSANDRA-2758)
 * avoids unmarking compacting sstable prematurely in cleanup (CASSANDRA-2769)
 * fix NPE when the commit log is bypassed (CASSANDRA-2718)
 * don't throw an exception in SS.isRPCServerRunning (CASSANDRA-2721)
 * make stress.jar executable (CASSANDRA-2744)
 * add daemon mode to java stress (CASSANDRA-2267)
 * expose the DC and rack of a node through JMX and nodetool ring (CASSANDRA-2531)
 * fix cache mbean getSize (CASSANDRA-2781)
 * Add Date, Float, Double, and Boolean types (CASSANDRA-2530)
 * Add startup flag to renew counter node id (CASSANDRA-2788)
 * add jamm agent to cassandra.bat (CASSANDRA-2787)
 * fix repair hanging if a neighbor has nothing to send (CASSANDRA-2797)
 * purge tombstone even if row is in only one sstable (CASSANDRA-2801)
 * Fix wrong purge of deleted cf during compaction (CASSANDRA-2786)
 * fix race that could result in Hadoop writer failing to throw an
   exception encountered after close() (CASSANDRA-2755)
 * fix scan wrongly throwing assertion error (CASSANDRA-2653)
 * Always use even distribution for merkle tree with RandomPartitionner
   (CASSANDRA-2841)
 * fix describeOwnership for OPP (CASSANDRA-2800)
 * ensure that string tokens do not contain commas (CASSANDRA-2762)


0.8.0-final
 * fix CQL grammar warning and cqlsh regression from CASSANDRA-2622
 * add ant generate-cql-html target (CASSANDRA-2526)
 * update CQL consistency levels (CASSANDRA-2566)
 * debian packaging fixes (CASSANDRA-2481, 2647)
 * fix UUIDType, IntegerType for direct buffers (CASSANDRA-2682, 2684)
 * switch to native Thrift for Hadoop map/reduce (CASSANDRA-2667)
 * fix StackOverflowError when building from eclipse (CASSANDRA-2687)
 * only provide replication_factor to strategy_options "help" for
   SimpleStrategy, OldNetworkTopologyStrategy (CASSANDRA-2678, 2713)
 * fix exception adding validators to non-string columns (CASSANDRA-2696)
 * avoid instantiating DatabaseDescriptor in JDBC (CASSANDRA-2694)
 * fix potential stack overflow during compaction (CASSANDRA-2626)
 * clone super columns to avoid modifying them during flush (CASSANDRA-2675)
 * reset underlying iterator in EchoedRow constructor (CASSANDRA-2653)


0.8.0-rc1
 * faster flushes and compaction from fixing excessively pessimistic 
   rebuffering in BRAF (CASSANDRA-2581)
 * fix returning null column values in the python cql driver (CASSANDRA-2593)
 * fix merkle tree splitting exiting early (CASSANDRA-2605)
 * snapshot_before_compaction directory name fix (CASSANDRA-2598)
 * Disable compaction throttling during bootstrap (CASSANDRA-2612) 
 * fix CQL treatment of > and < operators in range slices (CASSANDRA-2592)
 * fix potential double-application of counter updates on commitlog replay
   by moving replay position from header to sstable metadata (CASSANDRA-2419)
 * JDBC CQL driver exposes getColumn for access to timestamp
 * JDBC ResultSetMetadata properties added to AbstractType
 * r/m clustertool (CASSANDRA-2607)
 * add support for presenting row key as a column in CQL result sets 
   (CASSANDRA-2622)
 * Don't allow {LOCAL|EACH}_QUORUM unless strategy is NTS (CASSANDRA-2627)
 * validate keyspace strategy_options during CQL create (CASSANDRA-2624)
 * fix empty Result with secondary index when limit=1 (CASSANDRA-2628)
 * Fix regression where bootstrapping a node with no schema fails
   (CASSANDRA-2625)
 * Allow removing LocationInfo sstables (CASSANDRA-2632)
 * avoid attempting to replay mutations from dropped keyspaces (CASSANDRA-2631)
 * avoid using cached position of a key when GT is requested (CASSANDRA-2633)
 * fix counting bloom filter true positives (CASSANDRA-2637)
 * initialize local ep state prior to gossip startup if needed (CASSANDRA-2638)
 * fix counter increment lost after restart (CASSANDRA-2642)
 * add quote-escaping via backslash to CLI (CASSANDRA-2623)
 * fix pig example script (CASSANDRA-2487)
 * fix dynamic snitch race in adding latencies (CASSANDRA-2618)
 * Start/stop cassandra after more important services such as mdadm in
   debian packaging (CASSANDRA-2481)


0.8.0-beta2
 * fix NPE compacting index CFs (CASSANDRA-2528)
 * Remove checking all column families on startup for compaction candidates 
   (CASSANDRA-2444)
 * validate CQL create keyspace options (CASSANDRA-2525)
 * fix nodetool setcompactionthroughput (CASSANDRA-2550)
 * move	gossip heartbeat back to its own thread (CASSANDRA-2554)
 * validate cql TRUNCATE columnfamily before truncating (CASSANDRA-2570)
 * fix batch_mutate for mixed standard-counter mutations (CASSANDRA-2457)
 * disallow making schema changes to system keyspace (CASSANDRA-2563)
 * fix sending mutation messages multiple times (CASSANDRA-2557)
 * fix incorrect use of NBHM.size in ReadCallback that could cause
   reads to time out even when responses were received (CASSAMDRA-2552)
 * trigger read repair correctly for LOCAL_QUORUM reads (CASSANDRA-2556)
 * Allow configuring the number of compaction thread (CASSANDRA-2558)
 * forceUserDefinedCompaction will attempt to compact what it is given
   even if the pessimistic estimate is that there is not enough disk space;
   automatic compactions will only compact 2 or more sstables (CASSANDRA-2575)
 * refuse to apply migrations with older timestamps than the current 
   schema (CASSANDRA-2536)
 * remove unframed Thrift transport option
 * include indexes in snapshots (CASSANDRA-2596)
 * improve ignoring of obsolete mutations in index maintenance (CASSANDRA-2401)
 * recognize attempt to drop just the index while leaving the column
   definition alone (CASSANDRA-2619)
  

0.8.0-beta1
 * remove Avro RPC support (CASSANDRA-926)
 * support for columns that act as incr/decr counters 
   (CASSANDRA-1072, 1937, 1944, 1936, 2101, 2093, 2288, 2105, 2384, 2236, 2342,
   2454)
 * CQL (CASSANDRA-1703, 1704, 1705, 1706, 1707, 1708, 1710, 1711, 1940, 
   2124, 2302, 2277, 2493)
 * avoid double RowMutation serialization on write path (CASSANDRA-1800)
 * make NetworkTopologyStrategy the default (CASSANDRA-1960)
 * configurable internode encryption (CASSANDRA-1567, 2152)
 * human readable column names in sstable2json output (CASSANDRA-1933)
 * change default JMX port to 7199 (CASSANDRA-2027)
 * backwards compatible internal messaging (CASSANDRA-1015)
 * atomic switch of memtables and sstables (CASSANDRA-2284)
 * add pluggable SeedProvider (CASSANDRA-1669)
 * Fix clustertool to not throw exception when calling get_endpoints (CASSANDRA-2437)
 * upgrade to thrift 0.6 (CASSANDRA-2412) 
 * repair works on a token range instead of full ring (CASSANDRA-2324)
 * purge tombstones from row cache (CASSANDRA-2305)
 * push replication_factor into strategy_options (CASSANDRA-1263)
 * give snapshots the same name on each node (CASSANDRA-1791)
 * remove "nodetool loadbalance" (CASSANDRA-2448)
 * multithreaded compaction (CASSANDRA-2191)
 * compaction throttling (CASSANDRA-2156)
 * add key type information and alias (CASSANDRA-2311, 2396)
 * cli no longer divides read_repair_chance by 100 (CASSANDRA-2458)
 * made CompactionInfo.getTaskType return an enum (CASSANDRA-2482)
 * add a server-wide cap on measured memtable memory usage and aggressively
   flush to keep under that threshold (CASSANDRA-2006)
 * add unified UUIDType (CASSANDRA-2233)
 * add off-heap row cache support (CASSANDRA-1969)


0.7.5
 * improvements/fixes to PIG driver (CASSANDRA-1618, CASSANDRA-2387,
   CASSANDRA-2465, CASSANDRA-2484)
 * validate index names (CASSANDRA-1761)
 * reduce contention on Table.flusherLock (CASSANDRA-1954)
 * try harder to detect failures during streaming, cleaning up temporary
   files more reliably (CASSANDRA-2088)
 * shut down server for OOM on a Thrift thread (CASSANDRA-2269)
 * fix tombstone handling in repair and sstable2json (CASSANDRA-2279)
 * preserve version when streaming data from old sstables (CASSANDRA-2283)
 * don't start repair if a neighboring node is marked as dead (CASSANDRA-2290)
 * purge tombstones from row cache (CASSANDRA-2305)
 * Avoid seeking when sstable2json exports the entire file (CASSANDRA-2318)
 * clear Built flag in system table when dropping an index (CASSANDRA-2320)
 * don't allow arbitrary argument for stress.java (CASSANDRA-2323)
 * validate values for index predicates in get_indexed_slice (CASSANDRA-2328)
 * queue secondary indexes for flush before the parent (CASSANDRA-2330)
 * allow job configuration to set the CL used in Hadoop jobs (CASSANDRA-2331)
 * add memtable_flush_queue_size defaulting to 4 (CASSANDRA-2333)
 * Allow overriding of initial_token, storage_port and rpc_port from system
   properties (CASSANDRA-2343)
 * fix comparator used for non-indexed secondary expressions in index scan
   (CASSANDRA-2347)
 * ensure size calculation and write phase of large-row compaction use
   the same threshold for TTL expiration (CASSANDRA-2349)
 * fix race when iterating CFs during add/drop (CASSANDRA-2350)
 * add ConsistencyLevel command to CLI (CASSANDRA-2354)
 * allow negative numbers in the cli (CASSANDRA-2358)
 * hard code serialVersionUID for tokens class (CASSANDRA-2361)
 * fix potential infinite loop in ByteBufferUtil.inputStream (CASSANDRA-2365)
 * fix encoding bugs in HintedHandoffManager, SystemTable when default
   charset is not UTF8 (CASSANDRA-2367)
 * avoids having removed node reappearing in Gossip (CASSANDRA-2371)
 * fix incorrect truncation of long to int when reading columns via block
   index (CASSANDRA-2376)
 * fix NPE during stream session (CASSANDRA-2377)
 * fix race condition that could leave orphaned data files when dropping CF or
   KS (CASSANDRA-2381)
 * fsync statistics component on write (CASSANDRA-2382)
 * fix duplicate results from CFS.scan (CASSANDRA-2406)
 * add IntegerType to CLI help (CASSANDRA-2414)
 * avoid caching token-only decoratedkeys (CASSANDRA-2416)
 * convert mmap assertion to if/throw so scrub can catch it (CASSANDRA-2417)
 * don't overwrite gc log (CASSANDR-2418)
 * invalidate row cache for streamed row to avoid inconsitencies
   (CASSANDRA-2420)
 * avoid copies in range/index scans (CASSANDRA-2425)
 * make sure we don't wipe data during cleanup if the node has not join
   the ring (CASSANDRA-2428)
 * Try harder to close files after compaction (CASSANDRA-2431)
 * re-set bootstrapped flag after move finishes (CASSANDRA-2435)
 * display validation_class in CLI 'describe keyspace' (CASSANDRA-2442)
 * make cleanup compactions cleanup the row cache (CASSANDRA-2451)
 * add column fields validation to scrub (CASSANDRA-2460)
 * use 64KB flush buffer instead of in_memory_compaction_limit (CASSANDRA-2463)
 * fix backslash substitutions in CLI (CASSANDRA-2492)
 * disable cache saving for system CFS (CASSANDRA-2502)
 * fixes for verifying destination availability under hinted conditions
   so UE can be thrown intead of timing out (CASSANDRA-2514)
 * fix update of validation class in column metadata (CASSANDRA-2512)
 * support LOCAL_QUORUM, EACH_QUORUM CLs outside of NTS (CASSANDRA-2516)
 * preserve version when streaming data from old sstables (CASSANDRA-2283)
 * fix backslash substitutions in CLI (CASSANDRA-2492)
 * count a row deletion as one operation towards memtable threshold 
   (CASSANDRA-2519)
 * support LOCAL_QUORUM, EACH_QUORUM CLs outside of NTS (CASSANDRA-2516)


0.7.4
 * add nodetool join command (CASSANDRA-2160)
 * fix secondary indexes on pre-existing or streamed data (CASSANDRA-2244)
 * initialize endpoint in gossiper earlier (CASSANDRA-2228)
 * add ability to write to Cassandra from Pig (CASSANDRA-1828)
 * add rpc_[min|max]_threads (CASSANDRA-2176)
 * add CL.TWO, CL.THREE (CASSANDRA-2013)
 * avoid exporting an un-requested row in sstable2json, when exporting 
   a key that does not exist (CASSANDRA-2168)
 * add incremental_backups option (CASSANDRA-1872)
 * add configurable row limit to Pig loadfunc (CASSANDRA-2276)
 * validate column values in batches as well as single-Column inserts
   (CASSANDRA-2259)
 * move sample schema from cassandra.yaml to schema-sample.txt,
   a cli scripts (CASSANDRA-2007)
 * avoid writing empty rows when scrubbing tombstoned rows (CASSANDRA-2296)
 * fix assertion error in range and index scans for CL < ALL
   (CASSANDRA-2282)
 * fix commitlog replay when flush position refers to data that didn't
   get synced before server died (CASSANDRA-2285)
 * fix fd leak in sstable2json with non-mmap'd i/o (CASSANDRA-2304)
 * reduce memory use during streaming of multiple sstables (CASSANDRA-2301)
 * purge tombstoned rows from cache after GCGraceSeconds (CASSANDRA-2305)
 * allow zero replicas in a NTS datacenter (CASSANDRA-1924)
 * make range queries respect snitch for local replicas (CASSANDRA-2286)
 * fix HH delivery when column index is larger than 2GB (CASSANDRA-2297)
 * make 2ary indexes use parent CF flush thresholds during initial build
   (CASSANDRA-2294)
 * update memtable_throughput to be a long (CASSANDRA-2158)


0.7.3
 * Keep endpoint state until aVeryLongTime (CASSANDRA-2115)
 * lower-latency read repair (CASSANDRA-2069)
 * add hinted_handoff_throttle_delay_in_ms option (CASSANDRA-2161)
 * fixes for cache save/load (CASSANDRA-2172, -2174)
 * Handle whole-row deletions in CFOutputFormat (CASSANDRA-2014)
 * Make memtable_flush_writers flush in parallel (CASSANDRA-2178)
 * Add compaction_preheat_key_cache option (CASSANDRA-2175)
 * refactor stress.py to have only one copy of the format string 
   used for creating row keys (CASSANDRA-2108)
 * validate index names for \w+ (CASSANDRA-2196)
 * Fix Cassandra cli to respect timeout if schema does not settle 
   (CASSANDRA-2187)
 * fix for compaction and cleanup writing old-format data into new-version 
   sstable (CASSANDRA-2211, -2216)
 * add nodetool scrub (CASSANDRA-2217, -2240)
 * fix sstable2json large-row pagination (CASSANDRA-2188)
 * fix EOFing on requests for the last bytes in a file (CASSANDRA-2213)
 * fix BufferedRandomAccessFile bugs (CASSANDRA-2218, -2241)
 * check for memtable flush_after_mins exceeded every 10s (CASSANDRA-2183)
 * fix cache saving on Windows (CASSANDRA-2207)
 * add validateSchemaAgreement call + synchronization to schema
   modification operations (CASSANDRA-2222)
 * fix for reversed slice queries on large rows (CASSANDRA-2212)
 * fat clients were writing local data (CASSANDRA-2223)
 * set DEFAULT_MEMTABLE_LIFETIME_IN_MINS to 24h
 * improve detection and cleanup of partially-written sstables 
   (CASSANDRA-2206)
 * fix supercolumn de/serialization when subcolumn comparator is different
   from supercolumn's (CASSANDRA-2104)
 * fix starting up on Windows when CASSANDRA_HOME contains whitespace
   (CASSANDRA-2237)
 * add [get|set][row|key]cacheSavePeriod to JMX (CASSANDRA-2100)
 * fix Hadoop ColumnFamilyOutputFormat dropping of mutations
   when batch fills up (CASSANDRA-2255)
 * move file deletions off of scheduledtasks executor (CASSANDRA-2253)


0.7.2
 * copy DecoratedKey.key when inserting into caches to avoid retaining
   a reference to the underlying buffer (CASSANDRA-2102)
 * format subcolumn names with subcomparator (CASSANDRA-2136)
 * fix column bloom filter deserialization (CASSANDRA-2165)


0.7.1
 * refactor MessageDigest creation code. (CASSANDRA-2107)
 * buffer network stack to avoid inefficient small TCP messages while avoiding
   the nagle/delayed ack problem (CASSANDRA-1896)
 * check log4j configuration for changes every 10s (CASSANDRA-1525, 1907)
 * more-efficient cross-DC replication (CASSANDRA-1530, -2051, -2138)
 * avoid polluting page cache with commitlog or sstable writes
   and seq scan operations (CASSANDRA-1470)
 * add RMI authentication options to nodetool (CASSANDRA-1921)
 * make snitches configurable at runtime (CASSANDRA-1374)
 * retry hadoop split requests on connection failure (CASSANDRA-1927)
 * implement describeOwnership for BOP, COPP (CASSANDRA-1928)
 * make read repair behave as expected for ConsistencyLevel > ONE
   (CASSANDRA-982, 2038)
 * distributed test harness (CASSANDRA-1859, 1964)
 * reduce flush lock contention (CASSANDRA-1930)
 * optimize supercolumn deserialization (CASSANDRA-1891)
 * fix CFMetaData.apply to only compare objects of the same class 
   (CASSANDRA-1962)
 * allow specifying specific SSTables to compact from JMX (CASSANDRA-1963)
 * fix race condition in MessagingService.targets (CASSANDRA-1959, 2094, 2081)
 * refuse to open sstables from a future version (CASSANDRA-1935)
 * zero-copy reads (CASSANDRA-1714)
 * fix copy bounds for word Text in wordcount demo (CASSANDRA-1993)
 * fixes for contrib/javautils (CASSANDRA-1979)
 * check more frequently for memtable expiration (CASSANDRA-2000)
 * fix writing SSTable column count statistics (CASSANDRA-1976)
 * fix streaming of multiple CFs during bootstrap (CASSANDRA-1992)
 * explicitly set JVM GC new generation size with -Xmn (CASSANDRA-1968)
 * add short options for CLI flags (CASSANDRA-1565)
 * make keyspace argument to "describe keyspace" in CLI optional
   when authenticated to keyspace already (CASSANDRA-2029)
 * added option to specify -Dcassandra.join_ring=false on startup
   to allow "warm spare" nodes or performing JMX maintenance before
   joining the ring (CASSANDRA-526)
 * log migrations at INFO (CASSANDRA-2028)
 * add CLI verbose option in file mode (CASSANDRA-2030)
 * add single-line "--" comments to CLI (CASSANDRA-2032)
 * message serialization tests (CASSANDRA-1923)
 * switch from ivy to maven-ant-tasks (CASSANDRA-2017)
 * CLI attempts to block for new schema to propagate (CASSANDRA-2044)
 * fix potential overflow in nodetool cfstats (CASSANDRA-2057)
 * add JVM shutdownhook to sync commitlog (CASSANDRA-1919)
 * allow nodes to be up without being part of  normal traffic (CASSANDRA-1951)
 * fix CLI "show keyspaces" with null options on NTS (CASSANDRA-2049)
 * fix possible ByteBuffer race conditions (CASSANDRA-2066)
 * reduce garbage generated by MessagingService to prevent load spikes
   (CASSANDRA-2058)
 * fix math in RandomPartitioner.describeOwnership (CASSANDRA-2071)
 * fix deletion of sstable non-data components (CASSANDRA-2059)
 * avoid blocking gossip while deleting handoff hints (CASSANDRA-2073)
 * ignore messages from newer versions, keep track of nodes in gossip 
   regardless of version (CASSANDRA-1970)
 * cache writing moved to CompactionManager to reduce i/o contention and
   updated to use non-cache-polluting writes (CASSANDRA-2053)
 * page through large rows when exporting to JSON (CASSANDRA-2041)
 * add flush_largest_memtables_at and reduce_cache_sizes_at options
   (CASSANDRA-2142)
 * add cli 'describe cluster' command (CASSANDRA-2127)
 * add cli support for setting username/password at 'connect' command 
   (CASSANDRA-2111)
 * add -D option to Stress.java to allow reading hosts from a file 
   (CASSANDRA-2149)
 * bound hints CF throughput between 32M and 256M (CASSANDRA-2148)
 * continue starting when invalid saved cache entries are encountered
   (CASSANDRA-2076)
 * add max_hint_window_in_ms option (CASSANDRA-1459)


0.7.0-final
 * fix offsets to ByteBuffer.get (CASSANDRA-1939)


0.7.0-rc4
 * fix cli crash after backgrounding (CASSANDRA-1875)
 * count timeouts in storageproxy latencies, and include latency 
   histograms in StorageProxyMBean (CASSANDRA-1893)
 * fix CLI get recognition of supercolumns (CASSANDRA-1899)
 * enable keepalive on intra-cluster sockets (CASSANDRA-1766)
 * count timeouts towards dynamicsnitch latencies (CASSANDRA-1905)
 * Expose index-building status in JMX + cli schema description
   (CASSANDRA-1871)
 * allow [LOCAL|EACH]_QUORUM to be used with non-NetworkTopology 
   replication Strategies
 * increased amount of index locks for faster commitlog replay
 * collect secondary index tombstones immediately (CASSANDRA-1914)
 * revert commitlog changes from #1780 (CASSANDRA-1917)
 * change RandomPartitioner min token to -1 to avoid collision w/
   tokens on actual nodes (CASSANDRA-1901)
 * examine the right nibble when validating TimeUUID (CASSANDRA-1910)
 * include secondary indexes in cleanup (CASSANDRA-1916)
 * CFS.scrubDataDirectories should also cleanup invalid secondary indexes
   (CASSANDRA-1904)
 * ability to disable/enable gossip on nodes to force them down
   (CASSANDRA-1108)


0.7.0-rc3
 * expose getNaturalEndpoints in StorageServiceMBean taking byte[]
   key; RMI cannot serialize ByteBuffer (CASSANDRA-1833)
 * infer org.apache.cassandra.locator for replication strategy classes
   when not otherwise specified
 * validation that generates less garbage (CASSANDRA-1814)
 * add TTL support to CLI (CASSANDRA-1838)
 * cli defaults to bytestype for subcomparator when creating
   column families (CASSANDRA-1835)
 * unregister index MBeans when index is dropped (CASSANDRA-1843)
 * make ByteBufferUtil.clone thread-safe (CASSANDRA-1847)
 * change exception for read requests during bootstrap from 
   InvalidRequest to Unavailable (CASSANDRA-1862)
 * respect row-level tombstones post-flush in range scans
   (CASSANDRA-1837)
 * ReadResponseResolver check digests against each other (CASSANDRA-1830)
 * return InvalidRequest when remove of subcolumn without supercolumn
   is requested (CASSANDRA-1866)
 * flush before repair (CASSANDRA-1748)
 * SSTableExport validates key order (CASSANDRA-1884)
 * large row support for SSTableExport (CASSANDRA-1867)
 * Re-cache hot keys post-compaction without hitting disk (CASSANDRA-1878)
 * manage read repair in coordinator instead of data source, to
   provide latency information to dynamic snitch (CASSANDRA-1873)


0.7.0-rc2
 * fix live-column-count of slice ranges including tombstoned supercolumn 
   with live subcolumn (CASSANDRA-1591)
 * rename o.a.c.internal.AntientropyStage -> AntiEntropyStage,
   o.a.c.request.Request_responseStage -> RequestResponseStage,
   o.a.c.internal.Internal_responseStage -> InternalResponseStage
 * add AbstractType.fromString (CASSANDRA-1767)
 * require index_type to be present when specifying index_name
   on ColumnDef (CASSANDRA-1759)
 * fix add/remove index bugs in CFMetadata (CASSANDRA-1768)
 * rebuild Strategy during system_update_keyspace (CASSANDRA-1762)
 * cli updates prompt to ... in continuation lines (CASSANDRA-1770)
 * support multiple Mutations per key in hadoop ColumnFamilyOutputFormat
   (CASSANDRA-1774)
 * improvements to Debian init script (CASSANDRA-1772)
 * use local classloader to check for version.properties (CASSANDRA-1778)
 * Validate that column names in column_metadata are valid for the
   defined comparator, and decode properly in cli (CASSANDRA-1773)
 * use cross-platform newlines in cli (CASSANDRA-1786)
 * add ExpiringColumn support to sstable import/export (CASSANDRA-1754)
 * add flush for each append to periodic commitlog mode; added
   periodic_without_flush option to disable this (CASSANDRA-1780)
 * close file handle used for post-flush truncate (CASSANDRA-1790)
 * various code cleanup (CASSANDRA-1793, -1794, -1795)
 * fix range queries against wrapped range (CASSANDRA-1781)
 * fix consistencylevel calculations for NetworkTopologyStrategy
   (CASSANDRA-1804)
 * cli support index type enum names (CASSANDRA-1810)
 * improved validation of column_metadata (CASSANDRA-1813)
 * reads at ConsistencyLevel > 1 throw UnavailableException
   immediately if insufficient live nodes exist (CASSANDRA-1803)
 * copy bytebuffers for local writes to avoid retaining the entire
   Thrift frame (CASSANDRA-1801)
 * fix NPE adding index to column w/o prior metadata (CASSANDRA-1764)
 * reduce fat client timeout (CASSANDRA-1730)
 * fix botched merge of CASSANDRA-1316


0.7.0-rc1
 * fix compaction and flush races with schema updates (CASSANDRA-1715)
 * add clustertool, config-converter, sstablekeys, and schematool 
   Windows .bat files (CASSANDRA-1723)
 * reject range queries received during bootstrap (CASSANDRA-1739)
 * fix wrapping-range queries on non-minimum token (CASSANDRA-1700)
 * add nodetool cfhistogram (CASSANDRA-1698)
 * limit repaired ranges to what the nodes have in common (CASSANDRA-1674)
 * index scan treats missing columns as not matching secondary
   expressions (CASSANDRA-1745)
 * Fix misuse of DataOutputBuffer.getData in AntiEntropyService
   (CASSANDRA-1729)
 * detect and warn when obsolete version of JNA is present (CASSANDRA-1760)
 * reduce fat client timeout (CASSANDRA-1730)
 * cleanup smallest CFs first to increase free temp space for larger ones
   (CASSANDRA-1811)
 * Update windows .bat files to work outside of main Cassandra
   directory (CASSANDRA-1713)
 * fix read repair regression from 0.6.7 (CASSANDRA-1727)
 * more-efficient read repair (CASSANDRA-1719)
 * fix hinted handoff replay (CASSANDRA-1656)
 * log type of dropped messages (CASSANDRA-1677)
 * upgrade to SLF4J 1.6.1
 * fix ByteBuffer bug in ExpiringColumn.updateDigest (CASSANDRA-1679)
 * fix IntegerType.getString (CASSANDRA-1681)
 * make -Djava.net.preferIPv4Stack=true the default (CASSANDRA-628)
 * add INTERNAL_RESPONSE verb to differentiate from responses related
   to client requests (CASSANDRA-1685)
 * log tpstats when dropping messages (CASSANDRA-1660)
 * include unreachable nodes in describeSchemaVersions (CASSANDRA-1678)
 * Avoid dropping messages off the client request path (CASSANDRA-1676)
 * fix jna errno reporting (CASSANDRA-1694)
 * add friendlier error for UnknownHostException on startup (CASSANDRA-1697)
 * include jna dependency in RPM package (CASSANDRA-1690)
 * add --skip-keys option to stress.py (CASSANDRA-1696)
 * improve cli handling of non-string keys and column names 
   (CASSANDRA-1701, -1693)
 * r/m extra subcomparator line in cli keyspaces output (CASSANDRA-1712)
 * add read repair chance to cli "show keyspaces"
 * upgrade to ConcurrentLinkedHashMap 1.1 (CASSANDRA-975)
 * fix index scan routing (CASSANDRA-1722)
 * fix tombstoning of supercolumns in range queries (CASSANDRA-1734)
 * clear endpoint cache after updating keyspace metadata (CASSANDRA-1741)
 * fix wrapping-range queries on non-minimum token (CASSANDRA-1700)
 * truncate includes secondary indexes (CASSANDRA-1747)
 * retain reference to PendingFile sstables (CASSANDRA-1749)
 * fix sstableimport regression (CASSANDRA-1753)
 * fix for bootstrap when no non-system tables are defined (CASSANDRA-1732)
 * handle replica unavailability in index scan (CASSANDRA-1755)
 * fix service initialization order deadlock (CASSANDRA-1756)
 * multi-line cli commands (CASSANDRA-1742)
 * fix race between snapshot and compaction (CASSANDRA-1736)
 * add listEndpointsPendingHints, deleteHintsForEndpoint JMX methods 
   (CASSANDRA-1551)


0.7.0-beta3
 * add strategy options to describe_keyspace output (CASSANDRA-1560)
 * log warning when using randomly generated token (CASSANDRA-1552)
 * re-organize JMX into .db, .net, .internal, .request (CASSANDRA-1217)
 * allow nodes to change IPs between restarts (CASSANDRA-1518)
 * remember ring state between restarts by default (CASSANDRA-1518)
 * flush index built flag so we can read it before log replay (CASSANDRA-1541)
 * lock row cache updates to prevent race condition (CASSANDRA-1293)
 * remove assertion causing rare (and harmless) error messages in
   commitlog (CASSANDRA-1330)
 * fix moving nodes with no keyspaces defined (CASSANDRA-1574)
 * fix unbootstrap when no data is present in a transfer range (CASSANDRA-1573)
 * take advantage of AVRO-495 to simplify our avro IDL (CASSANDRA-1436)
 * extend authorization hierarchy to column family (CASSANDRA-1554)
 * deletion support in secondary indexes (CASSANDRA-1571)
 * meaningful error message for invalid replication strategy class 
   (CASSANDRA-1566)
 * allow keyspace creation with RF > N (CASSANDRA-1428)
 * improve cli error handling (CASSANDRA-1580)
 * add cache save/load ability (CASSANDRA-1417, 1606, 1647)
 * add StorageService.getDrainProgress (CASSANDRA-1588)
 * Disallow bootstrap to an in-use token (CASSANDRA-1561)
 * Allow dynamic secondary index creation and destruction (CASSANDRA-1532)
 * log auto-guessed memtable thresholds (CASSANDRA-1595)
 * add ColumnDef support to cli (CASSANDRA-1583)
 * reduce index sample time by 75% (CASSANDRA-1572)
 * add cli support for column, strategy metadata (CASSANDRA-1578, 1612)
 * add cli support for schema modification (CASSANDRA-1584)
 * delete temp files on failed compactions (CASSANDRA-1596)
 * avoid blocking for dead nodes during removetoken (CASSANDRA-1605)
 * remove ConsistencyLevel.ZERO (CASSANDRA-1607)
 * expose in-progress compaction type in jmx (CASSANDRA-1586)
 * removed IClock & related classes from internals (CASSANDRA-1502)
 * fix removing tokens from SystemTable on decommission and removetoken
   (CASSANDRA-1609)
 * include CF metadata in cli 'show keyspaces' (CASSANDRA-1613)
 * switch from Properties to HashMap in PropertyFileSnitch to
   avoid synchronization bottleneck (CASSANDRA-1481)
 * PropertyFileSnitch configuration file renamed to 
   cassandra-topology.properties
 * add cli support for get_range_slices (CASSANDRA-1088, CASSANDRA-1619)
 * Make memtable flush thresholds per-CF instead of global 
   (CASSANDRA-1007, 1637)
 * add cli support for binary data without CfDef hints (CASSANDRA-1603)
 * fix building SSTable statistics post-stream (CASSANDRA-1620)
 * fix potential infinite loop in 2ary index queries (CASSANDRA-1623)
 * allow creating NTS keyspaces with no replicas configured (CASSANDRA-1626)
 * add jmx histogram of sstables accessed per read (CASSANDRA-1624)
 * remove system_rename_column_family and system_rename_keyspace from the
   client API until races can be fixed (CASSANDRA-1630, CASSANDRA-1585)
 * add cli sanity tests (CASSANDRA-1582)
 * update GC settings in cassandra.bat (CASSANDRA-1636)
 * cli support for index queries (CASSANDRA-1635)
 * cli support for updating schema memtable settings (CASSANDRA-1634)
 * cli --file option (CASSANDRA-1616)
 * reduce automatically chosen memtable sizes by 50% (CASSANDRA-1641)
 * move endpoint cache from snitch to strategy (CASSANDRA-1643)
 * fix commitlog recovery deleting the newly-created segment as well as
   the old ones (CASSANDRA-1644)
 * upgrade to Thrift 0.5 (CASSANDRA-1367)
 * renamed CL.DCQUORUM to LOCAL_QUORUM and DCQUORUMSYNC to EACH_QUORUM
 * cli truncate support (CASSANDRA-1653)
 * update GC settings in cassandra.bat (CASSANDRA-1636)
 * avoid logging when a node's ip/token is gossipped back to it (CASSANDRA-1666)


0.7-beta2
 * always use UTF-8 for hint keys (CASSANDRA-1439)
 * remove cassandra.yaml dependency from Hadoop and Pig (CASSADRA-1322)
 * expose CfDef metadata in describe_keyspaces (CASSANDRA-1363)
 * restore use of mmap_index_only option (CASSANDRA-1241)
 * dropping a keyspace with no column families generated an error 
   (CASSANDRA-1378)
 * rename RackAwareStrategy to OldNetworkTopologyStrategy, RackUnawareStrategy 
   to SimpleStrategy, DatacenterShardStrategy to NetworkTopologyStrategy,
   AbstractRackAwareSnitch to AbstractNetworkTopologySnitch (CASSANDRA-1392)
 * merge StorageProxy.mutate, mutateBlocking (CASSANDRA-1396)
 * faster UUIDType, LongType comparisons (CASSANDRA-1386, 1393)
 * fix setting read_repair_chance from CLI addColumnFamily (CASSANDRA-1399)
 * fix updates to indexed columns (CASSANDRA-1373)
 * fix race condition leaving to FileNotFoundException (CASSANDRA-1382)
 * fix sharded lock hash on index write path (CASSANDRA-1402)
 * add support for GT/E, LT/E in subordinate index clauses (CASSANDRA-1401)
 * cfId counter got out of sync when CFs were added (CASSANDRA-1403)
 * less chatty schema updates (CASSANDRA-1389)
 * rename column family mbeans. 'type' will now include either 
   'IndexColumnFamilies' or 'ColumnFamilies' depending on the CFS type.
   (CASSANDRA-1385)
 * disallow invalid keyspace and column family names. This includes name that
   matches a '^\w+' regex. (CASSANDRA-1377)
 * use JNA, if present, to take snapshots (CASSANDRA-1371)
 * truncate hints if starting 0.7 for the first time (CASSANDRA-1414)
 * fix FD leak in single-row slicepredicate queries (CASSANDRA-1416)
 * allow index expressions against columns that are not part of the 
   SlicePredicate (CASSANDRA-1410)
 * config-converter properly handles snitches and framed support 
   (CASSANDRA-1420)
 * remove keyspace argument from multiget_count (CASSANDRA-1422)
 * allow specifying cassandra.yaml location as (local or remote) URL
   (CASSANDRA-1126)
 * fix using DynamicEndpointSnitch with NetworkTopologyStrategy
   (CASSANDRA-1429)
 * Add CfDef.default_validation_class (CASSANDRA-891)
 * fix EstimatedHistogram.max (CASSANDRA-1413)
 * quorum read optimization (CASSANDRA-1622)
 * handle zero-length (or missing) rows during HH paging (CASSANDRA-1432)
 * include secondary indexes during schema migrations (CASSANDRA-1406)
 * fix commitlog header race during schema change (CASSANDRA-1435)
 * fix ColumnFamilyStoreMBeanIterator to use new type name (CASSANDRA-1433)
 * correct filename generated by xml->yaml converter (CASSANDRA-1419)
 * add CMSInitiatingOccupancyFraction=75 and UseCMSInitiatingOccupancyOnly
   to default JVM options
 * decrease jvm heap for cassandra-cli (CASSANDRA-1446)
 * ability to modify keyspaces and column family definitions on a live cluster
   (CASSANDRA-1285)
 * support for Hadoop Streaming [non-jvm map/reduce via stdin/out]
   (CASSANDRA-1368)
 * Move persistent sstable stats from the system table to an sstable component
   (CASSANDRA-1430)
 * remove failed bootstrap attempt from pending ranges when gossip times
   it out after 1h (CASSANDRA-1463)
 * eager-create tcp connections to other cluster members (CASSANDRA-1465)
 * enumerate stages and derive stage from message type instead of 
   transmitting separately (CASSANDRA-1465)
 * apply reversed flag during collation from different data sources
   (CASSANDRA-1450)
 * make failure to remove commitlog segment non-fatal (CASSANDRA-1348)
 * correct ordering of drain operations so CL.recover is no longer 
   necessary (CASSANDRA-1408)
 * removed keyspace from describe_splits method (CASSANDRA-1425)
 * rename check_schema_agreement to describe_schema_versions
   (CASSANDRA-1478)
 * fix QUORUM calculation for RF > 3 (CASSANDRA-1487)
 * remove tombstones during non-major compactions when bloom filter
   verifies that row does not exist in other sstables (CASSANDRA-1074)
 * nodes that coordinated a loadbalance in the past could not be seen by
   newly added nodes (CASSANDRA-1467)
 * exposed endpoint states (gossip details) via jmx (CASSANDRA-1467)
 * ensure that compacted sstables are not included when new readers are
   instantiated (CASSANDRA-1477)
 * by default, calculate heap size and memtable thresholds at runtime (CASSANDRA-1469)
 * fix races dealing with adding/dropping keyspaces and column families in
   rapid succession (CASSANDRA-1477)
 * clean up of Streaming system (CASSANDRA-1503, 1504, 1506)
 * add options to configure Thrift socket keepalive and buffer sizes (CASSANDRA-1426)
 * make contrib CassandraServiceDataCleaner recursive (CASSANDRA-1509)
 * min, max compaction threshold are configurable and persistent 
   per-ColumnFamily (CASSANDRA-1468)
 * fix replaying the last mutation in a commitlog unnecessarily 
   (CASSANDRA-1512)
 * invoke getDefaultUncaughtExceptionHandler from DTPE with the original
   exception rather than the ExecutionException wrapper (CASSANDRA-1226)
 * remove Clock from the Thrift (and Avro) API (CASSANDRA-1501)
 * Close intra-node sockets when connection is broken (CASSANDRA-1528)
 * RPM packaging spec file (CASSANDRA-786)
 * weighted request scheduler (CASSANDRA-1485)
 * treat expired columns as deleted (CASSANDRA-1539)
 * make IndexInterval configurable (CASSANDRA-1488)
 * add describe_snitch to Thrift API (CASSANDRA-1490)
 * MD5 authenticator compares plain text submitted password with MD5'd
   saved property, instead of vice versa (CASSANDRA-1447)
 * JMX MessagingService pending and completed counts (CASSANDRA-1533)
 * fix race condition processing repair responses (CASSANDRA-1511)
 * make repair blocking (CASSANDRA-1511)
 * create EndpointSnitchInfo and MBean to expose rack and DC (CASSANDRA-1491)
 * added option to contrib/word_count to output results back to Cassandra
   (CASSANDRA-1342)
 * rewrite Hadoop ColumnFamilyRecordWriter to pool connections, retry to
   multiple Cassandra nodes, and smooth impact on the Cassandra cluster
   by using smaller batch sizes (CASSANDRA-1434)
 * fix setting gc_grace_seconds via CLI (CASSANDRA-1549)
 * support TTL'd index values (CASSANDRA-1536)
 * make removetoken work like decommission (CASSANDRA-1216)
 * make cli comparator-aware and improve quote rules (CASSANDRA-1523,-1524)
 * make nodetool compact and cleanup blocking (CASSANDRA-1449)
 * add memtable, cache information to GCInspector logs (CASSANDRA-1558)
 * enable/disable HintedHandoff via JMX (CASSANDRA-1550)
 * Ignore stray files in the commit log directory (CASSANDRA-1547)
 * Disallow bootstrap to an in-use token (CASSANDRA-1561)


0.7-beta1
 * sstable versioning (CASSANDRA-389)
 * switched to slf4j logging (CASSANDRA-625)
 * add (optional) expiration time for column (CASSANDRA-699)
 * access levels for authentication/authorization (CASSANDRA-900)
 * add ReadRepairChance to CF definition (CASSANDRA-930)
 * fix heisenbug in system tests, especially common on OS X (CASSANDRA-944)
 * convert to byte[] keys internally and all public APIs (CASSANDRA-767)
 * ability to alter schema definitions on a live cluster (CASSANDRA-44)
 * renamed configuration file to cassandra.xml, and log4j.properties to
   log4j-server.properties, which must now be loaded from
   the classpath (which is how our scripts in bin/ have always done it)
   (CASSANDRA-971)
 * change get_count to require a SlicePredicate. create multi_get_count
   (CASSANDRA-744)
 * re-organized endpointsnitch implementations and added SimpleSnitch
   (CASSANDRA-994)
 * Added preload_row_cache option (CASSANDRA-946)
 * add CRC to commitlog header (CASSANDRA-999)
 * removed deprecated batch_insert and get_range_slice methods (CASSANDRA-1065)
 * add truncate thrift method (CASSANDRA-531)
 * http mini-interface using mx4j (CASSANDRA-1068)
 * optimize away copy of sliced row on memtable read path (CASSANDRA-1046)
 * replace constant-size 2GB mmaped segments and special casing for index 
   entries spanning segment boundaries, with SegmentedFile that computes 
   segments that always contain entire entries/rows (CASSANDRA-1117)
 * avoid reading large rows into memory during compaction (CASSANDRA-16)
 * added hadoop OutputFormat (CASSANDRA-1101)
 * efficient Streaming (no more anticompaction) (CASSANDRA-579)
 * split commitlog header into separate file and add size checksum to
   mutations (CASSANDRA-1179)
 * avoid allocating a new byte[] for each mutation on replay (CASSANDRA-1219)
 * revise HH schema to be per-endpoint (CASSANDRA-1142)
 * add joining/leaving status to nodetool ring (CASSANDRA-1115)
 * allow multiple repair sessions per node (CASSANDRA-1190)
 * optimize away MessagingService for local range queries (CASSANDRA-1261)
 * make framed transport the default so malformed requests can't OOM the 
   server (CASSANDRA-475)
 * significantly faster reads from row cache (CASSANDRA-1267)
 * take advantage of row cache during range queries (CASSANDRA-1302)
 * make GCGraceSeconds a per-ColumnFamily value (CASSANDRA-1276)
 * keep persistent row size and column count statistics (CASSANDRA-1155)
 * add IntegerType (CASSANDRA-1282)
 * page within a single row during hinted handoff (CASSANDRA-1327)
 * push DatacenterShardStrategy configuration into keyspace definition,
   eliminating datacenter.properties. (CASSANDRA-1066)
 * optimize forward slices starting with '' and single-index-block name 
   queries by skipping the column index (CASSANDRA-1338)
 * streaming refactor (CASSANDRA-1189)
 * faster comparison for UUID types (CASSANDRA-1043)
 * secondary index support (CASSANDRA-749 and subtasks)
 * make compaction buckets deterministic (CASSANDRA-1265)


0.6.6
 * Allow using DynamicEndpointSnitch with RackAwareStrategy (CASSANDRA-1429)
 * remove the remaining vestiges of the unfinished DatacenterShardStrategy 
   (replaced by NetworkTopologyStrategy in 0.7)
   

0.6.5
 * fix key ordering in range query results with RandomPartitioner
   and ConsistencyLevel > ONE (CASSANDRA-1145)
 * fix for range query starting with the wrong token range (CASSANDRA-1042)
 * page within a single row during hinted handoff (CASSANDRA-1327)
 * fix compilation on non-sun JDKs (CASSANDRA-1061)
 * remove String.trim() call on row keys in batch mutations (CASSANDRA-1235)
 * Log summary of dropped messages instead of spamming log (CASSANDRA-1284)
 * add dynamic endpoint snitch (CASSANDRA-981)
 * fix streaming for keyspaces with hyphens in their name (CASSANDRA-1377)
 * fix errors in hard-coded bloom filter optKPerBucket by computing it
   algorithmically (CASSANDRA-1220
 * remove message deserialization stage, and uncap read/write stages
   so slow reads/writes don't block gossip processing (CASSANDRA-1358)
 * add jmx port configuration to Debian package (CASSANDRA-1202)
 * use mlockall via JNA, if present, to prevent Linux from swapping
   out parts of the JVM (CASSANDRA-1214)


0.6.4
 * avoid queuing multiple hint deliveries for the same endpoint
   (CASSANDRA-1229)
 * better performance for and stricter checking of UTF8 column names
   (CASSANDRA-1232)
 * extend option to lower compaction priority to hinted handoff
   as well (CASSANDRA-1260)
 * log errors in gossip instead of re-throwing (CASSANDRA-1289)
 * avoid aborting commitlog replay prematurely if a flushed-but-
   not-removed commitlog segment is encountered (CASSANDRA-1297)
 * fix duplicate rows being read during mapreduce (CASSANDRA-1142)
 * failure detection wasn't closing command sockets (CASSANDRA-1221)
 * cassandra-cli.bat works on windows (CASSANDRA-1236)
 * pre-emptively drop requests that cannot be processed within RPCTimeout
   (CASSANDRA-685)
 * add ack to Binary write verb and update CassandraBulkLoader
   to wait for acks for each row (CASSANDRA-1093)
 * added describe_partitioner Thrift method (CASSANDRA-1047)
 * Hadoop jobs no longer require the Cassandra storage-conf.xml
   (CASSANDRA-1280, CASSANDRA-1047)
 * log thread pool stats when GC is excessive (CASSANDRA-1275)
 * remove gossip message size limit (CASSANDRA-1138)
 * parallelize local and remote reads during multiget, and respect snitch 
   when determining whether to do local read for CL.ONE (CASSANDRA-1317)
 * fix read repair to use requested consistency level on digest mismatch,
   rather than assuming QUORUM (CASSANDRA-1316)
 * process digest mismatch re-reads in parallel (CASSANDRA-1323)
 * switch hints CF comparator to BytesType (CASSANDRA-1274)


0.6.3
 * retry to make streaming connections up to 8 times. (CASSANDRA-1019)
 * reject describe_ring() calls on invalid keyspaces (CASSANDRA-1111)
 * fix cache size calculation for size of 100% (CASSANDRA-1129)
 * fix cache capacity only being recalculated once (CASSANDRA-1129)
 * remove hourly scan of all hints on the off chance that the gossiper
   missed a status change; instead, expose deliverHintsToEndpoint to JMX
   so it can be done manually, if necessary (CASSANDRA-1141)
 * don't reject reads at CL.ALL (CASSANDRA-1152)
 * reject deletions to supercolumns in CFs containing only standard
   columns (CASSANDRA-1139)
 * avoid preserving login information after client disconnects
   (CASSANDRA-1057)
 * prefer sun jdk to openjdk in debian init script (CASSANDRA-1174)
 * detect partioner config changes between restarts and fail fast 
   (CASSANDRA-1146)
 * use generation time to resolve node token reassignment disagreements
   (CASSANDRA-1118)
 * restructure the startup ordering of Gossiper and MessageService to avoid
   timing anomalies (CASSANDRA-1160)
 * detect incomplete commit log hearders (CASSANDRA-1119)
 * force anti-entropy service to stream files on the stream stage to avoid
   sending streams out of order (CASSANDRA-1169)
 * remove inactive stream managers after AES streams files (CASSANDRA-1169)
 * allow removing entire row through batch_mutate Deletion (CASSANDRA-1027)
 * add JMX metrics for row-level bloom filter false positives (CASSANDRA-1212)
 * added a redhat init script to contrib (CASSANDRA-1201)
 * use midpoint when bootstrapping a new machine into range with not
   much data yet instead of random token (CASSANDRA-1112)
 * kill server on OOM in executor stage as well as Thrift (CASSANDRA-1226)
 * remove opportunistic repairs, when two machines with overlapping replica
   responsibilities happen to finish major compactions of the same CF near
   the same time.  repairs are now fully manual (CASSANDRA-1190)
 * add ability to lower compaction priority (default is no change from 0.6.2)
   (CASSANDRA-1181)


0.6.2
 * fix contrib/word_count build. (CASSANDRA-992)
 * split CommitLogExecutorService into BatchCommitLogExecutorService and 
   PeriodicCommitLogExecutorService (CASSANDRA-1014)
 * add latency histograms to CFSMBean (CASSANDRA-1024)
 * make resolving timestamp ties deterministic by using value bytes
   as a tiebreaker (CASSANDRA-1039)
 * Add option to turn off Hinted Handoff (CASSANDRA-894)
 * fix windows startup (CASSANDRA-948)
 * make concurrent_reads, concurrent_writes configurable at runtime via JMX
   (CASSANDRA-1060)
 * disable GCInspector on non-Sun JVMs (CASSANDRA-1061)
 * fix tombstone handling in sstable rows with no other data (CASSANDRA-1063)
 * fix size of row in spanned index entries (CASSANDRA-1056)
 * install json2sstable, sstable2json, and sstablekeys to Debian package
 * StreamingService.StreamDestinations wouldn't empty itself after streaming
   finished (CASSANDRA-1076)
 * added Collections.shuffle(splits) before returning the splits in 
   ColumnFamilyInputFormat (CASSANDRA-1096)
 * do not recalculate cache capacity post-compaction if it's been manually 
   modified (CASSANDRA-1079)
 * better defaults for flush sorter + writer executor queue sizes
   (CASSANDRA-1100)
 * windows scripts for SSTableImport/Export (CASSANDRA-1051)
 * windows script for nodetool (CASSANDRA-1113)
 * expose PhiConvictThreshold (CASSANDRA-1053)
 * make repair of RF==1 a no-op (CASSANDRA-1090)
 * improve default JVM GC options (CASSANDRA-1014)
 * fix SlicePredicate serialization inside Hadoop jobs (CASSANDRA-1049)
 * close Thrift sockets in Hadoop ColumnFamilyRecordReader (CASSANDRA-1081)


0.6.1
 * fix NPE in sstable2json when no excluded keys are given (CASSANDRA-934)
 * keep the replica set constant throughout the read repair process
   (CASSANDRA-937)
 * allow querying getAllRanges with empty token list (CASSANDRA-933)
 * fix command line arguments inversion in clustertool (CASSANDRA-942)
 * fix race condition that could trigger a false-positive assertion
   during post-flush discard of old commitlog segments (CASSANDRA-936)
 * fix neighbor calculation for anti-entropy repair (CASSANDRA-924)
 * perform repair even for small entropy differences (CASSANDRA-924)
 * Use hostnames in CFInputFormat to allow Hadoop's naive string-based
   locality comparisons to work (CASSANDRA-955)
 * cache read-only BufferedRandomAccessFile length to avoid
   3 system calls per invocation (CASSANDRA-950)
 * nodes with IPv6 (and no IPv4) addresses could not join cluster
   (CASSANDRA-969)
 * Retrieve the correct number of undeleted columns, if any, from
   a supercolumn in a row that had been deleted previously (CASSANDRA-920)
 * fix index scans that cross the 2GB mmap boundaries for both mmap
   and standard i/o modes (CASSANDRA-866)
 * expose drain via nodetool (CASSANDRA-978)


0.6.0-RC1
 * JMX drain to flush memtables and run through commit log (CASSANDRA-880)
 * Bootstrapping can skip ranges under the right conditions (CASSANDRA-902)
 * fix merging row versions in range_slice for CL > ONE (CASSANDRA-884)
 * default write ConsistencyLeven chaned from ZERO to ONE
 * fix for index entries spanning mmap buffer boundaries (CASSANDRA-857)
 * use lexical comparison if time part of TimeUUIDs are the same 
   (CASSANDRA-907)
 * bound read, mutation, and response stages to fix possible OOM
   during log replay (CASSANDRA-885)
 * Use microseconds-since-epoch (UTC) in cli, instead of milliseconds
 * Treat batch_mutate Deletion with null supercolumn as "apply this predicate 
   to top level supercolumns" (CASSANDRA-834)
 * Streaming destination nodes do not update their JMX status (CASSANDRA-916)
 * Fix internal RPC timeout calculation (CASSANDRA-911)
 * Added Pig loadfunc to contrib/pig (CASSANDRA-910)


0.6.0-beta3
 * fix compaction bucketing bug (CASSANDRA-814)
 * update windows batch file (CASSANDRA-824)
 * deprecate KeysCachedFraction configuration directive in favor
   of KeysCached; move to unified-per-CF key cache (CASSANDRA-801)
 * add invalidateRowCache to ColumnFamilyStoreMBean (CASSANDRA-761)
 * send Handoff hints to natural locations to reduce load on
   remaining nodes in a failure scenario (CASSANDRA-822)
 * Add RowWarningThresholdInMB configuration option to warn before very 
   large rows get big enough to threaten node stability, and -x option to
   be able to remove them with sstable2json if the warning is unheeded
   until it's too late (CASSANDRA-843)
 * Add logging of GC activity (CASSANDRA-813)
 * fix ConcurrentModificationException in commitlog discard (CASSANDRA-853)
 * Fix hardcoded row count in Hadoop RecordReader (CASSANDRA-837)
 * Add a jmx status to the streaming service and change several DEBUG
   messages to INFO (CASSANDRA-845)
 * fix classpath in cassandra-cli.bat for Windows (CASSANDRA-858)
 * allow re-specifying host, port to cassandra-cli if invalid ones
   are first tried (CASSANDRA-867)
 * fix race condition handling rpc timeout in the coordinator
   (CASSANDRA-864)
 * Remove CalloutLocation and StagingFileDirectory from storage-conf files 
   since those settings are no longer used (CASSANDRA-878)
 * Parse a long from RowWarningThresholdInMB instead of an int (CASSANDRA-882)
 * Remove obsolete ControlPort code from DatabaseDescriptor (CASSANDRA-886)
 * move skipBytes side effect out of assert (CASSANDRA-899)
 * add "double getLoad" to StorageServiceMBean (CASSANDRA-898)
 * track row stats per CF at compaction time (CASSANDRA-870)
 * disallow CommitLogDirectory matching a DataFileDirectory (CASSANDRA-888)
 * default key cache size is 200k entries, changed from 10% (CASSANDRA-863)
 * add -Dcassandra-foreground=yes to cassandra.bat
 * exit if cluster name is changed unexpectedly (CASSANDRA-769)


0.6.0-beta1/beta2
 * add batch_mutate thrift command, deprecating batch_insert (CASSANDRA-336)
 * remove get_key_range Thrift API, deprecated in 0.5 (CASSANDRA-710)
 * add optional login() Thrift call for authentication (CASSANDRA-547)
 * support fat clients using gossiper and StorageProxy to perform
   replication in-process [jvm-only] (CASSANDRA-535)
 * support mmapped I/O for reads, on by default on 64bit JVMs 
   (CASSANDRA-408, CASSANDRA-669)
 * improve insert concurrency, particularly during Hinted Handoff
   (CASSANDRA-658)
 * faster network code (CASSANDRA-675)
 * stress.py moved to contrib (CASSANDRA-635)
 * row caching [must be explicitly enabled per-CF in config] (CASSANDRA-678)
 * present a useful measure of compaction progress in JMX (CASSANDRA-599)
 * add bin/sstablekeys (CASSNADRA-679)
 * add ConsistencyLevel.ANY (CASSANDRA-687)
 * make removetoken remove nodes from gossip entirely (CASSANDRA-644)
 * add ability to set cache sizes at runtime (CASSANDRA-708)
 * report latency and cache hit rate statistics with lifetime totals
   instead of average over the last minute (CASSANDRA-702)
 * support get_range_slice for RandomPartitioner (CASSANDRA-745)
 * per-keyspace replication factory and replication strategy (CASSANDRA-620)
 * track latency in microseconds (CASSANDRA-733)
 * add describe_ Thrift methods, deprecating get_string_property and 
   get_string_list_property
 * jmx interface for tracking operation mode and streams in general.
   (CASSANDRA-709)
 * keep memtables in sorted order to improve range query performance
   (CASSANDRA-799)
 * use while loop instead of recursion when trimming sstables compaction list 
   to avoid blowing stack in pathological cases (CASSANDRA-804)
 * basic Hadoop map/reduce support (CASSANDRA-342)


0.5.1
 * ensure all files for an sstable are streamed to the same directory.
   (CASSANDRA-716)
 * more accurate load estimate for bootstrapping (CASSANDRA-762)
 * tolerate dead or unavailable bootstrap target on write (CASSANDRA-731)
 * allow larger numbers of keys (> 140M) in a sstable bloom filter
   (CASSANDRA-790)
 * include jvm argument improvements from CASSANDRA-504 in debian package
 * change streaming chunk size to 32MB to accomodate Windows XP limitations
   (was 64MB) (CASSANDRA-795)
 * fix get_range_slice returning results in the wrong order (CASSANDRA-781)
 

0.5.0 final
 * avoid attempting to delete temporary bootstrap files twice (CASSANDRA-681)
 * fix bogus NaN in nodeprobe cfstats output (CASSANDRA-646)
 * provide a policy for dealing with single thread executors w/ a full queue
   (CASSANDRA-694)
 * optimize inner read in MessagingService, vastly improving multiple-node
   performance (CASSANDRA-675)
 * wait for table flush before streaming data back to a bootstrapping node.
   (CASSANDRA-696)
 * keep track of bootstrapping sources by table so that bootstrapping doesn't 
   give the indication of finishing early (CASSANDRA-673)


0.5.0 RC3
 * commit the correct version of the patch for CASSANDRA-663


0.5.0 RC2 (unreleased)
 * fix bugs in converting get_range_slice results to Thrift 
   (CASSANDRA-647, CASSANDRA-649)
 * expose java.util.concurrent.TimeoutException in StorageProxy methods
   (CASSANDRA-600)
 * TcpConnectionManager was holding on to disconnected connections, 
   giving the false indication they were being used. (CASSANDRA-651)
 * Remove duplicated write. (CASSANDRA-662)
 * Abort bootstrap if IP is already in the token ring (CASSANDRA-663)
 * increase default commitlog sync period, and wait for last sync to 
   finish before submitting another (CASSANDRA-668)


0.5.0 RC1
 * Fix potential NPE in get_range_slice (CASSANDRA-623)
 * add CRC32 to commitlog entries (CASSANDRA-605)
 * fix data streaming on windows (CASSANDRA-630)
 * GC compacted sstables after cleanup and compaction (CASSANDRA-621)
 * Speed up anti-entropy validation (CASSANDRA-629)
 * Fix anti-entropy assertion error (CASSANDRA-639)
 * Fix pending range conflicts when bootstapping or moving
   multiple nodes at once (CASSANDRA-603)
 * Handle obsolete gossip related to node movement in the case where
   one or more nodes is down when the movement occurs (CASSANDRA-572)
 * Include dead nodes in gossip to avoid a variety of problems
   and fix HH to removed nodes (CASSANDRA-634)
 * return an InvalidRequestException for mal-formed SlicePredicates
   (CASSANDRA-643)
 * fix bug determining closest neighbor for use in multiple datacenters
   (CASSANDRA-648)
 * Vast improvements in anticompaction speed (CASSANDRA-607)
 * Speed up log replay and writes by avoiding redundant serializations
   (CASSANDRA-652)


0.5.0 beta 2
 * Bootstrap improvements (several tickets)
 * add nodeprobe repair anti-entropy feature (CASSANDRA-193, CASSANDRA-520)
 * fix possibility of partition when many nodes restart at once
   in clusters with multiple seeds (CASSANDRA-150)
 * fix NPE in get_range_slice when no data is found (CASSANDRA-578)
 * fix potential NPE in hinted handoff (CASSANDRA-585)
 * fix cleanup of local "system" keyspace (CASSANDRA-576)
 * improve computation of cluster load balance (CASSANDRA-554)
 * added super column read/write, column count, and column/row delete to
   cassandra-cli (CASSANDRA-567, CASSANDRA-594)
 * fix returning live subcolumns of deleted supercolumns (CASSANDRA-583)
 * respect JAVA_HOME in bin/ scripts (several tickets)
 * add StorageService.initClient for fat clients on the JVM (CASSANDRA-535)
   (see contrib/client_only for an example of use)
 * make consistency_level functional in get_range_slice (CASSANDRA-568)
 * optimize key deserialization for RandomPartitioner (CASSANDRA-581)
 * avoid GCing tombstones except on major compaction (CASSANDRA-604)
 * increase failure conviction threshold, resulting in less nodes
   incorrectly (and temporarily) marked as down (CASSANDRA-610)
 * respect memtable thresholds during log replay (CASSANDRA-609)
 * support ConsistencyLevel.ALL on read (CASSANDRA-584)
 * add nodeprobe removetoken command (CASSANDRA-564)


0.5.0 beta
 * Allow multiple simultaneous flushes, improving flush throughput 
   on multicore systems (CASSANDRA-401)
 * Split up locks to improve write and read throughput on multicore systems
   (CASSANDRA-444, CASSANDRA-414)
 * More efficient use of memory during compaction (CASSANDRA-436)
 * autobootstrap option: when enabled, all non-seed nodes will attempt
   to bootstrap when started, until bootstrap successfully
   completes. -b option is removed.  (CASSANDRA-438)
 * Unless a token is manually specified in the configuration xml,
   a bootstraping node will use a token that gives it half the
   keys from the most-heavily-loaded node in the cluster,
   instead of generating a random token. 
   (CASSANDRA-385, CASSANDRA-517)
 * Miscellaneous bootstrap fixes (several tickets)
 * Ability to change a node's token even after it has data on it
   (CASSANDRA-541)
 * Ability to decommission a live node from the ring (CASSANDRA-435)
 * Semi-automatic loadbalancing via nodeprobe (CASSANDRA-192)
 * Add ability to set compaction thresholds at runtime via
   JMX / nodeprobe.  (CASSANDRA-465)
 * Add "comment" field to ColumnFamily definition. (CASSANDRA-481)
 * Additional JMX metrics (CASSANDRA-482)
 * JSON based export and import tools (several tickets)
 * Hinted Handoff fixes (several tickets)
 * Add key cache to improve read performance (CASSANDRA-423)
 * Simplified construction of custom ReplicationStrategy classes
   (CASSANDRA-497)
 * Graphical application (Swing) for ring integrity verification and 
   visualization was added to contrib (CASSANDRA-252)
 * Add DCQUORUM, DCQUORUMSYNC consistency levels and corresponding
   ReplicationStrategy / EndpointSnitch classes.  Experimental.
   (CASSANDRA-492)
 * Web client interface added to contrib (CASSANDRA-457)
 * More-efficient flush for Random, CollatedOPP partitioners 
   for normal writes (CASSANDRA-446) and bulk load (CASSANDRA-420)
 * Add MemtableFlushAfterMinutes, a global replacement for the old 
   per-CF FlushPeriodInMinutes setting (CASSANDRA-463)
 * optimizations to slice reading (CASSANDRA-350) and supercolumn
   queries (CASSANDRA-510)
 * force binding to given listenaddress for nodes with multiple
   interfaces (CASSANDRA-546)
 * stress.py benchmarking tool improvements (several tickets)
 * optimized replica placement code (CASSANDRA-525)
 * faster log replay on restart (CASSANDRA-539, CASSANDRA-540)
 * optimized local-node writes (CASSANDRA-558)
 * added get_range_slice, deprecating get_key_range (CASSANDRA-344)
 * expose TimedOutException to thrift (CASSANDRA-563)
 

0.4.2
 * Add validation disallowing null keys (CASSANDRA-486)
 * Fix race conditions in TCPConnectionManager (CASSANDRA-487)
 * Fix using non-utf8-aware comparison as a sanity check.
   (CASSANDRA-493)
 * Improve default garbage collector options (CASSANDRA-504)
 * Add "nodeprobe flush" (CASSANDRA-505)
 * remove NotFoundException from get_slice throws list (CASSANDRA-518)
 * fix get (not get_slice) of entire supercolumn (CASSANDRA-508)
 * fix null token during bootstrap (CASSANDRA-501)


0.4.1
 * Fix FlushPeriod columnfamily configuration regression
   (CASSANDRA-455)
 * Fix long column name support (CASSANDRA-460)
 * Fix for serializing a row that only contains tombstones
   (CASSANDRA-458)
 * Fix for discarding unneeded commitlog segments (CASSANDRA-459)
 * Add SnapshotBeforeCompaction configuration option (CASSANDRA-426)
 * Fix compaction abort under insufficient disk space (CASSANDRA-473)
 * Fix reading subcolumn slice from tombstoned CF (CASSANDRA-484)
 * Fix race condition in RVH causing occasional NPE (CASSANDRA-478)


0.4.0
 * fix get_key_range problems when a node is down (CASSANDRA-440)
   and add UnavailableException to more Thrift methods
 * Add example EndPointSnitch contrib code (several tickets)


0.4.0 RC2
 * fix SSTable generation clash during compaction (CASSANDRA-418)
 * reject method calls with null parameters (CASSANDRA-308)
 * properly order ranges in nodeprobe output (CASSANDRA-421)
 * fix logging of certain errors on executor threads (CASSANDRA-425)


0.4.0 RC1
 * Bootstrap feature is live; use -b on startup (several tickets)
 * Added multiget api (CASSANDRA-70)
 * fix Deadlock with SelectorManager.doProcess and TcpConnection.write
   (CASSANDRA-392)
 * remove key cache b/c of concurrency bugs in third-party
   CLHM library (CASSANDRA-405)
 * update non-major compaction logic to use two threshold values
   (CASSANDRA-407)
 * add periodic / batch commitlog sync modes (several tickets)
 * inline BatchMutation into batch_insert params (CASSANDRA-403)
 * allow setting the logging level at runtime via mbean (CASSANDRA-402)
 * change default comparator to BytesType (CASSANDRA-400)
 * add forwards-compatible ConsistencyLevel parameter to get_key_range
   (CASSANDRA-322)
 * r/m special case of blocking for local destination when writing with 
   ConsistencyLevel.ZERO (CASSANDRA-399)
 * Fixes to make BinaryMemtable [bulk load interface] useful (CASSANDRA-337);
   see contrib/bmt_example for an example of using it.
 * More JMX properties added (several tickets)
 * Thrift changes (several tickets)
    - Merged _super get methods with the normal ones; return values
      are now of ColumnOrSuperColumn.
    - Similarly, merged batch_insert_super into batch_insert.



0.4.0 beta
 * On-disk data format has changed to allow billions of keys/rows per
   node instead of only millions
 * Multi-keyspace support
 * Scan all sstables for all queries to avoid situations where
   different types of operation on the same ColumnFamily could
   disagree on what data was present
 * Snapshot support via JMX
 * Thrift API has changed a _lot_:
    - removed time-sorted CFs; instead, user-defined comparators
      may be defined on the column names, which are now byte arrays.
      Default comparators are provided for UTF8, Bytes, Ascii, Long (i64),
      and UUID types.
    - removed colon-delimited strings in thrift api in favor of explicit
      structs such as ColumnPath, ColumnParent, etc.  Also normalized
      thrift struct and argument naming.
    - Added columnFamily argument to get_key_range.
    - Change signature of get_slice to accept starting and ending
      columns as well as an offset.  (This allows use of indexes.)
      Added "ascending" flag to allow reasonably-efficient reverse
      scans as well.  Removed get_slice_by_range as redundant.
    - get_key_range operates on one CF at a time
    - changed `block` boolean on insert methods to ConsistencyLevel enum,
      with options of NONE, ONE, QUORUM, and ALL.
    - added similar consistency_level parameter to read methods
    - column-name-set slice with no names given now returns zero columns
      instead of all of them.  ("all" can run your server out of memory.
      use a range-based slice with a high max column count instead.)
 * Removed the web interface. Node information can now be obtained by 
   using the newly introduced nodeprobe utility.
 * More JMX stats
 * Remove magic values from internals (e.g. special key to indicate
   when to flush memtables)
 * Rename configuration "table" to "keyspace"
 * Moved to crash-only design; no more shutdown (just kill the process)
 * Lots of bug fixes

Full list of issues resolved in 0.4 is at https://issues.apache.org/jira/secure/IssueNavigator.jspa?reset=true&&pid=12310865&fixfor=12313862&resolution=1&sorter/field=issuekey&sorter/order=DESC


0.3.0 RC3
 * Fix potential deadlock under load in TCPConnection.
   (CASSANDRA-220)


0.3.0 RC2
 * Fix possible data loss when server is stopped after replaying
   log but before new inserts force memtable flush.
   (CASSANDRA-204)
 * Added BUGS file


0.3.0 RC1
 * Range queries on keys, including user-defined key collation
 * Remove support
 * Workarounds for a weird bug in JDK select/register that seems
   particularly common on VM environments. Cassandra should deploy
   fine on EC2 now
 * Much improved infrastructure: the beginnings of a decent test suite
   ("ant test" for unit tests; "nosetests" for system tests), code
   coverage reporting, etc.
 * Expanded node status reporting via JMX
 * Improved error reporting/logging on both server and client
 * Reduced memory footprint in default configuration
 * Combined blocking and non-blocking versions of insert APIs
 * Added FlushPeriodInMinutes configuration parameter to force
   flushing of infrequently-updated ColumnFamilies<|MERGE_RESOLUTION|>--- conflicted
+++ resolved
@@ -111,11 +111,8 @@
  * Fix CQL3 'is reversed' logic (CASSANDRA-4716, 4759)
  * (CQL3) Don't return ReversedType in result set metadata (CASSANDRA-4717)
  * Pluggable Thrift transport factories for CLI (CASSANDRA-4609)
-<<<<<<< HEAD
-=======
  * Backport adding AlterKeyspace statement (CASSANDRA-4611)
  * (CQL3) Correcty accept upper-case data types (CASSANDRA-4770)
->>>>>>> 6eafeb2b
 Merged from 1.0:
  * Switch from NBHM to CHM in MessagingService's callback map, which
    prevents OOM in long-running instances (CASSANDRA-4708)
