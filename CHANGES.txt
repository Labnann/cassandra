1.0.6
 * fix adding to leveled manifest after streaming (CASSANDRA-3536)
 * filter out unavailable cipher suites when using encryption (CASSANDRA-3178)
 * (HADOOP) add old-style api support for CFIF and CFRR (CASSANDRA-2799)
 * Support TimeUUIDType column names in Stress.java tool (CASSANDRA-3541)
 * (CQL) INSERT/UPDATE/DELETE/TRUNCATE commands should allow CF names to
   be qualified by keyspace (CASSANDRA-3419)
 * always remove endpoints from delevery queue in HH (CASSANDRA-3546)
 * fix race between cf flush and its 2ndary indexes flush (CASSANDRA-3547)
 * fix potential race in AES when a repair fails (CASSANDRA-3548)
 * fix default value validation usage in CLI SET command (CASSANDRA-3553)
 * Optimize componentsFor method for compaction and startup time
   (CASSANDRA-3532)
 * (CQL) Proper ColumnFamily metadata validation on CREATE COLUMNFAMILY (CASSANDRA-3565)
 * validate compression parameters on add/update of the ColumnFamily (CASSANDRA-3573)
 * fix compression "chunk_length_kb" option to set correct kb value for thrift/avro
   (CASSANDRA-3558)
 * fix missing response during range slice repair (CASSANDRA-3551)
 * 'describe ring' moved from CLI to nodetool and available through JMX (CASSANDRA-3220)
 * add back partitioner to sstable metadata (CASSANDRA-3540)
Merged from 0.8:
 * use cannonical host for local node in nodetool info (CASSANDRA-3556)
 * remove nonlocal DC write optimization since it only worked with
   CL.ONE or CL.LOCAL_QUORUM (CASSANDRA-3577)
 * detect misuses of CounterColumnType (CASSANDRA-3422)
 * Check for 0.0.0.0 is incorrect in CFIF (CASSANDRA-3584)
 * Increase vm.max_map_count in debian packaging (CASSANDRA-3563)

1.0.5
 * revert CASSANDRA-3407 (see CASSANDRA-3540)
 * fix assertion error while forwarding writes to local nodes (CASSANDRA-3539)


1.0.4
 * fix self-hinting of timed out read repair updates and make hinted handoff
   less prone to OOMing a coordinator (CASSANDRA-3440)
 * expose bloom filter sizes via JMX (CASSANDRA-3495)
 * enforce RP tokens 0..2**127 (CASSANDRA-3501)
 * canonicalize paths exposed through JMX (CASSANDRA-3504)
 * fix "liveSize" stat when sstables are removed (CASSANDRA-3496)
 * add bloom filter FP rates to nodetool cfstats (CASSANDRA-3347)
 * record partitioner in sstable metadata component (CASSANDRA-3407)
 * add new upgradesstables nodetool command (CASSANDRA-3406)
 * skip --debug requirement to see common exceptions in CLI (CASSANDRA-3508)
 * fix incorrect query results due to invalid max timestamp (CASSANDRA-3510)
 * fix ConcurrentModificationException in Table.all() (CASSANDRA-3529)
 * make sstableloader recognize compressed sstables (CASSANDRA-3521)
 * avoids race in OutboundTcpConnection in multi-DC setups (CASSANDRA-3530)
 * use SETLOCAL in cassandra.bat (CASANDRA-3506)
Merged from 0.8:
 * fix concurrence issue in the FailureDetector (CASSANDRA-3519)
 * fix array out of bounds error in counter shard removal (CASSANDRA-3514)
 * avoid dropping tombstones when they might still be needed to shadow
   data in a different sstable (CASSANDRA-2786)


1.0.3
 * revert name-based query defragmentation aka CASSANDRA-2503 (CASSANDRA-3491)
 * fix invalidate-related test failures (CASSANDRA-3437)
 * add next-gen cqlsh to bin/ (CASSANDRA-3188, 3131, 3493)
 * (CQL) fix handling of rows with no columns (CASSANDRA-3424, 3473)
 * fix querying supercolumns by name returning only a subset of
   subcolumns or old subcolumn versions (CASSANDRA-3446)
 * automatically compute sha1 sum for uncompressed data files (CASSANDRA-3456)
 * fix reading metadata/statistics component for version < h (CASSANDRA-3474)
 * add sstable forward-compatibility (CASSANDRA-3478)
 * report compression ratio in CFSMBean (CASSANDRA-3393)
 * fix incorrect size exception during streaming of counters (CASSANDRA-3481)
 * (CQL) fix for counter decrement syntax (CASSANDRA-3418)
 * Fix race introduced by CASSANDRA-2503 (CASSANDRA-3482)
 * Fix incomplete deletion of delivered hints (CASSANDRA-3466)
 * Avoid rescheduling compactions when no compaction was executed 
   (CASSANDRA-3484)
 * fix handling of the chunk_length_kb compression options (CASSANDRA-3492)
Merged from 0.8:
 * Make counter shard merging thread safe (CASSANDRA-3178)
 * fix updating CF row_cache_provider (CASSANDRA-3414)
 * CFMetaData.convertToThrift method to set RowCacheProvider (CASSANDRA-3405)
 * acquire compactionlock during truncate (CASSANDRA-3399)
 * fix displaying cfdef entries for super columnfamilies (CASSANDRA-3415)
 * Make counter shard merging thread safe (CASSANDRA-3178)
 * Revert CASSANDRA-2855
 * Fix bug preventing the use of efficient cross-DC writes (CASSANDRA-3472)
 * `describe ring` command for CLI (CASSANDRA-3220)
 * (Hadoop) skip empty rows when entire row is requested, redux (CASSANDRA-2855)


1.0.2
 * "defragment" rows for name-based queries under STCS (CASSANDRA-2503)
 * cleanup usage of StorageService.setMode() (CASANDRA-3388)
 * Add timing information to cassandra-cli GET/SET/LIST queries (CASSANDRA-3326)
 * Only create one CompressionMetadata object per sstable (CASSANDRA-3427)
 * synchronize BiMap of bootstrapping tokens (CASSANDRA-3417)
 * Avoid large array allocation for compressed chunk offsets (CASSANDRA-3432)
 * fix DecimalType bytebuffer marshalling (CASSANDRA-3421)
 * fix bug that caused first column in per row indexes to be ignored 
   (CASSANDRA-3441)
 * add JMX call to clean (failed) repair sessions (CASSANDRA-3316)
 * fix sstableloader reference acquisition bug (CASSANDRA-3438)
 * fix estimated row size regression (CASSANDRA-3451)
 * make sure we don't return more columns than asked (CASSANDRA-3303, 3395)
Merged from 0.8:
 * acquire compactionlock during truncate (CASSANDRA-3399)
 * fix displaying cfdef entries for super columnfamilies (CASSANDRA-3415)


1.0.1
 * acquire references during index build to prevent delete problems
   on Windows (CASSANDRA-3314)
 * describe_ring should include datacenter/topology information (CASSANDRA-2882)
 * Thrift sockets are not properly buffered (CASSANDRA-3261)
 * performance improvement for bytebufferutil compare function (CASSANDRA-3286)
 * add system.versions ColumnFamily (CASSANDRA-3140)
 * reduce network copies (CASSANDRA-3333, 3373)
 * limit nodetool to 32MB of heap (CASSANDRA-3124)
 * (CQL) update parser to accept "timestamp" instead of "date" (CASSANDRA-3149)
 * Fix CLI `show schema` to include "compression_options" (CASSANDRA-3368)
 * Snapshot to include manifest under LeveledCompactionStrategy (CASSANDRA-3359)
 * (CQL) SELECT query should allow CF name to be qualified by keyspace (CASSANDRA-3130)
 * (CQL) Fix internal application error specifying 'using consistency ...'
   in lower case (CASSANDRA-3366)
 * fix Deflate compression when compression actually makes the data bigger
   (CASSANDRA-3370)
 * optimize UUIDGen to avoid lock contention on InetAddress.getLocalHost 
   (CASSANDRA-3387)
 * tolerate index being dropped mid-mutation (CASSANDRA-3334, 3313)
 * CompactionManager is now responsible for checking for new candidates
   post-task execution, enabling more consistent leveled compaction 
   (CASSANDRA-3391)
 * Cache HSHA threads (CASSANDRA-3372)
 * use CF/KS names as snapshot prefix for drop + truncate operations
   (CASSANDRA-2997)
 * Break bloom filters up to avoid heap fragmentation (CASSANDRA-2466)
 * fix cassandra hanging on jsvc stop (CASSANDRA-3302)
 * Avoid leveled compaction getting blocked on errors (CASSANDRA-3408)
 * Make reloading the compaction strategy safe (CASSANDRA-3409)
 * ignore 0.8 hints even if compaction begins before we try to purge
   them (CASSANDRA-3385)
 * remove procrun (bin\daemon) from Cassandra source tree and 
   artifacts (CASSANDRA-3331)
 * make cassandra compile under JDK7 (CASSANDRA-3275)
 * remove dependency of clientutil.jar to FBUtilities (CASSANDRA-3299)
 * avoid truncation errors by using long math on long values (CASSANDRA-3364)
 * avoid clock drift on some Windows machine (CASSANDRA-3375)
 * display cache provider in cli 'describe keyspace' command (CASSANDRA-3384)
 * fix incomplete topology information in describe_ring (CASSANDRA-3403)
 * expire dead gossip states based on time (CASSANDRA-2961)
 * improve CompactionTask extensibility (CASSANDRA-3330)
 * Allow one leveled compaction task to kick off another (CASSANDRA-3363)
 * allow encryption only between datacenters (CASSANDRA-2802)
Merged from 0.8:
 * fix truncate allowing data to be replayed post-restart (CASSANDRA-3297)
 * make iwriter final in IndexWriter to avoid NPE (CASSANDRA-2863)
 * (CQL) update grammar to require key clause in DELETE statement
   (CASSANDRA-3349)
 * (CQL) allow numeric keyspace names in USE statement (CASSANDRA-3350)
 * (Hadoop) skip empty rows when slicing the entire row (CASSANDRA-2855)
 * Fix handling of tombstone by SSTableExport/Import (CASSANDRA-3357)
 * fix ColumnIndexer to use long offsets (CASSANDRA-3358)
<<<<<<< HEAD
 * Improved CLI exceptions (CASSANDRA-3312)
 * Fix handling of tombstone by SSTableExport/Import (CASSANDRA-3357)
 * Only count compaction as active (for throttling) when they have
   successfully acquired the compaction lock (CASSANDRA-3344)
 * Display CLI version string on startup (CASSANDRA-3196)
 * (Hadoop) make CFIF try rpc_address or fallback to listen_address
   (CASSANDRA-3214)
 * (Hadoop) accept comma delimited lists of initial thrift connections
   (CASSANDRA-3185)
 * ColumnFamily min_compaction_threshold should be >= 2 (CASSANDRA-3342)
 * (Pig) add 0.8+ types and key validation type in schema (CASSANDRA-3280)
 * Fix completely removing column metadata using CLI (CASSANDRA-3126)
 * CLI `describe cluster;` output should be on separate lines for separate versions
   (CASSANDRA-3170)
 * fix changing durable_writes keyspace option during CF creation
   (CASSANDRA-3292)
 * avoid locking on update when no indexes are involved (CASSANDRA-3386)
 * fix assertionError during repair with ordered partitioners (CASSANDRA-3369)
 * correctly serialize key_validation_class for avro (CASSANDRA-3391)
 * don't expire counter tombstone after streaming (CASSANDRA-3394)
 * prevent nodes that failed to join from hanging around forever 
   (CASSANDRA-3351)
 * remove incorrect optimization from slice read path (CASSANDRA-3390)
 * Fix race in AntiEntropyService (CASSANDRA-3400)


1.0.0-final
 * close scrubbed sstable fd before deleting it (CASSANDRA-3318)
 * fix bug preventing obsolete commitlog segments from being removed
   (CASSANDRA-3269)
 * tolerate whitespace in seed CDL (CASSANDRA-3263)
 * Change default heap thresholds to max(min(1/2 ram, 1G), min(1/4 ram, 8GB))
   (CASSANDRA-3295)
 * Fix broken CompressedRandomAccessReaderTest (CASSANDRA-3298)
 * (CQL) fix type information returned for wildcard queries (CASSANDRA-3311)
 * add estimated tasks to LeveledCompactionStrategy (CASSANDRA-3322)
 * avoid including compaction cache-warming in keycache stats (CASSANDRA-3325)
 * run compaction and hinted handoff threads at MIN_PRIORITY (CASSANDRA-3308)
 * default hsha thrift server to cpu core count in rpc pool (CASSANDRA-3329)
 * add bin\daemon to binary tarball for Windows service (CASSANDRA-3331)
 * Fix places where uncompressed size of sstables was use in place of the
   compressed one (CASSANDRA-3338)
 * Fix hsha thrift server (CASSANDRA-3346)
 * Make sure repair only stream needed sstables (CASSANDRA-3345)


1.0.0-rc2
 * Log a meaningful warning when a node receives a message for a repair session
   that doesn't exist anymore (CASSANDRA-3256)
 * test for NUMA policy support as well as numactl presence (CASSANDRA-3245)
 * Fix FD leak when internode encryption is enabled (CASSANDRA-3257)
 * Remove incorrect assertion in mergeIterator (CASSANDRA-3260)
 * FBUtilities.hexToBytes(String) to throw NumberFormatException when string
   contains non-hex characters (CASSANDRA-3231)
 * Keep SimpleSnitch proximity ordering unchanged from what the Strategy
   generates, as intended (CASSANDRA-3262)
 * remove Scrub from compactionstats when finished (CASSANDRA-3255)
 * fix counter entry in jdbc TypesMap (CASSANDRA-3268)
 * fix full queue scenario for ParallelCompactionIterator (CASSANDRA-3270)
 * fix bootstrap process (CASSANDRA-3285)
 * don't try delivering hints if when there isn't any (CASSANDRA-3176)
 * CLI documentation change for ColumnFamily `compression_options` (CASSANDRA-3282)
 * ignore any CF ids sent by client for adding CF/KS (CASSANDRA-3288)
 * remove obsolete hints on first startup (CASSANDRA-3291)
 * use correct ISortedColumns for time-optimized reads (CASSANDRA-3289)
 * Evict gossip state immediately when a token is taken over by a new IP 
   (CASSANDRA-3259)


1.0.0-rc1
 * Update CQL to generate microsecond timestamps by default (CASSANDRA-3227)
 * Fix counting CFMetadata towards Memtable liveRatio (CASSANDRA-3023)
 * Kill server on wrapped OOME such as from FileChannel.map (CASSANDRA-3201)
 * remove unnecessary copy when adding to row cache (CASSANDRA-3223)
 * Log message when a full repair operation completes (CASSANDRA-3207)
 * Fix streamOutSession keeping sstables references forever if the remote end
   dies (CASSANDRA-3216)
 * Remove dynamic_snitch boolean from example configuration (defaulting to 
   true) and set default badness threshold to 0.1 (CASSANDRA-3229)
 * Base choice of random or "balanced" token on bootstrap on whether
   schema definitions were found (CASSANDRA-3219)
 * Fixes for LeveledCompactionStrategy score computation, prioritization,
   scheduling, and performance (CASSANDRA-3224, 3234)
 * parallelize sstable open at server startup (CASSANDRA-2988)
 * fix handling of exceptions writing to OutboundTcpConnection (CASSANDRA-3235)
 * Allow using quotes in "USE <keyspace>;" CLI command (CASSANDRA-3208)
 * Don't allow any cache loading exceptions to halt startup (CASSANDRA-3218)
 * Fix sstableloader --ignores option (CASSANDRA-3247)
 * File descriptor limit increased in packaging (CASSANDRA-3206)
 * Fix deadlock in commit log during flush (CASSANDRA-3253) 


1.0.0-beta1
 * removed binarymemtable (CASSANDRA-2692)
 * add commitlog_total_space_in_mb to prevent fragmented logs (CASSANDRA-2427)
 * removed commitlog_rotation_threshold_in_mb configuration (CASSANDRA-2771)
 * make AbstractBounds.normalize de-overlapp overlapping ranges (CASSANDRA-2641)
 * replace CollatingIterator, ReducingIterator with MergeIterator 
   (CASSANDRA-2062)
 * Fixed the ability to set compaction strategy in cli using create column 
   family command (CASSANDRA-2778)
 * clean up tmp files after failed compaction (CASSANDRA-2468)
 * restrict repair streaming to specific columnfamilies (CASSANDRA-2280)
 * don't bother persisting columns shadowed by a row tombstone (CASSANDRA-2589)
 * reset CF and SC deletion times after gc_grace (CASSANDRA-2317)
 * optimize away seek when compacting wide rows (CASSANDRA-2879)
 * single-pass streaming (CASSANDRA-2677, 2906, 2916, 3003)
 * use reference counting for deleting sstables instead of relying on GC
   (CASSANDRA-2521, 3179)
 * store hints as serialized mutations instead of pointers to data row
   (CASSANDRA-2045)
 * store hints in the coordinator node instead of in the closest replica 
   (CASSANDRA-2914)
 * add row_cache_keys_to_save CF option (CASSANDRA-1966)
 * check column family validity in nodetool repair (CASSANDRA-2933)
 * use lazy initialization instead of class initialization in NodeId
   (CASSANDRA-2953)
 * add paging to get_count (CASSANDRA-2894)
 * fix "short reads" in [multi]get (CASSANDRA-2643, 3157, 3192)
 * add optional compression for sstables (CASSANDRA-47, 2994, 3001, 3128)
 * add scheduler JMX metrics (CASSANDRA-2962)
 * add block level checksum for compressed data (CASSANDRA-1717)
 * make column family backed column map pluggable and introduce unsynchronized
   ArrayList backed one to speedup reads (CASSANDRA-2843, 3165, 3205)
 * refactoring of the secondary index api (CASSANDRA-2982)
 * make CL > ONE reads wait for digest reconciliation before returning
   (CASSANDRA-2494)
 * fix missing logging for some exceptions (CASSANDRA-2061)
 * refactor and optimize ColumnFamilyStore.files(...) and Descriptor.fromFilename(String)
   and few other places responsible for work with SSTable files (CASSANDRA-3040)
 * Stop reading from sstables once we know we have the most recent columns,
   for query-by-name requests (CASSANDRA-2498)
 * Add query-by-column mode to stress.java (CASSANDRA-3064)
 * Add "install" command to cassandra.bat (CASSANDRA-292)
 * clean up KSMetadata, CFMetadata from unnecessary
   Thrift<->Avro conversion methods (CASSANDRA-3032)
 * Add timeouts to client request schedulers (CASSANDRA-3079, 3096)
 * Cli to use hashes rather than array of hashes for strategy options (CASSANDRA-3081)
 * LeveledCompactionStrategy (CASSANDRA-1608, 3085, 3110, 3087, 3145, 3154, 3182)
 * Improvements of the CLI `describe` command (CASSANDRA-2630)
 * reduce window where dropped CF sstables may not be deleted (CASSANDRA-2942)
 * Expose gossip/FD info to JMX (CASSANDRA-2806)
 * Fix streaming over SSL when compressed SSTable involved (CASSANDRA-3051)
 * Add support for pluggable secondary index implementations (CASSANDRA-3078)
 * remove compaction_thread_priority setting (CASSANDRA-3104)
 * generate hints for replicas that timeout, not just replicas that are known
   to be down before starting (CASSANDRA-2034)
 * Add throttling for internode streaming (CASSANDRA-3080)
 * make the repair of a range repair all replica (CASSANDRA-2610, 3194)
 * expose the ability to repair the first range (as returned by the
   partitioner) of a node (CASSANDRA-2606)
 * Streams Compression (CASSANDRA-3015)
 * add ability to use multiple threads during a single compaction
   (CASSANDRA-2901)
 * make AbstractBounds.normalize support overlapping ranges (CASSANDRA-2641)
 * fix of the CQL count() behavior (CASSANDRA-3068)
 * use TreeMap backed column families for the SSTable simple writers
   (CASSANDRA-3148)
 * fix inconsistency of the CLI syntax when {} should be used instead of [{}]
   (CASSANDRA-3119)
 * rename CQL type names to match expected SQL behavior (CASSANDRA-3149, 3031)
 * Arena-based allocation for memtables (CASSANDRA-2252, 3162, 3163, 3168)
 * Default RR chance to 0.1 (CASSANDRA-3169)
 * Add RowLevel support to secondary index API (CASSANDRA-3147)
 * Make SerializingCacheProvider the default if JNA is available (CASSANDRA-3183)
 * Fix backwards compatibilty for CQL memtable properties (CASSANDRA-3190)
 * Add five-minute delay before starting compactions on a restarted server
   (CASSANDRA-3181)
 * Reduce copies done for intra-host messages (CASSANDRA-1788, 3144)
 * support of compaction strategy option for stress.java (CASSANDRA-3204)
 * make memtable throughput and column count thresholds no-ops (CASSANDRA-2449)
 * Return schema information along with the resultSet in CQL (CASSANDRA-2734)
 * Add new DecimalType (CASSANDRA-2883)
 * Fix assertion error in RowRepairResolver (CASSANDRA-3156)
 * Reduce unnecessary high buffer sizes (CASSANDRA-3171)
 * Pluggable compaction strategy (CASSANDRA-1610)
 * Add new broadcast_address config option (CASSANDRA-2491)


0.8.7
 * Kill server on wrapped OOME such as from FileChannel.map (CASSANDRA-3201)
 * Allow using quotes in "USE <keyspace>;" CLI command (CASSANDRA-3208)
 * Log message when a full repair operation completes (CASSANDRA-3207)
 * Don't allow any cache loading exceptions to halt startup (CASSANDRA-3218)
 * Fix sstableloader --ignores option (CASSANDRA-3247)
 * File descriptor limit increased in packaging (CASSANDRA-3206)
 * Log a meaningfull warning when a node receive a message for a repair session
   that doesn't exist anymore (CASSANDRA-3256)
 * Fix FD leak when internode encryption is enabled (CASSANDRA-3257)
 * FBUtilities.hexToBytes(String) to throw NumberFormatException when string
   contains non-hex characters (CASSANDRA-3231)
 * Keep SimpleSnitch proximity ordering unchanged from what the Strategy
   generates, as intended (CASSANDRA-3262)
 * remove Scrub from compactionstats when finished (CASSANDRA-3255)
 * Fix tool .bat files when CASSANDRA_HOME contains spaces (CASSANDRA-3258)
 * Force flush of status table when removing/updating token (CASSANDRA-3243)
 * Evict gossip state immediately when a token is taken over by a new IP (CASSANDRA-3259)
 * Fix bug where the failure detector can take too long to mark a host
   down (CASSANDRA-3273)
 * (Hadoop) allow wrapping ranges in queries (CASSANDRA-3137)
 * (Hadoop) check all interfaces for a match with split location
   before falling back to random replica (CASSANDRA-3211)
 * (Hadoop) Make Pig storage handle implements LoadMetadata (CASSANDRA-2777)
 * (Hadoop) Fix exception during PIG 'dump' (CASSANDRA-2810)
 * Fix stress COUNTER_GET option (CASSANDRA-3301)
 * Fix missing fields in CLI `show schema` output (CASSANDRA-3304)
 * Nodetool no longer leaks threads and closes JMX connections (CASSANDRA-3309)
 * fix truncate allowing data to be replayed post-restart (CASSANDRA-3297)
 * Move SimpleAuthority and SimpleAuthenticator to examples (CASSANDRA-2922)
 * Fix handling of tombstone by SSTableExport/Import (CASSANDRA-3357)
 * Fix transposition in cfHistograms (CASSANDRA-3222)
 * Allow using number as DC name when creating keyspace in CQL (CASSANDRA-3239)
 * Force flush of system table after updating/removing a token (CASSANDRA-3243)


0.8.6
 * revert CASSANDRA-2388
 * change TokenRange.endpoints back to listen/broadcast address to match
   pre-1777 behavior, and add TokenRange.rpc_endpoints instead (CASSANDRA-3187)
 * avoid trying to watch cassandra-topology.properties when loaded from jar
   (CASSANDRA-3138)
 * prevent users from creating keyspaces with LocalStrategy replication
   (CASSANDRA-3139)
 * fix CLI `show schema;` to output correct keyspace definition statement
   (CASSANDRA-3129)
 * CustomTThreadPoolServer to log TTransportException at DEBUG level
   (CASSANDRA-3142)
 * allow topology sort to work with non-unique rack names between 
   datacenters (CASSANDRA-3152)
 * Improve caching of same-version Messages on digest and repair paths
   (CASSANDRA-3158)
 * Randomize choice of first replica for counter increment (CASSANDRA-2890)
 * Fix using read_repair_chance instead of merge_shard_change (CASSANDRA-3202)
 * Avoid streaming data to nodes that already have it, on move as well as
   decommission (CASSANDRA-3041)
 * Fix divide by zero error in GCInspector (CASSANDRA-3164)
 * allow quoting of the ColumnFamily name in CLI `create column family`
   statement (CASSANDRA-3195)
 * Fix rolling upgrade from 0.7 to 0.8 problem (CASANDRA-3166)
 * Accomodate missing encryption_options in IncomingTcpConnection.stream
   (CASSANDRA-3212)


0.8.5
 * fix NPE when encryption_options is unspecified (CASSANDRA-3007)
 * include column name in validation failure exceptions (CASSANDRA-2849)
 * make sure truncate clears out the commitlog so replay won't re-
   populate with truncated data (CASSANDRA-2950)
 * fix NPE when debug logging is enabled and dropped CF is present
   in a commitlog segment (CASSANDRA-3021)
 * fix cassandra.bat when CASSANDRA_HOME contains spaces (CASSANDRA-2952)
 * fix to SSTableSimpleUnsortedWriter bufferSize calculation (CASSANDRA-3027)
 * make cleanup and normal compaction able to skip empty rows
   (rows containing nothing but expired tombstones) (CASSANDRA-3039)
 * work around native memory leak in com.sun.management.GarbageCollectorMXBean
   (CASSANDRA-2868)
 * validate that column names in column_metadata are not equal to key_alias
   on create/update of the ColumnFamily and CQL 'ALTER' statement (CASSANDRA-3036)
 * return an InvalidRequestException if an indexed column is assigned
   a value larger than 64KB (CASSANDRA-3057)
 * fix of numeric-only and string column names handling in CLI "drop index" 
   (CASSANDRA-3054)
=======
 * fix cfhistograms (CASSANDRA-3222)


0.7.9
 * don't include tmp files as sstable when create cfs (CASSANDRA-2929)
 * log Java classpath on startup (CASSANDRA-2895)
>>>>>>> 2b0859f9
 * prune index scan resultset back to original request for lazy
   resultset expansion case (CASSANDRA-2964)
 * (Hadoop) fail jobs when Cassandra node has failed but TaskTracker
   has not (CASSANDRA-2388)
 * fix dynamic snitch ignoring nodes when read_repair_chance is zero
   (CASSANDRA-2662)
 * avoid retaining references to dropped CFS objects in 
   CompactionManager.estimatedCompactions (CASSANDRA-2708)
 * expose rpc timeouts per host in MessagingServiceMBean (CASSANDRA-2941)
 * avoid including cwd in classpath for deb and rpm packages (CASSANDRA-2881)
 * remove gossip state when a new IP takes over a token (CASSANDRA-3071)
 * allow sstable2json to work on index sstable files (CASSANDRA-3059)
 * always hint counters (CASSANDRA-3099)
 * fix log4j initialization in EmbeddedCassandraService (CASSANDRA-2857)
 * remove gossip state when a new IP takes over a token (CASSANDRA-3071)
 * work around native memory leak in com.sun.management.GarbageCollectorMXBean
    (CASSANDRA-2868)
 * fix UnavailableException with writes at CL.EACH_QUORM (CASSANDRA-3084)
 * fix parsing of the Keyspace and ColumnFamily names in numeric
   and string representations in CLI (CASSANDRA-3075)
 * fix corner cases in Range.differenceToFetch (CASSANDRA-3084)
 * fix ip address String representation in the ring cache (CASSANDRA-3044)
 * fix ring cache compatibility when mixing pre-0.8.4 nodes with post-
   in the same cluster (CASSANDRA-3023)
 * make repair report failure when a node participating dies (instead of
   hanging forever) (CASSANDRA-2433)
 * fix handling of the empty byte buffer by ReversedType (CASSANDRA-3111)
 * Add validation that Keyspace names are case-insensitively unique (CASSANDRA-3066)
 * catch invalid key_validation_class before instantiating UpdateColumnFamily (CASSANDRA-3102)
 * make Range and Bounds objects client-safe (CASSANDRA-3108)
 * optionally skip log4j configuration (CASSANDRA-3061)
 * bundle sstableloader with the debian package (CASSANDRA-3113)
 * don't try to build secondary indexes when there is none (CASSANDRA-3123)
 * improve SSTableSimpleUnsortedWriter speed for large rows (CASSANDRA-3122)
 * handle keyspace arguments correctly in nodetool snapshot (CASSANDRA-3038)
 * Fix SSTableImportTest on windows (CASSANDRA-3043)
 * expose compactionThroughputMbPerSec through JMX (CASSANDRA-3117)
 * log keyspace and CF of large rows being compacted


0.8.4
 * change TokenRing.endpoints to be a list of rpc addresses instead of 
   listen/broadcast addresses (CASSANDRA-1777)
 * include files-to-be-streamed in StreamInSession.getSources (CASSANDRA-2972)
 * use JAVA env var in cassandra-env.sh (CASSANDRA-2785, 2992)
 * avoid doing read for no-op replicate-on-write at CL=1 (CASSANDRA-2892)
 * refuse counter write for CL.ANY (CASSANDRA-2990)
 * switch back to only logging recent dropped messages (CASSANDRA-3004)
 * always deserialize RowMutation for counters (CASSANDRA-3006)
 * ignore saved replication_factor strategy_option for NTS (CASSANDRA-3011)
 * make sure pre-truncate CL segments are discarded (CASSANDRA-2950)


0.8.3
 * add ability to drop local reads/writes that are going to timeout
   (CASSANDRA-2943)
 * revamp token removal process, keep gossip states for 3 days (CASSANDRA-2496)
 * don't accept extra args for 0-arg nodetool commands (CASSANDRA-2740)
 * log unavailableexception details at debug level (CASSANDRA-2856)
 * expose data_dir though jmx (CASSANDRA-2770)
 * don't include tmp files as sstable when create cfs (CASSANDRA-2929)
 * log Java classpath on startup (CASSANDRA-2895)
 * keep gossipped version in sync with actual on migration coordinator 
   (CASSANDRA-2946)
 * use lazy initialization instead of class initialization in NodeId
   (CASSANDRA-2953)
 * check column family validity in nodetool repair (CASSANDRA-2933)
 * speedup bytes to hex conversions dramatically (CASSANDRA-2850)
 * Flush memtables on shutdown when durable writes are disabled 
   (CASSANDRA-2958)
 * improved POSIX compatibility of start scripts (CASsANDRA-2965)
 * add counter support to Hadoop InputFormat (CASSANDRA-2981)
 * fix bug where dirty commitlog segments were removed (and avoid keeping 
   segments with no post-flush activity permanently dirty) (CASSANDRA-2829)
 * fix throwing exception with batch mutation of counter super columns
   (CASSANDRA-2949)
 * ignore system tables during repair (CASSANDRA-2979)
 * throw exception when NTS is given replication_factor as an option
   (CASSANDRA-2960)
 * fix assertion error during compaction of counter CFs (CASSANDRA-2968)
 * avoid trying to create index names, when no index exists (CASSANDRA-2867)
 * don't sample the system table when choosing a bootstrap token
   (CASSANDRA-2825)
 * gossiper notifies of local state changes (CASSANDRA-2948)
 * add asynchronous and half-sync/half-async thrift servers (CASSANDRA-1405)
 * fix potential use of free'd native memory in SerializingCache 
   (CASSANDRA-2951)
 * prune index scan resultset back to original request for lazy
   resultset expansion case (CASSANDRA-2964)
 * (Hadoop) fail jobs when Cassandra node has failed but TaskTracker
    has not (CASSANDRA-2388)


0.8.2
 * CQL: 
   - include only one row per unique key for IN queries (CASSANDRA-2717)
   - respect client timestamp on full row deletions (CASSANDRA-2912)
 * improve thread-safety in StreamOutSession (CASSANDRA-2792)
 * allow deleting a row and updating indexed columns in it in the
   same mutation (CASSANDRA-2773)
 * Expose number of threads blocked on submitting memtable to flush
   in JMX (CASSANDRA-2817)
 * add ability to return "endpoints" to nodetool (CASSANDRA-2776)
 * Add support for multiple (comma-delimited) coordinator addresses
   to ColumnFamilyInputFormat (CASSANDRA-2807)
 * fix potential NPE while scheduling read repair for range slice
   (CASSANDRA-2823)
 * Fix race in SystemTable.getCurrentLocalNodeId (CASSANDRA-2824)
 * Correctly set default for replicate_on_write (CASSANDRA-2835)
 * improve nodetool compactionstats formatting (CASSANDRA-2844)
 * fix index-building status display (CASSANDRA-2853)
 * fix CLI perpetuating obsolete KsDef.replication_factor (CASSANDRA-2846)
 * improve cli treatment of multiline comments (CASSANDRA-2852)
 * handle row tombstones correctly in EchoedRow (CASSANDRA-2786)
 * add MessagingService.get[Recently]DroppedMessages and
   StorageService.getExceptionCount (CASSANDRA-2804)
 * fix possibility of spurious UnavailableException for LOCAL_QUORUM
   reads with dynamic snitch + read repair disabled (CASSANDRA-2870)
 * add ant-optional as dependence for the debian package (CASSANDRA-2164)
 * add option to specify limit for get_slice in the CLI (CASSANDRA-2646)
 * decrease HH page size (CASSANDRA-2832)
 * reset cli keyspace after dropping the current one (CASSANDRA-2763)
 * add KeyRange option to Hadoop inputformat (CASSANDRA-1125)
 * fix protocol versioning (CASSANDRA-2818, 2860)
 * support spaces in path to log4j configuration (CASSANDRA-2383)
 * avoid including inferred types in CF update (CASSANDRA-2809)
 * fix JMX bulkload call (CASSANDRA-2908)
 * fix updating KS with durable_writes=false (CASSANDRA-2907)
 * add simplified facade to SSTableWriter for bulk loading use
   (CASSANDRA-2911)
 * fix re-using index CF sstable names after drop/recreate (CASSANDRA-2872)
 * prepend CF to default index names (CASSANDRA-2903)
 * fix hint replay (CASSANDRA-2928)
 * Properly synchronize repair's merkle tree computation (CASSANDRA-2816)


0.8.1
 * CQL:
   - support for insert, delete in BATCH (CASSANDRA-2537)
   - support for IN to SELECT, UPDATE (CASSANDRA-2553)
   - timestamp support for INSERT, UPDATE, and BATCH (CASSANDRA-2555)
   - TTL support (CASSANDRA-2476)
   - counter support (CASSANDRA-2473)
   - ALTER COLUMNFAMILY (CASSANDRA-1709)
   - DROP INDEX (CASSANDRA-2617)
   - add SCHEMA/TABLE as aliases for KS/CF (CASSANDRA-2743)
   - server handles wait-for-schema-agreement (CASSANDRA-2756)
   - key alias support (CASSANDRA-2480)
 * add support for comparator parameters and a generic ReverseType
   (CASSANDRA-2355)
 * add CompositeType and DynamicCompositeType (CASSANDRA-2231)
 * optimize batches containing multiple updates to the same row
   (CASSANDRA-2583)
 * adjust hinted handoff page size to avoid OOM with large columns 
   (CASSANDRA-2652)
 * mark BRAF buffer invalid post-flush so we don't re-flush partial
   buffers again, especially on CL writes (CASSANDRA-2660)
 * add DROP INDEX support to CLI (CASSANDRA-2616)
 * don't perform HH to client-mode [storageproxy] nodes (CASSANDRA-2668)
 * Improve forceDeserialize/getCompactedRow encapsulation (CASSANDRA-2659)
 * Don't write CounterUpdateColumn to disk in tests (CASSANDRA-2650)
 * Add sstable bulk loading utility (CASSANDRA-1278)
 * avoid replaying hints to dropped columnfamilies (CASSANDRA-2685)
 * add placeholders for missing rows in range query pseudo-RR (CASSANDRA-2680)
 * remove no-op HHOM.renameHints (CASSANDRA-2693)
 * clone super columns to avoid modifying them during flush (CASSANDRA-2675)
 * allow writes to bypass the commitlog for certain keyspaces (CASSANDRA-2683)
 * avoid NPE when bypassing commitlog during memtable flush (CASSANDRA-2781)
 * Added support for making bootstrap retry if nodes flap (CASSANDRA-2644)
 * Added statusthrift to nodetool to report if thrift server is running (CASSANDRA-2722)
 * Fixed rows being cached if they do not exist (CASSANDRA-2723)
 * Support passing tableName and cfName to RowCacheProviders (CASSANDRA-2702)
 * close scrub file handles (CASSANDRA-2669)
 * throttle migration replay (CASSANDRA-2714)
 * optimize column serializer creation (CASSANDRA-2716)
 * Added support for making bootstrap retry if nodes flap (CASSANDRA-2644)
 * Added statusthrift to nodetool to report if thrift server is running
   (CASSANDRA-2722)
 * Fixed rows being cached if they do not exist (CASSANDRA-2723)
 * fix truncate/compaction race (CASSANDRA-2673)
 * workaround large resultsets causing large allocation retention
   by nio sockets (CASSANDRA-2654)
 * fix nodetool ring use with Ec2Snitch (CASSANDRA-2733)
 * fix inconsistency window during bootstrap (CASSANDRA-833)
 * fix removing columns and subcolumns that are supressed by a row or
   supercolumn tombstone during replica resolution (CASSANDRA-2590)
 * support sstable2json against snapshot sstables (CASSANDRA-2386)
 * remove active-pull schema requests (CASSANDRA-2715)
 * avoid marking entire list of sstables as actively being compacted
   in multithreaded compaction (CASSANDRA-2765)
 * seek back after deserializing a row to update cache with (CASSANDRA-2752)
 * avoid skipping rows in scrub for counter column family (CASSANDRA-2759)
 * fix ConcurrentModificationException in repair when dealing with 0.7 node
   (CASSANDRA-2767)
 * use threadsafe collections for StreamInSession (CASSANDRA-2766)
 * avoid infinite loop when creating merkle tree (CASSANDRA-2758)
 * avoids unmarking compacting sstable prematurely in cleanup (CASSANDRA-2769)
 * fix NPE when the commit log is bypassed (CASSANDRA-2718)
 * don't throw an exception in SS.isRPCServerRunning (CASSANDRA-2721)
 * make stress.jar executable (CASSANDRA-2744)
 * add daemon mode to java stress (CASSANDRA-2267)
 * expose the DC and rack of a node through JMX and nodetool ring (CASSANDRA-2531)
 * fix cache mbean getSize (CASSANDRA-2781)
 * Add Date, Float, Double, and Boolean types (CASSANDRA-2530)
 * Add startup flag to renew counter node id (CASSANDRA-2788)
 * add jamm agent to cassandra.bat (CASSANDRA-2787)
 * fix repair hanging if a neighbor has nothing to send (CASSANDRA-2797)
 * purge tombstone even if row is in only one sstable (CASSANDRA-2801)
 * Fix wrong purge of deleted cf during compaction (CASSANDRA-2786)
 * fix race that could result in Hadoop writer failing to throw an
   exception encountered after close() (CASSANDRA-2755)
 * fix scan wrongly throwing assertion error (CASSANDRA-2653)
 * Always use even distribution for merkle tree with RandomPartitionner
   (CASSANDRA-2841)
 * fix describeOwnership for OPP (CASSANDRA-2800)
 * ensure that string tokens do not contain commas (CASSANDRA-2762)


0.8.0-final
 * fix CQL grammar warning and cqlsh regression from CASSANDRA-2622
 * add ant generate-cql-html target (CASSANDRA-2526)
 * update CQL consistency levels (CASSANDRA-2566)
 * debian packaging fixes (CASSANDRA-2481, 2647)
 * fix UUIDType, IntegerType for direct buffers (CASSANDRA-2682, 2684)
 * switch to native Thrift for Hadoop map/reduce (CASSANDRA-2667)
 * fix StackOverflowError when building from eclipse (CASSANDRA-2687)
 * only provide replication_factor to strategy_options "help" for
   SimpleStrategy, OldNetworkTopologyStrategy (CASSANDRA-2678, 2713)
 * fix exception adding validators to non-string columns (CASSANDRA-2696)
 * avoid instantiating DatabaseDescriptor in JDBC (CASSANDRA-2694)
 * fix potential stack overflow during compaction (CASSANDRA-2626)
 * clone super columns to avoid modifying them during flush (CASSANDRA-2675)
 * reset underlying iterator in EchoedRow constructor (CASSANDRA-2653)


0.8.0-rc1
 * faster flushes and compaction from fixing excessively pessimistic 
   rebuffering in BRAF (CASSANDRA-2581)
 * fix returning null column values in the python cql driver (CASSANDRA-2593)
 * fix merkle tree splitting exiting early (CASSANDRA-2605)
 * snapshot_before_compaction directory name fix (CASSANDRA-2598)
 * Disable compaction throttling during bootstrap (CASSANDRA-2612) 
 * fix CQL treatment of > and < operators in range slices (CASSANDRA-2592)
 * fix potential double-application of counter updates on commitlog replay
   by moving replay position from header to sstable metadata (CASSANDRA-2419)
 * JDBC CQL driver exposes getColumn for access to timestamp
 * JDBC ResultSetMetadata properties added to AbstractType
 * r/m clustertool (CASSANDRA-2607)
 * add support for presenting row key as a column in CQL result sets 
   (CASSANDRA-2622)
 * Don't allow {LOCAL|EACH}_QUORUM unless strategy is NTS (CASSANDRA-2627)
 * validate keyspace strategy_options during CQL create (CASSANDRA-2624)
 * fix empty Result with secondary index when limit=1 (CASSANDRA-2628)
 * Fix regression where bootstrapping a node with no schema fails
   (CASSANDRA-2625)
 * Allow removing LocationInfo sstables (CASSANDRA-2632)
 * avoid attempting to replay mutations from dropped keyspaces (CASSANDRA-2631)
 * avoid using cached position of a key when GT is requested (CASSANDRA-2633)
 * fix counting bloom filter true positives (CASSANDRA-2637)
 * initialize local ep state prior to gossip startup if needed (CASSANDRA-2638)
 * fix counter increment lost after restart (CASSANDRA-2642)
 * add quote-escaping via backslash to CLI (CASSANDRA-2623)
 * fix pig example script (CASSANDRA-2487)
 * fix dynamic snitch race in adding latencies (CASSANDRA-2618)
 * Start/stop cassandra after more important services such as mdadm in
   debian packaging (CASSANDRA-2481)


0.8.0-beta2
 * fix NPE compacting index CFs (CASSANDRA-2528)
 * Remove checking all column families on startup for compaction candidates 
   (CASSANDRA-2444)
 * validate CQL create keyspace options (CASSANDRA-2525)
 * fix nodetool setcompactionthroughput (CASSANDRA-2550)
 * move	gossip heartbeat back to its own thread (CASSANDRA-2554)
 * validate cql TRUNCATE columnfamily before truncating (CASSANDRA-2570)
 * fix batch_mutate for mixed standard-counter mutations (CASSANDRA-2457)
 * disallow making schema changes to system keyspace (CASSANDRA-2563)
 * fix sending mutation messages multiple times (CASSANDRA-2557)
 * fix incorrect use of NBHM.size in ReadCallback that could cause
   reads to time out even when responses were received (CASSAMDRA-2552)
 * trigger read repair correctly for LOCAL_QUORUM reads (CASSANDRA-2556)
 * Allow configuring the number of compaction thread (CASSANDRA-2558)
 * forceUserDefinedCompaction will attempt to compact what it is given
   even if the pessimistic estimate is that there is not enough disk space;
   automatic compactions will only compact 2 or more sstables (CASSANDRA-2575)
 * refuse to apply migrations with older timestamps than the current 
   schema (CASSANDRA-2536)
 * remove unframed Thrift transport option
 * include indexes in snapshots (CASSANDRA-2596)
 * improve ignoring of obsolete mutations in index maintenance (CASSANDRA-2401)
 * recognize attempt to drop just the index while leaving the column
   definition alone (CASSANDRA-2619)
  

0.8.0-beta1
 * remove Avro RPC support (CASSANDRA-926)
 * support for columns that act as incr/decr counters 
   (CASSANDRA-1072, 1937, 1944, 1936, 2101, 2093, 2288, 2105, 2384, 2236, 2342,
   2454)
 * CQL (CASSANDRA-1703, 1704, 1705, 1706, 1707, 1708, 1710, 1711, 1940, 
   2124, 2302, 2277, 2493)
 * avoid double RowMutation serialization on write path (CASSANDRA-1800)
 * make NetworkTopologyStrategy the default (CASSANDRA-1960)
 * configurable internode encryption (CASSANDRA-1567, 2152)
 * human readable column names in sstable2json output (CASSANDRA-1933)
 * change default JMX port to 7199 (CASSANDRA-2027)
 * backwards compatible internal messaging (CASSANDRA-1015)
 * atomic switch of memtables and sstables (CASSANDRA-2284)
 * add pluggable SeedProvider (CASSANDRA-1669)
 * Fix clustertool to not throw exception when calling get_endpoints (CASSANDRA-2437)
 * upgrade to thrift 0.6 (CASSANDRA-2412) 
 * repair works on a token range instead of full ring (CASSANDRA-2324)
 * purge tombstones from row cache (CASSANDRA-2305)
 * push replication_factor into strategy_options (CASSANDRA-1263)
 * give snapshots the same name on each node (CASSANDRA-1791)
 * remove "nodetool loadbalance" (CASSANDRA-2448)
 * multithreaded compaction (CASSANDRA-2191)
 * compaction throttling (CASSANDRA-2156)
 * add key type information and alias (CASSANDRA-2311, 2396)
 * cli no longer divides read_repair_chance by 100 (CASSANDRA-2458)
 * made CompactionInfo.getTaskType return an enum (CASSANDRA-2482)
 * add a server-wide cap on measured memtable memory usage and aggressively
   flush to keep under that threshold (CASSANDRA-2006)
 * add unified UUIDType (CASSANDRA-2233)
 * add off-heap row cache support (CASSANDRA-1969)


0.7.5
 * improvements/fixes to PIG driver (CASSANDRA-1618, CASSANDRA-2387,
   CASSANDRA-2465, CASSANDRA-2484)
 * validate index names (CASSANDRA-1761)
 * reduce contention on Table.flusherLock (CASSANDRA-1954)
 * try harder to detect failures during streaming, cleaning up temporary
   files more reliably (CASSANDRA-2088)
 * shut down server for OOM on a Thrift thread (CASSANDRA-2269)
 * fix tombstone handling in repair and sstable2json (CASSANDRA-2279)
 * preserve version when streaming data from old sstables (CASSANDRA-2283)
 * don't start repair if a neighboring node is marked as dead (CASSANDRA-2290)
 * purge tombstones from row cache (CASSANDRA-2305)
 * Avoid seeking when sstable2json exports the entire file (CASSANDRA-2318)
 * clear Built flag in system table when dropping an index (CASSANDRA-2320)
 * don't allow arbitrary argument for stress.java (CASSANDRA-2323)
 * validate values for index predicates in get_indexed_slice (CASSANDRA-2328)
 * queue secondary indexes for flush before the parent (CASSANDRA-2330)
 * allow job configuration to set the CL used in Hadoop jobs (CASSANDRA-2331)
 * add memtable_flush_queue_size defaulting to 4 (CASSANDRA-2333)
 * Allow overriding of initial_token, storage_port and rpc_port from system
   properties (CASSANDRA-2343)
 * fix comparator used for non-indexed secondary expressions in index scan
   (CASSANDRA-2347)
 * ensure size calculation and write phase of large-row compaction use
   the same threshold for TTL expiration (CASSANDRA-2349)
 * fix race when iterating CFs during add/drop (CASSANDRA-2350)
 * add ConsistencyLevel command to CLI (CASSANDRA-2354)
 * allow negative numbers in the cli (CASSANDRA-2358)
 * hard code serialVersionUID for tokens class (CASSANDRA-2361)
 * fix potential infinite loop in ByteBufferUtil.inputStream (CASSANDRA-2365)
 * fix encoding bugs in HintedHandoffManager, SystemTable when default
   charset is not UTF8 (CASSANDRA-2367)
 * avoids having removed node reappearing in Gossip (CASSANDRA-2371)
 * fix incorrect truncation of long to int when reading columns via block
   index (CASSANDRA-2376)
 * fix NPE during stream session (CASSANDRA-2377)
 * fix race condition that could leave orphaned data files when dropping CF or
   KS (CASSANDRA-2381)
 * fsync statistics component on write (CASSANDRA-2382)
 * fix duplicate results from CFS.scan (CASSANDRA-2406)
 * add IntegerType to CLI help (CASSANDRA-2414)
 * avoid caching token-only decoratedkeys (CASSANDRA-2416)
 * convert mmap assertion to if/throw so scrub can catch it (CASSANDRA-2417)
 * don't overwrite gc log (CASSANDR-2418)
 * invalidate row cache for streamed row to avoid inconsitencies
   (CASSANDRA-2420)
 * avoid copies in range/index scans (CASSANDRA-2425)
 * make sure we don't wipe data during cleanup if the node has not join
   the ring (CASSANDRA-2428)
 * Try harder to close files after compaction (CASSANDRA-2431)
 * re-set bootstrapped flag after move finishes (CASSANDRA-2435)
 * display validation_class in CLI 'describe keyspace' (CASSANDRA-2442)
 * make cleanup compactions cleanup the row cache (CASSANDRA-2451)
 * add column fields validation to scrub (CASSANDRA-2460)
 * use 64KB flush buffer instead of in_memory_compaction_limit (CASSANDRA-2463)
 * fix backslash substitutions in CLI (CASSANDRA-2492)
 * disable cache saving for system CFS (CASSANDRA-2502)
 * fixes for verifying destination availability under hinted conditions
   so UE can be thrown intead of timing out (CASSANDRA-2514)
 * fix update of validation class in column metadata (CASSANDRA-2512)
 * support LOCAL_QUORUM, EACH_QUORUM CLs outside of NTS (CASSANDRA-2516)
 * preserve version when streaming data from old sstables (CASSANDRA-2283)
 * fix backslash substitutions in CLI (CASSANDRA-2492)
 * count a row deletion as one operation towards memtable threshold 
   (CASSANDRA-2519)
 * support LOCAL_QUORUM, EACH_QUORUM CLs outside of NTS (CASSANDRA-2516)


0.7.4
 * add nodetool join command (CASSANDRA-2160)
 * fix secondary indexes on pre-existing or streamed data (CASSANDRA-2244)
 * initialize endpoint in gossiper earlier (CASSANDRA-2228)
 * add ability to write to Cassandra from Pig (CASSANDRA-1828)
 * add rpc_[min|max]_threads (CASSANDRA-2176)
 * add CL.TWO, CL.THREE (CASSANDRA-2013)
 * avoid exporting an un-requested row in sstable2json, when exporting 
   a key that does not exist (CASSANDRA-2168)
 * add incremental_backups option (CASSANDRA-1872)
 * add configurable row limit to Pig loadfunc (CASSANDRA-2276)
 * validate column values in batches as well as single-Column inserts
   (CASSANDRA-2259)
 * move sample schema from cassandra.yaml to schema-sample.txt,
   a cli scripts (CASSANDRA-2007)
 * avoid writing empty rows when scrubbing tombstoned rows (CASSANDRA-2296)
 * fix assertion error in range and index scans for CL < ALL
   (CASSANDRA-2282)
 * fix commitlog replay when flush position refers to data that didn't
   get synced before server died (CASSANDRA-2285)
 * fix fd leak in sstable2json with non-mmap'd i/o (CASSANDRA-2304)
 * reduce memory use during streaming of multiple sstables (CASSANDRA-2301)
 * purge tombstoned rows from cache after GCGraceSeconds (CASSANDRA-2305)
 * allow zero replicas in a NTS datacenter (CASSANDRA-1924)
 * make range queries respect snitch for local replicas (CASSANDRA-2286)
 * fix HH delivery when column index is larger than 2GB (CASSANDRA-2297)
 * make 2ary indexes use parent CF flush thresholds during initial build
   (CASSANDRA-2294)
 * update memtable_throughput to be a long (CASSANDRA-2158)


0.7.3
 * Keep endpoint state until aVeryLongTime (CASSANDRA-2115)
 * lower-latency read repair (CASSANDRA-2069)
 * add hinted_handoff_throttle_delay_in_ms option (CASSANDRA-2161)
 * fixes for cache save/load (CASSANDRA-2172, -2174)
 * Handle whole-row deletions in CFOutputFormat (CASSANDRA-2014)
 * Make memtable_flush_writers flush in parallel (CASSANDRA-2178)
 * Add compaction_preheat_key_cache option (CASSANDRA-2175)
 * refactor stress.py to have only one copy of the format string 
   used for creating row keys (CASSANDRA-2108)
 * validate index names for \w+ (CASSANDRA-2196)
 * Fix Cassandra cli to respect timeout if schema does not settle 
   (CASSANDRA-2187)
 * fix for compaction and cleanup writing old-format data into new-version 
   sstable (CASSANDRA-2211, -2216)
 * add nodetool scrub (CASSANDRA-2217, -2240)
 * fix sstable2json large-row pagination (CASSANDRA-2188)
 * fix EOFing on requests for the last bytes in a file (CASSANDRA-2213)
 * fix BufferedRandomAccessFile bugs (CASSANDRA-2218, -2241)
 * check for memtable flush_after_mins exceeded every 10s (CASSANDRA-2183)
 * fix cache saving on Windows (CASSANDRA-2207)
 * add validateSchemaAgreement call + synchronization to schema
   modification operations (CASSANDRA-2222)
 * fix for reversed slice queries on large rows (CASSANDRA-2212)
 * fat clients were writing local data (CASSANDRA-2223)
 * set DEFAULT_MEMTABLE_LIFETIME_IN_MINS to 24h
 * improve detection and cleanup of partially-written sstables 
   (CASSANDRA-2206)
 * fix supercolumn de/serialization when subcolumn comparator is different
   from supercolumn's (CASSANDRA-2104)
 * fix starting up on Windows when CASSANDRA_HOME contains whitespace
   (CASSANDRA-2237)
 * add [get|set][row|key]cacheSavePeriod to JMX (CASSANDRA-2100)
 * fix Hadoop ColumnFamilyOutputFormat dropping of mutations
   when batch fills up (CASSANDRA-2255)
 * move file deletions off of scheduledtasks executor (CASSANDRA-2253)


0.7.2
 * copy DecoratedKey.key when inserting into caches to avoid retaining
   a reference to the underlying buffer (CASSANDRA-2102)
 * format subcolumn names with subcomparator (CASSANDRA-2136)
 * fix column bloom filter deserialization (CASSANDRA-2165)


0.7.1
 * refactor MessageDigest creation code. (CASSANDRA-2107)
 * buffer network stack to avoid inefficient small TCP messages while avoiding
   the nagle/delayed ack problem (CASSANDRA-1896)
 * check log4j configuration for changes every 10s (CASSANDRA-1525, 1907)
 * more-efficient cross-DC replication (CASSANDRA-1530, -2051, -2138)
 * avoid polluting page cache with commitlog or sstable writes
   and seq scan operations (CASSANDRA-1470)
 * add RMI authentication options to nodetool (CASSANDRA-1921)
 * make snitches configurable at runtime (CASSANDRA-1374)
 * retry hadoop split requests on connection failure (CASSANDRA-1927)
 * implement describeOwnership for BOP, COPP (CASSANDRA-1928)
 * make read repair behave as expected for ConsistencyLevel > ONE
   (CASSANDRA-982, 2038)
 * distributed test harness (CASSANDRA-1859, 1964)
 * reduce flush lock contention (CASSANDRA-1930)
 * optimize supercolumn deserialization (CASSANDRA-1891)
 * fix CFMetaData.apply to only compare objects of the same class 
   (CASSANDRA-1962)
 * allow specifying specific SSTables to compact from JMX (CASSANDRA-1963)
 * fix race condition in MessagingService.targets (CASSANDRA-1959, 2094, 2081)
 * refuse to open sstables from a future version (CASSANDRA-1935)
 * zero-copy reads (CASSANDRA-1714)
 * fix copy bounds for word Text in wordcount demo (CASSANDRA-1993)
 * fixes for contrib/javautils (CASSANDRA-1979)
 * check more frequently for memtable expiration (CASSANDRA-2000)
 * fix writing SSTable column count statistics (CASSANDRA-1976)
 * fix streaming of multiple CFs during bootstrap (CASSANDRA-1992)
 * explicitly set JVM GC new generation size with -Xmn (CASSANDRA-1968)
 * add short options for CLI flags (CASSANDRA-1565)
 * make keyspace argument to "describe keyspace" in CLI optional
   when authenticated to keyspace already (CASSANDRA-2029)
 * added option to specify -Dcassandra.join_ring=false on startup
   to allow "warm spare" nodes or performing JMX maintenance before
   joining the ring (CASSANDRA-526)
 * log migrations at INFO (CASSANDRA-2028)
 * add CLI verbose option in file mode (CASSANDRA-2030)
 * add single-line "--" comments to CLI (CASSANDRA-2032)
 * message serialization tests (CASSANDRA-1923)
 * switch from ivy to maven-ant-tasks (CASSANDRA-2017)
 * CLI attempts to block for new schema to propagate (CASSANDRA-2044)
 * fix potential overflow in nodetool cfstats (CASSANDRA-2057)
 * add JVM shutdownhook to sync commitlog (CASSANDRA-1919)
 * allow nodes to be up without being part of  normal traffic (CASSANDRA-1951)
 * fix CLI "show keyspaces" with null options on NTS (CASSANDRA-2049)
 * fix possible ByteBuffer race conditions (CASSANDRA-2066)
 * reduce garbage generated by MessagingService to prevent load spikes
   (CASSANDRA-2058)
 * fix math in RandomPartitioner.describeOwnership (CASSANDRA-2071)
 * fix deletion of sstable non-data components (CASSANDRA-2059)
 * avoid blocking gossip while deleting handoff hints (CASSANDRA-2073)
 * ignore messages from newer versions, keep track of nodes in gossip 
   regardless of version (CASSANDRA-1970)
 * cache writing moved to CompactionManager to reduce i/o contention and
   updated to use non-cache-polluting writes (CASSANDRA-2053)
 * page through large rows when exporting to JSON (CASSANDRA-2041)
 * add flush_largest_memtables_at and reduce_cache_sizes_at options
   (CASSANDRA-2142)
 * add cli 'describe cluster' command (CASSANDRA-2127)
 * add cli support for setting username/password at 'connect' command 
   (CASSANDRA-2111)
 * add -D option to Stress.java to allow reading hosts from a file 
   (CASSANDRA-2149)
 * bound hints CF throughput between 32M and 256M (CASSANDRA-2148)
 * continue starting when invalid saved cache entries are encountered
   (CASSANDRA-2076)
 * add max_hint_window_in_ms option (CASSANDRA-1459)


0.7.0-final
 * fix offsets to ByteBuffer.get (CASSANDRA-1939)


0.7.0-rc4
 * fix cli crash after backgrounding (CASSANDRA-1875)
 * count timeouts in storageproxy latencies, and include latency 
   histograms in StorageProxyMBean (CASSANDRA-1893)
 * fix CLI get recognition of supercolumns (CASSANDRA-1899)
 * enable keepalive on intra-cluster sockets (CASSANDRA-1766)
 * count timeouts towards dynamicsnitch latencies (CASSANDRA-1905)
 * Expose index-building status in JMX + cli schema description
   (CASSANDRA-1871)
 * allow [LOCAL|EACH]_QUORUM to be used with non-NetworkTopology 
   replication Strategies
 * increased amount of index locks for faster commitlog replay
 * collect secondary index tombstones immediately (CASSANDRA-1914)
 * revert commitlog changes from #1780 (CASSANDRA-1917)
 * change RandomPartitioner min token to -1 to avoid collision w/
   tokens on actual nodes (CASSANDRA-1901)
 * examine the right nibble when validating TimeUUID (CASSANDRA-1910)
 * include secondary indexes in cleanup (CASSANDRA-1916)
 * CFS.scrubDataDirectories should also cleanup invalid secondary indexes
   (CASSANDRA-1904)
 * ability to disable/enable gossip on nodes to force them down
   (CASSANDRA-1108)


0.7.0-rc3
 * expose getNaturalEndpoints in StorageServiceMBean taking byte[]
   key; RMI cannot serialize ByteBuffer (CASSANDRA-1833)
 * infer org.apache.cassandra.locator for replication strategy classes
   when not otherwise specified
 * validation that generates less garbage (CASSANDRA-1814)
 * add TTL support to CLI (CASSANDRA-1838)
 * cli defaults to bytestype for subcomparator when creating
   column families (CASSANDRA-1835)
 * unregister index MBeans when index is dropped (CASSANDRA-1843)
 * make ByteBufferUtil.clone thread-safe (CASSANDRA-1847)
 * change exception for read requests during bootstrap from 
   InvalidRequest to Unavailable (CASSANDRA-1862)
 * respect row-level tombstones post-flush in range scans
   (CASSANDRA-1837)
 * ReadResponseResolver check digests against each other (CASSANDRA-1830)
 * return InvalidRequest when remove of subcolumn without supercolumn
   is requested (CASSANDRA-1866)
 * flush before repair (CASSANDRA-1748)
 * SSTableExport validates key order (CASSANDRA-1884)
 * large row support for SSTableExport (CASSANDRA-1867)
 * Re-cache hot keys post-compaction without hitting disk (CASSANDRA-1878)
 * manage read repair in coordinator instead of data source, to
   provide latency information to dynamic snitch (CASSANDRA-1873)


0.7.0-rc2
 * fix live-column-count of slice ranges including tombstoned supercolumn 
   with live subcolumn (CASSANDRA-1591)
 * rename o.a.c.internal.AntientropyStage -> AntiEntropyStage,
   o.a.c.request.Request_responseStage -> RequestResponseStage,
   o.a.c.internal.Internal_responseStage -> InternalResponseStage
 * add AbstractType.fromString (CASSANDRA-1767)
 * require index_type to be present when specifying index_name
   on ColumnDef (CASSANDRA-1759)
 * fix add/remove index bugs in CFMetadata (CASSANDRA-1768)
 * rebuild Strategy during system_update_keyspace (CASSANDRA-1762)
 * cli updates prompt to ... in continuation lines (CASSANDRA-1770)
 * support multiple Mutations per key in hadoop ColumnFamilyOutputFormat
   (CASSANDRA-1774)
 * improvements to Debian init script (CASSANDRA-1772)
 * use local classloader to check for version.properties (CASSANDRA-1778)
 * Validate that column names in column_metadata are valid for the
   defined comparator, and decode properly in cli (CASSANDRA-1773)
 * use cross-platform newlines in cli (CASSANDRA-1786)
 * add ExpiringColumn support to sstable import/export (CASSANDRA-1754)
 * add flush for each append to periodic commitlog mode; added
   periodic_without_flush option to disable this (CASSANDRA-1780)
 * close file handle used for post-flush truncate (CASSANDRA-1790)
 * various code cleanup (CASSANDRA-1793, -1794, -1795)
 * fix range queries against wrapped range (CASSANDRA-1781)
 * fix consistencylevel calculations for NetworkTopologyStrategy
   (CASSANDRA-1804)
 * cli support index type enum names (CASSANDRA-1810)
 * improved validation of column_metadata (CASSANDRA-1813)
 * reads at ConsistencyLevel > 1 throw UnavailableException
   immediately if insufficient live nodes exist (CASSANDRA-1803)
 * copy bytebuffers for local writes to avoid retaining the entire
   Thrift frame (CASSANDRA-1801)
 * fix NPE adding index to column w/o prior metadata (CASSANDRA-1764)
 * reduce fat client timeout (CASSANDRA-1730)
 * fix botched merge of CASSANDRA-1316


0.7.0-rc1
 * fix compaction and flush races with schema updates (CASSANDRA-1715)
 * add clustertool, config-converter, sstablekeys, and schematool 
   Windows .bat files (CASSANDRA-1723)
 * reject range queries received during bootstrap (CASSANDRA-1739)
 * fix wrapping-range queries on non-minimum token (CASSANDRA-1700)
 * add nodetool cfhistogram (CASSANDRA-1698)
 * limit repaired ranges to what the nodes have in common (CASSANDRA-1674)
 * index scan treats missing columns as not matching secondary
   expressions (CASSANDRA-1745)
 * Fix misuse of DataOutputBuffer.getData in AntiEntropyService
   (CASSANDRA-1729)
 * detect and warn when obsolete version of JNA is present (CASSANDRA-1760)
 * reduce fat client timeout (CASSANDRA-1730)
 * cleanup smallest CFs first to increase free temp space for larger ones
   (CASSANDRA-1811)
 * Update windows .bat files to work outside of main Cassandra
   directory (CASSANDRA-1713)
 * fix read repair regression from 0.6.7 (CASSANDRA-1727)
 * more-efficient read repair (CASSANDRA-1719)
 * fix hinted handoff replay (CASSANDRA-1656)
 * log type of dropped messages (CASSANDRA-1677)
 * upgrade to SLF4J 1.6.1
 * fix ByteBuffer bug in ExpiringColumn.updateDigest (CASSANDRA-1679)
 * fix IntegerType.getString (CASSANDRA-1681)
 * make -Djava.net.preferIPv4Stack=true the default (CASSANDRA-628)
 * add INTERNAL_RESPONSE verb to differentiate from responses related
   to client requests (CASSANDRA-1685)
 * log tpstats when dropping messages (CASSANDRA-1660)
 * include unreachable nodes in describeSchemaVersions (CASSANDRA-1678)
 * Avoid dropping messages off the client request path (CASSANDRA-1676)
 * fix jna errno reporting (CASSANDRA-1694)
 * add friendlier error for UnknownHostException on startup (CASSANDRA-1697)
 * include jna dependency in RPM package (CASSANDRA-1690)
 * add --skip-keys option to stress.py (CASSANDRA-1696)
 * improve cli handling of non-string keys and column names 
   (CASSANDRA-1701, -1693)
 * r/m extra subcomparator line in cli keyspaces output (CASSANDRA-1712)
 * add read repair chance to cli "show keyspaces"
 * upgrade to ConcurrentLinkedHashMap 1.1 (CASSANDRA-975)
 * fix index scan routing (CASSANDRA-1722)
 * fix tombstoning of supercolumns in range queries (CASSANDRA-1734)
 * clear endpoint cache after updating keyspace metadata (CASSANDRA-1741)
 * fix wrapping-range queries on non-minimum token (CASSANDRA-1700)
 * truncate includes secondary indexes (CASSANDRA-1747)
 * retain reference to PendingFile sstables (CASSANDRA-1749)
 * fix sstableimport regression (CASSANDRA-1753)
 * fix for bootstrap when no non-system tables are defined (CASSANDRA-1732)
 * handle replica unavailability in index scan (CASSANDRA-1755)
 * fix service initialization order deadlock (CASSANDRA-1756)
 * multi-line cli commands (CASSANDRA-1742)
 * fix race between snapshot and compaction (CASSANDRA-1736)
 * add listEndpointsPendingHints, deleteHintsForEndpoint JMX methods 
   (CASSANDRA-1551)


0.7.0-beta3
 * add strategy options to describe_keyspace output (CASSANDRA-1560)
 * log warning when using randomly generated token (CASSANDRA-1552)
 * re-organize JMX into .db, .net, .internal, .request (CASSANDRA-1217)
 * allow nodes to change IPs between restarts (CASSANDRA-1518)
 * remember ring state between restarts by default (CASSANDRA-1518)
 * flush index built flag so we can read it before log replay (CASSANDRA-1541)
 * lock row cache updates to prevent race condition (CASSANDRA-1293)
 * remove assertion causing rare (and harmless) error messages in
   commitlog (CASSANDRA-1330)
 * fix moving nodes with no keyspaces defined (CASSANDRA-1574)
 * fix unbootstrap when no data is present in a transfer range (CASSANDRA-1573)
 * take advantage of AVRO-495 to simplify our avro IDL (CASSANDRA-1436)
 * extend authorization hierarchy to column family (CASSANDRA-1554)
 * deletion support in secondary indexes (CASSANDRA-1571)
 * meaningful error message for invalid replication strategy class 
   (CASSANDRA-1566)
 * allow keyspace creation with RF > N (CASSANDRA-1428)
 * improve cli error handling (CASSANDRA-1580)
 * add cache save/load ability (CASSANDRA-1417, 1606, 1647)
 * add StorageService.getDrainProgress (CASSANDRA-1588)
 * Disallow bootstrap to an in-use token (CASSANDRA-1561)
 * Allow dynamic secondary index creation and destruction (CASSANDRA-1532)
 * log auto-guessed memtable thresholds (CASSANDRA-1595)
 * add ColumnDef support to cli (CASSANDRA-1583)
 * reduce index sample time by 75% (CASSANDRA-1572)
 * add cli support for column, strategy metadata (CASSANDRA-1578, 1612)
 * add cli support for schema modification (CASSANDRA-1584)
 * delete temp files on failed compactions (CASSANDRA-1596)
 * avoid blocking for dead nodes during removetoken (CASSANDRA-1605)
 * remove ConsistencyLevel.ZERO (CASSANDRA-1607)
 * expose in-progress compaction type in jmx (CASSANDRA-1586)
 * removed IClock & related classes from internals (CASSANDRA-1502)
 * fix removing tokens from SystemTable on decommission and removetoken
   (CASSANDRA-1609)
 * include CF metadata in cli 'show keyspaces' (CASSANDRA-1613)
 * switch from Properties to HashMap in PropertyFileSnitch to
   avoid synchronization bottleneck (CASSANDRA-1481)
 * PropertyFileSnitch configuration file renamed to 
   cassandra-topology.properties
 * add cli support for get_range_slices (CASSANDRA-1088, CASSANDRA-1619)
 * Make memtable flush thresholds per-CF instead of global 
   (CASSANDRA-1007, 1637)
 * add cli support for binary data without CfDef hints (CASSANDRA-1603)
 * fix building SSTable statistics post-stream (CASSANDRA-1620)
 * fix potential infinite loop in 2ary index queries (CASSANDRA-1623)
 * allow creating NTS keyspaces with no replicas configured (CASSANDRA-1626)
 * add jmx histogram of sstables accessed per read (CASSANDRA-1624)
 * remove system_rename_column_family and system_rename_keyspace from the
   client API until races can be fixed (CASSANDRA-1630, CASSANDRA-1585)
 * add cli sanity tests (CASSANDRA-1582)
 * update GC settings in cassandra.bat (CASSANDRA-1636)
 * cli support for index queries (CASSANDRA-1635)
 * cli support for updating schema memtable settings (CASSANDRA-1634)
 * cli --file option (CASSANDRA-1616)
 * reduce automatically chosen memtable sizes by 50% (CASSANDRA-1641)
 * move endpoint cache from snitch to strategy (CASSANDRA-1643)
 * fix commitlog recovery deleting the newly-created segment as well as
   the old ones (CASSANDRA-1644)
 * upgrade to Thrift 0.5 (CASSANDRA-1367)
 * renamed CL.DCQUORUM to LOCAL_QUORUM and DCQUORUMSYNC to EACH_QUORUM
 * cli truncate support (CASSANDRA-1653)
 * update GC settings in cassandra.bat (CASSANDRA-1636)
 * avoid logging when a node's ip/token is gossipped back to it (CASSANDRA-1666)


0.7-beta2
 * always use UTF-8 for hint keys (CASSANDRA-1439)
 * remove cassandra.yaml dependency from Hadoop and Pig (CASSADRA-1322)
 * expose CfDef metadata in describe_keyspaces (CASSANDRA-1363)
 * restore use of mmap_index_only option (CASSANDRA-1241)
 * dropping a keyspace with no column families generated an error 
   (CASSANDRA-1378)
 * rename RackAwareStrategy to OldNetworkTopologyStrategy, RackUnawareStrategy 
   to SimpleStrategy, DatacenterShardStrategy to NetworkTopologyStrategy,
   AbstractRackAwareSnitch to AbstractNetworkTopologySnitch (CASSANDRA-1392)
 * merge StorageProxy.mutate, mutateBlocking (CASSANDRA-1396)
 * faster UUIDType, LongType comparisons (CASSANDRA-1386, 1393)
 * fix setting read_repair_chance from CLI addColumnFamily (CASSANDRA-1399)
 * fix updates to indexed columns (CASSANDRA-1373)
 * fix race condition leaving to FileNotFoundException (CASSANDRA-1382)
 * fix sharded lock hash on index write path (CASSANDRA-1402)
 * add support for GT/E, LT/E in subordinate index clauses (CASSANDRA-1401)
 * cfId counter got out of sync when CFs were added (CASSANDRA-1403)
 * less chatty schema updates (CASSANDRA-1389)
 * rename column family mbeans. 'type' will now include either 
   'IndexColumnFamilies' or 'ColumnFamilies' depending on the CFS type.
   (CASSANDRA-1385)
 * disallow invalid keyspace and column family names. This includes name that
   matches a '^\w+' regex. (CASSANDRA-1377)
 * use JNA, if present, to take snapshots (CASSANDRA-1371)
 * truncate hints if starting 0.7 for the first time (CASSANDRA-1414)
 * fix FD leak in single-row slicepredicate queries (CASSANDRA-1416)
 * allow index expressions against columns that are not part of the 
   SlicePredicate (CASSANDRA-1410)
 * config-converter properly handles snitches and framed support 
   (CASSANDRA-1420)
 * remove keyspace argument from multiget_count (CASSANDRA-1422)
 * allow specifying cassandra.yaml location as (local or remote) URL
   (CASSANDRA-1126)
 * fix using DynamicEndpointSnitch with NetworkTopologyStrategy
   (CASSANDRA-1429)
 * Add CfDef.default_validation_class (CASSANDRA-891)
 * fix EstimatedHistogram.max (CASSANDRA-1413)
 * quorum read optimization (CASSANDRA-1622)
 * handle zero-length (or missing) rows during HH paging (CASSANDRA-1432)
 * include secondary indexes during schema migrations (CASSANDRA-1406)
 * fix commitlog header race during schema change (CASSANDRA-1435)
 * fix ColumnFamilyStoreMBeanIterator to use new type name (CASSANDRA-1433)
 * correct filename generated by xml->yaml converter (CASSANDRA-1419)
 * add CMSInitiatingOccupancyFraction=75 and UseCMSInitiatingOccupancyOnly
   to default JVM options
 * decrease jvm heap for cassandra-cli (CASSANDRA-1446)
 * ability to modify keyspaces and column family definitions on a live cluster
   (CASSANDRA-1285)
 * support for Hadoop Streaming [non-jvm map/reduce via stdin/out]
   (CASSANDRA-1368)
 * Move persistent sstable stats from the system table to an sstable component
   (CASSANDRA-1430)
 * remove failed bootstrap attempt from pending ranges when gossip times
   it out after 1h (CASSANDRA-1463)
 * eager-create tcp connections to other cluster members (CASSANDRA-1465)
 * enumerate stages and derive stage from message type instead of 
   transmitting separately (CASSANDRA-1465)
 * apply reversed flag during collation from different data sources
   (CASSANDRA-1450)
 * make failure to remove commitlog segment non-fatal (CASSANDRA-1348)
 * correct ordering of drain operations so CL.recover is no longer 
   necessary (CASSANDRA-1408)
 * removed keyspace from describe_splits method (CASSANDRA-1425)
 * rename check_schema_agreement to describe_schema_versions
   (CASSANDRA-1478)
 * fix QUORUM calculation for RF > 3 (CASSANDRA-1487)
 * remove tombstones during non-major compactions when bloom filter
   verifies that row does not exist in other sstables (CASSANDRA-1074)
 * nodes that coordinated a loadbalance in the past could not be seen by
   newly added nodes (CASSANDRA-1467)
 * exposed endpoint states (gossip details) via jmx (CASSANDRA-1467)
 * ensure that compacted sstables are not included when new readers are
   instantiated (CASSANDRA-1477)
 * by default, calculate heap size and memtable thresholds at runtime (CASSANDRA-1469)
 * fix races dealing with adding/dropping keyspaces and column families in
   rapid succession (CASSANDRA-1477)
 * clean up of Streaming system (CASSANDRA-1503, 1504, 1506)
 * add options to configure Thrift socket keepalive and buffer sizes (CASSANDRA-1426)
 * make contrib CassandraServiceDataCleaner recursive (CASSANDRA-1509)
 * min, max compaction threshold are configurable and persistent 
   per-ColumnFamily (CASSANDRA-1468)
 * fix replaying the last mutation in a commitlog unnecessarily 
   (CASSANDRA-1512)
 * invoke getDefaultUncaughtExceptionHandler from DTPE with the original
   exception rather than the ExecutionException wrapper (CASSANDRA-1226)
 * remove Clock from the Thrift (and Avro) API (CASSANDRA-1501)
 * Close intra-node sockets when connection is broken (CASSANDRA-1528)
 * RPM packaging spec file (CASSANDRA-786)
 * weighted request scheduler (CASSANDRA-1485)
 * treat expired columns as deleted (CASSANDRA-1539)
 * make IndexInterval configurable (CASSANDRA-1488)
 * add describe_snitch to Thrift API (CASSANDRA-1490)
 * MD5 authenticator compares plain text submitted password with MD5'd
   saved property, instead of vice versa (CASSANDRA-1447)
 * JMX MessagingService pending and completed counts (CASSANDRA-1533)
 * fix race condition processing repair responses (CASSANDRA-1511)
 * make repair blocking (CASSANDRA-1511)
 * create EndpointSnitchInfo and MBean to expose rack and DC (CASSANDRA-1491)
 * added option to contrib/word_count to output results back to Cassandra
   (CASSANDRA-1342)
 * rewrite Hadoop ColumnFamilyRecordWriter to pool connections, retry to
   multiple Cassandra nodes, and smooth impact on the Cassandra cluster
   by using smaller batch sizes (CASSANDRA-1434)
 * fix setting gc_grace_seconds via CLI (CASSANDRA-1549)
 * support TTL'd index values (CASSANDRA-1536)
 * make removetoken work like decommission (CASSANDRA-1216)
 * make cli comparator-aware and improve quote rules (CASSANDRA-1523,-1524)
 * make nodetool compact and cleanup blocking (CASSANDRA-1449)
 * add memtable, cache information to GCInspector logs (CASSANDRA-1558)
 * enable/disable HintedHandoff via JMX (CASSANDRA-1550)
 * Ignore stray files in the commit log directory (CASSANDRA-1547)
 * Disallow bootstrap to an in-use token (CASSANDRA-1561)


0.7-beta1
 * sstable versioning (CASSANDRA-389)
 * switched to slf4j logging (CASSANDRA-625)
 * add (optional) expiration time for column (CASSANDRA-699)
 * access levels for authentication/authorization (CASSANDRA-900)
 * add ReadRepairChance to CF definition (CASSANDRA-930)
 * fix heisenbug in system tests, especially common on OS X (CASSANDRA-944)
 * convert to byte[] keys internally and all public APIs (CASSANDRA-767)
 * ability to alter schema definitions on a live cluster (CASSANDRA-44)
 * renamed configuration file to cassandra.xml, and log4j.properties to
   log4j-server.properties, which must now be loaded from
   the classpath (which is how our scripts in bin/ have always done it)
   (CASSANDRA-971)
 * change get_count to require a SlicePredicate. create multi_get_count
   (CASSANDRA-744)
 * re-organized endpointsnitch implementations and added SimpleSnitch
   (CASSANDRA-994)
 * Added preload_row_cache option (CASSANDRA-946)
 * add CRC to commitlog header (CASSANDRA-999)
 * removed deprecated batch_insert and get_range_slice methods (CASSANDRA-1065)
 * add truncate thrift method (CASSANDRA-531)
 * http mini-interface using mx4j (CASSANDRA-1068)
 * optimize away copy of sliced row on memtable read path (CASSANDRA-1046)
 * replace constant-size 2GB mmaped segments and special casing for index 
   entries spanning segment boundaries, with SegmentedFile that computes 
   segments that always contain entire entries/rows (CASSANDRA-1117)
 * avoid reading large rows into memory during compaction (CASSANDRA-16)
 * added hadoop OutputFormat (CASSANDRA-1101)
 * efficient Streaming (no more anticompaction) (CASSANDRA-579)
 * split commitlog header into separate file and add size checksum to
   mutations (CASSANDRA-1179)
 * avoid allocating a new byte[] for each mutation on replay (CASSANDRA-1219)
 * revise HH schema to be per-endpoint (CASSANDRA-1142)
 * add joining/leaving status to nodetool ring (CASSANDRA-1115)
 * allow multiple repair sessions per node (CASSANDRA-1190)
 * optimize away MessagingService for local range queries (CASSANDRA-1261)
 * make framed transport the default so malformed requests can't OOM the 
   server (CASSANDRA-475)
 * significantly faster reads from row cache (CASSANDRA-1267)
 * take advantage of row cache during range queries (CASSANDRA-1302)
 * make GCGraceSeconds a per-ColumnFamily value (CASSANDRA-1276)
 * keep persistent row size and column count statistics (CASSANDRA-1155)
 * add IntegerType (CASSANDRA-1282)
 * page within a single row during hinted handoff (CASSANDRA-1327)
 * push DatacenterShardStrategy configuration into keyspace definition,
   eliminating datacenter.properties. (CASSANDRA-1066)
 * optimize forward slices starting with '' and single-index-block name 
   queries by skipping the column index (CASSANDRA-1338)
 * streaming refactor (CASSANDRA-1189)
 * faster comparison for UUID types (CASSANDRA-1043)
 * secondary index support (CASSANDRA-749 and subtasks)
 * make compaction buckets deterministic (CASSANDRA-1265)


0.6.6
 * Allow using DynamicEndpointSnitch with RackAwareStrategy (CASSANDRA-1429)
 * remove the remaining vestiges of the unfinished DatacenterShardStrategy 
   (replaced by NetworkTopologyStrategy in 0.7)
   

0.6.5
 * fix key ordering in range query results with RandomPartitioner
   and ConsistencyLevel > ONE (CASSANDRA-1145)
 * fix for range query starting with the wrong token range (CASSANDRA-1042)
 * page within a single row during hinted handoff (CASSANDRA-1327)
 * fix compilation on non-sun JDKs (CASSANDRA-1061)
 * remove String.trim() call on row keys in batch mutations (CASSANDRA-1235)
 * Log summary of dropped messages instead of spamming log (CASSANDRA-1284)
 * add dynamic endpoint snitch (CASSANDRA-981)
 * fix streaming for keyspaces with hyphens in their name (CASSANDRA-1377)
 * fix errors in hard-coded bloom filter optKPerBucket by computing it
   algorithmically (CASSANDRA-1220
 * remove message deserialization stage, and uncap read/write stages
   so slow reads/writes don't block gossip processing (CASSANDRA-1358)
 * add jmx port configuration to Debian package (CASSANDRA-1202)
 * use mlockall via JNA, if present, to prevent Linux from swapping
   out parts of the JVM (CASSANDRA-1214)


0.6.4
 * avoid queuing multiple hint deliveries for the same endpoint
   (CASSANDRA-1229)
 * better performance for and stricter checking of UTF8 column names
   (CASSANDRA-1232)
 * extend option to lower compaction priority to hinted handoff
   as well (CASSANDRA-1260)
 * log errors in gossip instead of re-throwing (CASSANDRA-1289)
 * avoid aborting commitlog replay prematurely if a flushed-but-
   not-removed commitlog segment is encountered (CASSANDRA-1297)
 * fix duplicate rows being read during mapreduce (CASSANDRA-1142)
 * failure detection wasn't closing command sockets (CASSANDRA-1221)
 * cassandra-cli.bat works on windows (CASSANDRA-1236)
 * pre-emptively drop requests that cannot be processed within RPCTimeout
   (CASSANDRA-685)
 * add ack to Binary write verb and update CassandraBulkLoader
   to wait for acks for each row (CASSANDRA-1093)
 * added describe_partitioner Thrift method (CASSANDRA-1047)
 * Hadoop jobs no longer require the Cassandra storage-conf.xml
   (CASSANDRA-1280, CASSANDRA-1047)
 * log thread pool stats when GC is excessive (CASSANDRA-1275)
 * remove gossip message size limit (CASSANDRA-1138)
 * parallelize local and remote reads during multiget, and respect snitch 
   when determining whether to do local read for CL.ONE (CASSANDRA-1317)
 * fix read repair to use requested consistency level on digest mismatch,
   rather than assuming QUORUM (CASSANDRA-1316)
 * process digest mismatch re-reads in parallel (CASSANDRA-1323)
 * switch hints CF comparator to BytesType (CASSANDRA-1274)


0.6.3
 * retry to make streaming connections up to 8 times. (CASSANDRA-1019)
 * reject describe_ring() calls on invalid keyspaces (CASSANDRA-1111)
 * fix cache size calculation for size of 100% (CASSANDRA-1129)
 * fix cache capacity only being recalculated once (CASSANDRA-1129)
 * remove hourly scan of all hints on the off chance that the gossiper
   missed a status change; instead, expose deliverHintsToEndpoint to JMX
   so it can be done manually, if necessary (CASSANDRA-1141)
 * don't reject reads at CL.ALL (CASSANDRA-1152)
 * reject deletions to supercolumns in CFs containing only standard
   columns (CASSANDRA-1139)
 * avoid preserving login information after client disconnects
   (CASSANDRA-1057)
 * prefer sun jdk to openjdk in debian init script (CASSANDRA-1174)
 * detect partioner config changes between restarts and fail fast 
   (CASSANDRA-1146)
 * use generation time to resolve node token reassignment disagreements
   (CASSANDRA-1118)
 * restructure the startup ordering of Gossiper and MessageService to avoid
   timing anomalies (CASSANDRA-1160)
 * detect incomplete commit log hearders (CASSANDRA-1119)
 * force anti-entropy service to stream files on the stream stage to avoid
   sending streams out of order (CASSANDRA-1169)
 * remove inactive stream managers after AES streams files (CASSANDRA-1169)
 * allow removing entire row through batch_mutate Deletion (CASSANDRA-1027)
 * add JMX metrics for row-level bloom filter false positives (CASSANDRA-1212)
 * added a redhat init script to contrib (CASSANDRA-1201)
 * use midpoint when bootstrapping a new machine into range with not
   much data yet instead of random token (CASSANDRA-1112)
 * kill server on OOM in executor stage as well as Thrift (CASSANDRA-1226)
 * remove opportunistic repairs, when two machines with overlapping replica
   responsibilities happen to finish major compactions of the same CF near
   the same time.  repairs are now fully manual (CASSANDRA-1190)
 * add ability to lower compaction priority (default is no change from 0.6.2)
   (CASSANDRA-1181)


0.6.2
 * fix contrib/word_count build. (CASSANDRA-992)
 * split CommitLogExecutorService into BatchCommitLogExecutorService and 
   PeriodicCommitLogExecutorService (CASSANDRA-1014)
 * add latency histograms to CFSMBean (CASSANDRA-1024)
 * make resolving timestamp ties deterministic by using value bytes
   as a tiebreaker (CASSANDRA-1039)
 * Add option to turn off Hinted Handoff (CASSANDRA-894)
 * fix windows startup (CASSANDRA-948)
 * make concurrent_reads, concurrent_writes configurable at runtime via JMX
   (CASSANDRA-1060)
 * disable GCInspector on non-Sun JVMs (CASSANDRA-1061)
 * fix tombstone handling in sstable rows with no other data (CASSANDRA-1063)
 * fix size of row in spanned index entries (CASSANDRA-1056)
 * install json2sstable, sstable2json, and sstablekeys to Debian package
 * StreamingService.StreamDestinations wouldn't empty itself after streaming
   finished (CASSANDRA-1076)
 * added Collections.shuffle(splits) before returning the splits in 
   ColumnFamilyInputFormat (CASSANDRA-1096)
 * do not recalculate cache capacity post-compaction if it's been manually 
   modified (CASSANDRA-1079)
 * better defaults for flush sorter + writer executor queue sizes
   (CASSANDRA-1100)
 * windows scripts for SSTableImport/Export (CASSANDRA-1051)
 * windows script for nodetool (CASSANDRA-1113)
 * expose PhiConvictThreshold (CASSANDRA-1053)
 * make repair of RF==1 a no-op (CASSANDRA-1090)
 * improve default JVM GC options (CASSANDRA-1014)
 * fix SlicePredicate serialization inside Hadoop jobs (CASSANDRA-1049)
 * close Thrift sockets in Hadoop ColumnFamilyRecordReader (CASSANDRA-1081)


0.6.1
 * fix NPE in sstable2json when no excluded keys are given (CASSANDRA-934)
 * keep the replica set constant throughout the read repair process
   (CASSANDRA-937)
 * allow querying getAllRanges with empty token list (CASSANDRA-933)
 * fix command line arguments inversion in clustertool (CASSANDRA-942)
 * fix race condition that could trigger a false-positive assertion
   during post-flush discard of old commitlog segments (CASSANDRA-936)
 * fix neighbor calculation for anti-entropy repair (CASSANDRA-924)
 * perform repair even for small entropy differences (CASSANDRA-924)
 * Use hostnames in CFInputFormat to allow Hadoop's naive string-based
   locality comparisons to work (CASSANDRA-955)
 * cache read-only BufferedRandomAccessFile length to avoid
   3 system calls per invocation (CASSANDRA-950)
 * nodes with IPv6 (and no IPv4) addresses could not join cluster
   (CASSANDRA-969)
 * Retrieve the correct number of undeleted columns, if any, from
   a supercolumn in a row that had been deleted previously (CASSANDRA-920)
 * fix index scans that cross the 2GB mmap boundaries for both mmap
   and standard i/o modes (CASSANDRA-866)
 * expose drain via nodetool (CASSANDRA-978)


0.6.0-RC1
 * JMX drain to flush memtables and run through commit log (CASSANDRA-880)
 * Bootstrapping can skip ranges under the right conditions (CASSANDRA-902)
 * fix merging row versions in range_slice for CL > ONE (CASSANDRA-884)
 * default write ConsistencyLeven chaned from ZERO to ONE
 * fix for index entries spanning mmap buffer boundaries (CASSANDRA-857)
 * use lexical comparison if time part of TimeUUIDs are the same 
   (CASSANDRA-907)
 * bound read, mutation, and response stages to fix possible OOM
   during log replay (CASSANDRA-885)
 * Use microseconds-since-epoch (UTC) in cli, instead of milliseconds
 * Treat batch_mutate Deletion with null supercolumn as "apply this predicate 
   to top level supercolumns" (CASSANDRA-834)
 * Streaming destination nodes do not update their JMX status (CASSANDRA-916)
 * Fix internal RPC timeout calculation (CASSANDRA-911)
 * Added Pig loadfunc to contrib/pig (CASSANDRA-910)


0.6.0-beta3
 * fix compaction bucketing bug (CASSANDRA-814)
 * update windows batch file (CASSANDRA-824)
 * deprecate KeysCachedFraction configuration directive in favor
   of KeysCached; move to unified-per-CF key cache (CASSANDRA-801)
 * add invalidateRowCache to ColumnFamilyStoreMBean (CASSANDRA-761)
 * send Handoff hints to natural locations to reduce load on
   remaining nodes in a failure scenario (CASSANDRA-822)
 * Add RowWarningThresholdInMB configuration option to warn before very 
   large rows get big enough to threaten node stability, and -x option to
   be able to remove them with sstable2json if the warning is unheeded
   until it's too late (CASSANDRA-843)
 * Add logging of GC activity (CASSANDRA-813)
 * fix ConcurrentModificationException in commitlog discard (CASSANDRA-853)
 * Fix hardcoded row count in Hadoop RecordReader (CASSANDRA-837)
 * Add a jmx status to the streaming service and change several DEBUG
   messages to INFO (CASSANDRA-845)
 * fix classpath in cassandra-cli.bat for Windows (CASSANDRA-858)
 * allow re-specifying host, port to cassandra-cli if invalid ones
   are first tried (CASSANDRA-867)
 * fix race condition handling rpc timeout in the coordinator
   (CASSANDRA-864)
 * Remove CalloutLocation and StagingFileDirectory from storage-conf files 
   since those settings are no longer used (CASSANDRA-878)
 * Parse a long from RowWarningThresholdInMB instead of an int (CASSANDRA-882)
 * Remove obsolete ControlPort code from DatabaseDescriptor (CASSANDRA-886)
 * move skipBytes side effect out of assert (CASSANDRA-899)
 * add "double getLoad" to StorageServiceMBean (CASSANDRA-898)
 * track row stats per CF at compaction time (CASSANDRA-870)
 * disallow CommitLogDirectory matching a DataFileDirectory (CASSANDRA-888)
 * default key cache size is 200k entries, changed from 10% (CASSANDRA-863)
 * add -Dcassandra-foreground=yes to cassandra.bat
 * exit if cluster name is changed unexpectedly (CASSANDRA-769)


0.6.0-beta1/beta2
 * add batch_mutate thrift command, deprecating batch_insert (CASSANDRA-336)
 * remove get_key_range Thrift API, deprecated in 0.5 (CASSANDRA-710)
 * add optional login() Thrift call for authentication (CASSANDRA-547)
 * support fat clients using gossiper and StorageProxy to perform
   replication in-process [jvm-only] (CASSANDRA-535)
 * support mmapped I/O for reads, on by default on 64bit JVMs 
   (CASSANDRA-408, CASSANDRA-669)
 * improve insert concurrency, particularly during Hinted Handoff
   (CASSANDRA-658)
 * faster network code (CASSANDRA-675)
 * stress.py moved to contrib (CASSANDRA-635)
 * row caching [must be explicitly enabled per-CF in config] (CASSANDRA-678)
 * present a useful measure of compaction progress in JMX (CASSANDRA-599)
 * add bin/sstablekeys (CASSNADRA-679)
 * add ConsistencyLevel.ANY (CASSANDRA-687)
 * make removetoken remove nodes from gossip entirely (CASSANDRA-644)
 * add ability to set cache sizes at runtime (CASSANDRA-708)
 * report latency and cache hit rate statistics with lifetime totals
   instead of average over the last minute (CASSANDRA-702)
 * support get_range_slice for RandomPartitioner (CASSANDRA-745)
 * per-keyspace replication factory and replication strategy (CASSANDRA-620)
 * track latency in microseconds (CASSANDRA-733)
 * add describe_ Thrift methods, deprecating get_string_property and 
   get_string_list_property
 * jmx interface for tracking operation mode and streams in general.
   (CASSANDRA-709)
 * keep memtables in sorted order to improve range query performance
   (CASSANDRA-799)
 * use while loop instead of recursion when trimming sstables compaction list 
   to avoid blowing stack in pathological cases (CASSANDRA-804)
 * basic Hadoop map/reduce support (CASSANDRA-342)


0.5.1
 * ensure all files for an sstable are streamed to the same directory.
   (CASSANDRA-716)
 * more accurate load estimate for bootstrapping (CASSANDRA-762)
 * tolerate dead or unavailable bootstrap target on write (CASSANDRA-731)
 * allow larger numbers of keys (> 140M) in a sstable bloom filter
   (CASSANDRA-790)
 * include jvm argument improvements from CASSANDRA-504 in debian package
 * change streaming chunk size to 32MB to accomodate Windows XP limitations
   (was 64MB) (CASSANDRA-795)
 * fix get_range_slice returning results in the wrong order (CASSANDRA-781)
 

0.5.0 final
 * avoid attempting to delete temporary bootstrap files twice (CASSANDRA-681)
 * fix bogus NaN in nodeprobe cfstats output (CASSANDRA-646)
 * provide a policy for dealing with single thread executors w/ a full queue
   (CASSANDRA-694)
 * optimize inner read in MessagingService, vastly improving multiple-node
   performance (CASSANDRA-675)
 * wait for table flush before streaming data back to a bootstrapping node.
   (CASSANDRA-696)
 * keep track of bootstrapping sources by table so that bootstrapping doesn't 
   give the indication of finishing early (CASSANDRA-673)


0.5.0 RC3
 * commit the correct version of the patch for CASSANDRA-663


0.5.0 RC2 (unreleased)
 * fix bugs in converting get_range_slice results to Thrift 
   (CASSANDRA-647, CASSANDRA-649)
 * expose java.util.concurrent.TimeoutException in StorageProxy methods
   (CASSANDRA-600)
 * TcpConnectionManager was holding on to disconnected connections, 
   giving the false indication they were being used. (CASSANDRA-651)
 * Remove duplicated write. (CASSANDRA-662)
 * Abort bootstrap if IP is already in the token ring (CASSANDRA-663)
 * increase default commitlog sync period, and wait for last sync to 
   finish before submitting another (CASSANDRA-668)


0.5.0 RC1
 * Fix potential NPE in get_range_slice (CASSANDRA-623)
 * add CRC32 to commitlog entries (CASSANDRA-605)
 * fix data streaming on windows (CASSANDRA-630)
 * GC compacted sstables after cleanup and compaction (CASSANDRA-621)
 * Speed up anti-entropy validation (CASSANDRA-629)
 * Fix anti-entropy assertion error (CASSANDRA-639)
 * Fix pending range conflicts when bootstapping or moving
   multiple nodes at once (CASSANDRA-603)
 * Handle obsolete gossip related to node movement in the case where
   one or more nodes is down when the movement occurs (CASSANDRA-572)
 * Include dead nodes in gossip to avoid a variety of problems
   and fix HH to removed nodes (CASSANDRA-634)
 * return an InvalidRequestException for mal-formed SlicePredicates
   (CASSANDRA-643)
 * fix bug determining closest neighbor for use in multiple datacenters
   (CASSANDRA-648)
 * Vast improvements in anticompaction speed (CASSANDRA-607)
 * Speed up log replay and writes by avoiding redundant serializations
   (CASSANDRA-652)


0.5.0 beta 2
 * Bootstrap improvements (several tickets)
 * add nodeprobe repair anti-entropy feature (CASSANDRA-193, CASSANDRA-520)
 * fix possibility of partition when many nodes restart at once
   in clusters with multiple seeds (CASSANDRA-150)
 * fix NPE in get_range_slice when no data is found (CASSANDRA-578)
 * fix potential NPE in hinted handoff (CASSANDRA-585)
 * fix cleanup of local "system" keyspace (CASSANDRA-576)
 * improve computation of cluster load balance (CASSANDRA-554)
 * added super column read/write, column count, and column/row delete to
   cassandra-cli (CASSANDRA-567, CASSANDRA-594)
 * fix returning live subcolumns of deleted supercolumns (CASSANDRA-583)
 * respect JAVA_HOME in bin/ scripts (several tickets)
 * add StorageService.initClient for fat clients on the JVM (CASSANDRA-535)
   (see contrib/client_only for an example of use)
 * make consistency_level functional in get_range_slice (CASSANDRA-568)
 * optimize key deserialization for RandomPartitioner (CASSANDRA-581)
 * avoid GCing tombstones except on major compaction (CASSANDRA-604)
 * increase failure conviction threshold, resulting in less nodes
   incorrectly (and temporarily) marked as down (CASSANDRA-610)
 * respect memtable thresholds during log replay (CASSANDRA-609)
 * support ConsistencyLevel.ALL on read (CASSANDRA-584)
 * add nodeprobe removetoken command (CASSANDRA-564)


0.5.0 beta
 * Allow multiple simultaneous flushes, improving flush throughput 
   on multicore systems (CASSANDRA-401)
 * Split up locks to improve write and read throughput on multicore systems
   (CASSANDRA-444, CASSANDRA-414)
 * More efficient use of memory during compaction (CASSANDRA-436)
 * autobootstrap option: when enabled, all non-seed nodes will attempt
   to bootstrap when started, until bootstrap successfully
   completes. -b option is removed.  (CASSANDRA-438)
 * Unless a token is manually specified in the configuration xml,
   a bootstraping node will use a token that gives it half the
   keys from the most-heavily-loaded node in the cluster,
   instead of generating a random token. 
   (CASSANDRA-385, CASSANDRA-517)
 * Miscellaneous bootstrap fixes (several tickets)
 * Ability to change a node's token even after it has data on it
   (CASSANDRA-541)
 * Ability to decommission a live node from the ring (CASSANDRA-435)
 * Semi-automatic loadbalancing via nodeprobe (CASSANDRA-192)
 * Add ability to set compaction thresholds at runtime via
   JMX / nodeprobe.  (CASSANDRA-465)
 * Add "comment" field to ColumnFamily definition. (CASSANDRA-481)
 * Additional JMX metrics (CASSANDRA-482)
 * JSON based export and import tools (several tickets)
 * Hinted Handoff fixes (several tickets)
 * Add key cache to improve read performance (CASSANDRA-423)
 * Simplified construction of custom ReplicationStrategy classes
   (CASSANDRA-497)
 * Graphical application (Swing) for ring integrity verification and 
   visualization was added to contrib (CASSANDRA-252)
 * Add DCQUORUM, DCQUORUMSYNC consistency levels and corresponding
   ReplicationStrategy / EndpointSnitch classes.  Experimental.
   (CASSANDRA-492)
 * Web client interface added to contrib (CASSANDRA-457)
 * More-efficient flush for Random, CollatedOPP partitioners 
   for normal writes (CASSANDRA-446) and bulk load (CASSANDRA-420)
 * Add MemtableFlushAfterMinutes, a global replacement for the old 
   per-CF FlushPeriodInMinutes setting (CASSANDRA-463)
 * optimizations to slice reading (CASSANDRA-350) and supercolumn
   queries (CASSANDRA-510)
 * force binding to given listenaddress for nodes with multiple
   interfaces (CASSANDRA-546)
 * stress.py benchmarking tool improvements (several tickets)
 * optimized replica placement code (CASSANDRA-525)
 * faster log replay on restart (CASSANDRA-539, CASSANDRA-540)
 * optimized local-node writes (CASSANDRA-558)
 * added get_range_slice, deprecating get_key_range (CASSANDRA-344)
 * expose TimedOutException to thrift (CASSANDRA-563)
 

0.4.2
 * Add validation disallowing null keys (CASSANDRA-486)
 * Fix race conditions in TCPConnectionManager (CASSANDRA-487)
 * Fix using non-utf8-aware comparison as a sanity check.
   (CASSANDRA-493)
 * Improve default garbage collector options (CASSANDRA-504)
 * Add "nodeprobe flush" (CASSANDRA-505)
 * remove NotFoundException from get_slice throws list (CASSANDRA-518)
 * fix get (not get_slice) of entire supercolumn (CASSANDRA-508)
 * fix null token during bootstrap (CASSANDRA-501)


0.4.1
 * Fix FlushPeriod columnfamily configuration regression
   (CASSANDRA-455)
 * Fix long column name support (CASSANDRA-460)
 * Fix for serializing a row that only contains tombstones
   (CASSANDRA-458)
 * Fix for discarding unneeded commitlog segments (CASSANDRA-459)
 * Add SnapshotBeforeCompaction configuration option (CASSANDRA-426)
 * Fix compaction abort under insufficient disk space (CASSANDRA-473)
 * Fix reading subcolumn slice from tombstoned CF (CASSANDRA-484)
 * Fix race condition in RVH causing occasional NPE (CASSANDRA-478)


0.4.0
 * fix get_key_range problems when a node is down (CASSANDRA-440)
   and add UnavailableException to more Thrift methods
 * Add example EndPointSnitch contrib code (several tickets)


0.4.0 RC2
 * fix SSTable generation clash during compaction (CASSANDRA-418)
 * reject method calls with null parameters (CASSANDRA-308)
 * properly order ranges in nodeprobe output (CASSANDRA-421)
 * fix logging of certain errors on executor threads (CASSANDRA-425)


0.4.0 RC1
 * Bootstrap feature is live; use -b on startup (several tickets)
 * Added multiget api (CASSANDRA-70)
 * fix Deadlock with SelectorManager.doProcess and TcpConnection.write
   (CASSANDRA-392)
 * remove key cache b/c of concurrency bugs in third-party
   CLHM library (CASSANDRA-405)
 * update non-major compaction logic to use two threshold values
   (CASSANDRA-407)
 * add periodic / batch commitlog sync modes (several tickets)
 * inline BatchMutation into batch_insert params (CASSANDRA-403)
 * allow setting the logging level at runtime via mbean (CASSANDRA-402)
 * change default comparator to BytesType (CASSANDRA-400)
 * add forwards-compatible ConsistencyLevel parameter to get_key_range
   (CASSANDRA-322)
 * r/m special case of blocking for local destination when writing with 
   ConsistencyLevel.ZERO (CASSANDRA-399)
 * Fixes to make BinaryMemtable [bulk load interface] useful (CASSANDRA-337);
   see contrib/bmt_example for an example of using it.
 * More JMX properties added (several tickets)
 * Thrift changes (several tickets)
    - Merged _super get methods with the normal ones; return values
      are now of ColumnOrSuperColumn.
    - Similarly, merged batch_insert_super into batch_insert.



0.4.0 beta
 * On-disk data format has changed to allow billions of keys/rows per
   node instead of only millions
 * Multi-keyspace support
 * Scan all sstables for all queries to avoid situations where
   different types of operation on the same ColumnFamily could
   disagree on what data was present
 * Snapshot support via JMX
 * Thrift API has changed a _lot_:
    - removed time-sorted CFs; instead, user-defined comparators
      may be defined on the column names, which are now byte arrays.
      Default comparators are provided for UTF8, Bytes, Ascii, Long (i64),
      and UUID types.
    - removed colon-delimited strings in thrift api in favor of explicit
      structs such as ColumnPath, ColumnParent, etc.  Also normalized
      thrift struct and argument naming.
    - Added columnFamily argument to get_key_range.
    - Change signature of get_slice to accept starting and ending
      columns as well as an offset.  (This allows use of indexes.)
      Added "ascending" flag to allow reasonably-efficient reverse
      scans as well.  Removed get_slice_by_range as redundant.
    - get_key_range operates on one CF at a time
    - changed `block` boolean on insert methods to ConsistencyLevel enum,
      with options of NONE, ONE, QUORUM, and ALL.
    - added similar consistency_level parameter to read methods
    - column-name-set slice with no names given now returns zero columns
      instead of all of them.  ("all" can run your server out of memory.
      use a range-based slice with a high max column count instead.)
 * Removed the web interface. Node information can now be obtained by 
   using the newly introduced nodeprobe utility.
 * More JMX stats
 * Remove magic values from internals (e.g. special key to indicate
   when to flush memtables)
 * Rename configuration "table" to "keyspace"
 * Moved to crash-only design; no more shutdown (just kill the process)
 * Lots of bug fixes

Full list of issues resolved in 0.4 is at https://issues.apache.org/jira/secure/IssueNavigator.jspa?reset=true&&pid=12310865&fixfor=12313862&resolution=1&sorter/field=issuekey&sorter/order=DESC


0.3.0 RC3
 * Fix potential deadlock under load in TCPConnection.
   (CASSANDRA-220)


0.3.0 RC2
 * Fix possible data loss when server is stopped after replaying
   log but before new inserts force memtable flush.
   (CASSANDRA-204)
 * Added BUGS file


0.3.0 RC1
 * Range queries on keys, including user-defined key collation
 * Remove support
 * Workarounds for a weird bug in JDK select/register that seems
   particularly common on VM environments. Cassandra should deploy
   fine on EC2 now
 * Much improved infrastructure: the beginnings of a decent test suite
   ("ant test" for unit tests; "nosetests" for system tests), code
   coverage reporting, etc.
 * Expanded node status reporting via JMX
 * Improved error reporting/logging on both server and client
 * Reduced memory footprint in default configuration
 * Combined blocking and non-blocking versions of insert APIs
 * Added FlushPeriodInMinutes configuration parameter to force
   flushing of infrequently-updated ColumnFamilies<|MERGE_RESOLUTION|>--- conflicted
+++ resolved
@@ -11,10 +11,10 @@
  * fix default value validation usage in CLI SET command (CASSANDRA-3553)
  * Optimize componentsFor method for compaction and startup time
    (CASSANDRA-3532)
- * (CQL) Proper ColumnFamily metadata validation on CREATE COLUMNFAMILY (CASSANDRA-3565)
- * validate compression parameters on add/update of the ColumnFamily (CASSANDRA-3573)
- * fix compression "chunk_length_kb" option to set correct kb value for thrift/avro
-   (CASSANDRA-3558)
+ * (CQL) Proper ColumnFamily metadata validation on CREATE COLUMNFAMILY 
+   (CASSANDRA-3565)
+ * fix compression "chunk_length_kb" option to set correct kb value for 
+   thrift/avro (CASSANDRA-3558)
  * fix missing response during range slice repair (CASSANDRA-3551)
  * 'describe ring' moved from CLI to nodetool and available through JMX (CASSANDRA-3220)
  * add back partitioner to sstable metadata (CASSANDRA-3540)
@@ -23,8 +23,12 @@
  * remove nonlocal DC write optimization since it only worked with
    CL.ONE or CL.LOCAL_QUORUM (CASSANDRA-3577)
  * detect misuses of CounterColumnType (CASSANDRA-3422)
+ * turn off string interning in json2sstable, take 2 (CASSANDRA-2189)
+ * validate compression parameters on add/update of the ColumnFamily 
+   (CASSANDRA-3573)
  * Check for 0.0.0.0 is incorrect in CFIF (CASSANDRA-3584)
  * Increase vm.max_map_count in debian packaging (CASSANDRA-3563)
+
 
 1.0.5
  * revert CASSANDRA-3407 (see CASSANDRA-3540)
@@ -157,7 +161,6 @@
  * (Hadoop) skip empty rows when slicing the entire row (CASSANDRA-2855)
  * Fix handling of tombstone by SSTableExport/Import (CASSANDRA-3357)
  * fix ColumnIndexer to use long offsets (CASSANDRA-3358)
-<<<<<<< HEAD
  * Improved CLI exceptions (CASSANDRA-3312)
  * Fix handling of tombstone by SSTableExport/Import (CASSANDRA-3357)
  * Only count compaction as active (for throttling) when they have
@@ -420,14 +423,6 @@
    a value larger than 64KB (CASSANDRA-3057)
  * fix of numeric-only and string column names handling in CLI "drop index" 
    (CASSANDRA-3054)
-=======
- * fix cfhistograms (CASSANDRA-3222)
-
-
-0.7.9
- * don't include tmp files as sstable when create cfs (CASSANDRA-2929)
- * log Java classpath on startup (CASSANDRA-2895)
->>>>>>> 2b0859f9
  * prune index scan resultset back to original request for lazy
    resultset expansion case (CASSANDRA-2964)
  * (Hadoop) fail jobs when Cassandra node has failed but TaskTracker
