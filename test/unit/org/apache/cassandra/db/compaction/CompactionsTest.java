/*
* Licensed to the Apache Software Foundation (ASF) under one
* or more contributor license agreements.  See the NOTICE file
* distributed with this work for additional information
* regarding copyright ownership.  The ASF licenses this file
* to you under the Apache License, Version 2.0 (the
* "License"); you may not use this file except in compliance
* with the License.  You may obtain a copy of the License at
*
*    http://www.apache.org/licenses/LICENSE-2.0
*
* Unless required by applicable law or agreed to in writing,
* software distributed under the License is distributed on an
* "AS IS" BASIS, WITHOUT WARRANTIES OR CONDITIONS OF ANY
* KIND, either express or implied.  See the License for the
* specific language governing permissions and limitations
* under the License.
*/
package org.apache.cassandra.db.compaction;

import java.io.File;
import java.nio.ByteBuffer;
import java.util.*;
import java.util.concurrent.TimeUnit;

import org.apache.cassandra.OrderedJUnit4ClassRunner;
import org.apache.cassandra.SchemaLoader;
import org.apache.cassandra.Util;
import org.apache.cassandra.config.KSMetaData;
import org.apache.cassandra.config.CFMetaData;
import org.apache.cassandra.db.*;
import org.apache.cassandra.db.columniterator.IdentityQueryFilter;
import org.apache.cassandra.db.columniterator.OnDiskAtomIterator;
import org.apache.cassandra.db.filter.QueryFilter;
<<<<<<< HEAD
import org.apache.cassandra.db.marshal.BytesType;
import org.apache.cassandra.db.marshal.LongType;
import org.apache.cassandra.dht.ByteOrderedPartitioner.BytesToken;
import org.apache.cassandra.dht.Range;
import org.apache.cassandra.dht.Token;
import org.apache.cassandra.exceptions.ConfigurationException;
=======
import org.apache.cassandra.dht.*;
>>>>>>> 9b9dda6b
import org.apache.cassandra.io.sstable.*;
import org.apache.cassandra.io.sstable.format.SSTableReader;
import org.apache.cassandra.io.sstable.format.SSTableWriter;
import org.apache.cassandra.io.sstable.metadata.StatsMetadata;
import org.apache.cassandra.locator.SimpleStrategy;
import org.apache.cassandra.utils.ByteBufferUtil;
import org.apache.cassandra.utils.FBUtilities;
import org.apache.cassandra.utils.Pair;
import org.junit.BeforeClass;
import org.junit.Ignore;
import org.junit.Test;
import org.junit.runner.RunWith;

import com.google.common.base.Function;
import com.google.common.collect.Iterables;
import com.google.common.collect.Sets;

import static org.junit.Assert.*;

@RunWith(OrderedJUnit4ClassRunner.class)
public class CompactionsTest
{
    private static final String KEYSPACE1 = "Keyspace1";
    private static final String CF_STANDARD1 = "CF_STANDARD1";
    private static final String CF_STANDARD2 = "Standard2";
    private static final String CF_STANDARD3 = "Standard3";
    private static final String CF_STANDARD4 = "Standard4";
    private static final String CF_SUPER1 = "Super1";
    private static final String CF_SUPER5 = "Super5";
    private static final String CF_SUPERGC = "SuperDirectGC";

    @BeforeClass
    public static void defineSchema() throws ConfigurationException
    {
        Map<String, String> compactionOptions = new HashMap<>();
        compactionOptions.put("tombstone_compaction_interval", "1");
        SchemaLoader.prepareServer();
        SchemaLoader.createKeyspace(KEYSPACE1,
                                    SimpleStrategy.class,
                                    KSMetaData.optsWithRF(1),
                                    SchemaLoader.standardCFMD(KEYSPACE1, CF_STANDARD1).compactionStrategyOptions(compactionOptions),
                                    SchemaLoader.standardCFMD(KEYSPACE1, CF_STANDARD2),
                                    SchemaLoader.standardCFMD(KEYSPACE1, CF_STANDARD3),
                                    SchemaLoader.standardCFMD(KEYSPACE1, CF_STANDARD4),
                                    SchemaLoader.superCFMD(KEYSPACE1, CF_SUPER1, LongType.instance),
                                    SchemaLoader.superCFMD(KEYSPACE1, CF_SUPER5, BytesType.instance),
                                    SchemaLoader.superCFMD(KEYSPACE1, CF_SUPERGC, BytesType.instance).gcGraceSeconds(0));
    }

    public ColumnFamilyStore testSingleSSTableCompaction(String strategyClassName) throws Exception
    {
        Keyspace keyspace = Keyspace.open(KEYSPACE1);
        ColumnFamilyStore store = keyspace.getColumnFamilyStore(CF_STANDARD1);
        store.clearUnsafe();
        store.metadata.gcGraceSeconds(1);
        store.setCompactionStrategyClass(strategyClassName);

        // disable compaction while flushing
        store.disableAutoCompaction();

        long timestamp = populate(KEYSPACE1, CF_STANDARD1, 0, 9, 3); //ttl=3s

        store.forceBlockingFlush();
        assertEquals(1, store.getSSTables().size());
        long originalSize = store.getSSTables().iterator().next().uncompressedLength();

        // wait enough to force single compaction
        TimeUnit.SECONDS.sleep(5);

        // enable compaction, submit background and wait for it to complete
        store.enableAutoCompaction();
        FBUtilities.waitOnFutures(CompactionManager.instance.submitBackground(store));
        while (CompactionManager.instance.getPendingTasks() > 0 || CompactionManager.instance.getActiveCompactions() > 0)
            TimeUnit.SECONDS.sleep(1);

        // and sstable with ttl should be compacted
        assertEquals(1, store.getSSTables().size());
        long size = store.getSSTables().iterator().next().uncompressedLength();
        assertTrue("should be less than " + originalSize + ", but was " + size, size < originalSize);

        // make sure max timestamp of compacted sstables is recorded properly after compaction.
        assertMaxTimestamp(store, timestamp);

        return store;
    }

    private long populate(String ks, String cf, int startRowKey, int endRowKey, int ttl) {
        long timestamp = System.currentTimeMillis();
        for (int i = startRowKey; i <= endRowKey; i++)
        {
            DecoratedKey key = Util.dk(Integer.toString(i));
            Mutation rm = new Mutation(ks, key.getKey());
            for (int j = 0; j < 10; j++)
                rm.add(cf,  Util.cellname(Integer.toString(j)),
                       ByteBufferUtil.EMPTY_BYTE_BUFFER,
                       timestamp,
                       j > 0 ? ttl : 0); // let first column never expire, since deleting all columns does not produce sstable
            rm.applyUnsafe();
        }
        return timestamp;
    }

    /**
     * Test to see if sstable has enough expired columns, it is compacted itself.
     */
    @Test
    public void testSingleSSTableCompactionWithSizeTieredCompaction() throws Exception
    {
        testSingleSSTableCompaction(SizeTieredCompactionStrategy.class.getCanonicalName());
    }

    @Test
    public void testSingleSSTableCompactionWithLeveledCompaction() throws Exception
    {
        ColumnFamilyStore store = testSingleSSTableCompaction(LeveledCompactionStrategy.class.getCanonicalName());
        WrappingCompactionStrategy strategy = (WrappingCompactionStrategy) store.getCompactionStrategy();
        // tombstone removal compaction should not promote level
        assert strategy.getSSTableCountPerLevel()[0] == 1;
    }

    @Test
    public void testSuperColumnTombstones()
    {
        Keyspace keyspace = Keyspace.open(KEYSPACE1);
        ColumnFamilyStore cfs = keyspace.getColumnFamilyStore("Super1");
        cfs.disableAutoCompaction();

        DecoratedKey key = Util.dk("tskey");
        ByteBuffer scName = ByteBufferUtil.bytes("TestSuperColumn");

        // a subcolumn
        Mutation rm = new Mutation(KEYSPACE1, key.getKey());
        rm.add("Super1", Util.cellname(scName, ByteBufferUtil.bytes(0)),
               ByteBufferUtil.EMPTY_BYTE_BUFFER,
               FBUtilities.timestampMicros());
        rm.applyUnsafe();
        cfs.forceBlockingFlush();

        // shadow the subcolumn with a supercolumn tombstone
        rm = new Mutation(KEYSPACE1, key.getKey());
        rm.deleteRange("Super1", SuperColumns.startOf(scName), SuperColumns.endOf(scName), FBUtilities.timestampMicros());
        rm.applyUnsafe();
        cfs.forceBlockingFlush();

        CompactionManager.instance.performMaximal(cfs);
        assertEquals(1, cfs.getSSTables().size());

        // check that the shadowed column is gone
        SSTableReader sstable = cfs.getSSTables().iterator().next();
<<<<<<< HEAD
        Range<RowPosition> keyRange = new Range<RowPosition>(key, sstable.partitioner.getMinimumToken().maxKeyBound());
        ISSTableScanner scanner = sstable.getScanner(DataRange.forKeyRange(keyRange));
=======
        AbstractBounds<RowPosition> bounds = new Bounds<RowPosition>(key, sstable.partitioner.getMinimumToken().maxKeyBound());
        ISSTableScanner scanner = sstable.getScanner(new DataRange(bounds, new IdentityQueryFilter()));
>>>>>>> 9b9dda6b
        OnDiskAtomIterator iter = scanner.next();
        assertEquals(key, iter.getKey());
        assertTrue(iter.next() instanceof RangeTombstone);
        assertFalse(iter.hasNext());
    }

    @Test
    public void testUncheckedTombstoneSizeTieredCompaction() throws Exception
    {
        Keyspace keyspace = Keyspace.open(KEYSPACE1);
        ColumnFamilyStore store = keyspace.getColumnFamilyStore(CF_STANDARD1);
        store.clearUnsafe();
        store.metadata.gcGraceSeconds(1);
        store.metadata.compactionStrategyOptions.put("tombstone_compaction_interval", "1");
        store.metadata.compactionStrategyOptions.put("unchecked_tombstone_compaction", "false");
        store.reload();
        store.setCompactionStrategyClass(SizeTieredCompactionStrategy.class.getName());

        // disable compaction while flushing
        store.disableAutoCompaction();

        //Populate sstable1 with with keys [0..9]
        populate(KEYSPACE1, CF_STANDARD1, 0, 9, 3); //ttl=3s
        store.forceBlockingFlush();

        //Populate sstable2 with with keys [10..19] (keys do not overlap with SSTable1)
        long timestamp2 = populate(KEYSPACE1, CF_STANDARD1, 10, 19, 3); //ttl=3s
        store.forceBlockingFlush();

        assertEquals(2, store.getSSTables().size());

        Iterator<SSTableReader> it = store.getSSTables().iterator();
        long originalSize1 = it.next().uncompressedLength();
        long originalSize2 = it.next().uncompressedLength();

        // wait enough to force single compaction
        TimeUnit.SECONDS.sleep(5);

        // enable compaction, submit background and wait for it to complete
        store.enableAutoCompaction();
        FBUtilities.waitOnFutures(CompactionManager.instance.submitBackground(store));
        while (CompactionManager.instance.getPendingTasks() > 0 || CompactionManager.instance.getActiveCompactions() > 0)
            TimeUnit.SECONDS.sleep(1);

        // even though both sstables were candidate for tombstone compaction
        // it was not executed because they have an overlapping token range
        assertEquals(2, store.getSSTables().size());
        it = store.getSSTables().iterator();
        long newSize1 = it.next().uncompressedLength();
        long newSize2 = it.next().uncompressedLength();
        assertEquals("candidate sstable should not be tombstone-compacted because its key range overlap with other sstable",
                      originalSize1, newSize1);
        assertEquals("candidate sstable should not be tombstone-compacted because its key range overlap with other sstable",
                      originalSize2, newSize2);

        // now let's enable the magic property
        store.metadata.compactionStrategyOptions.put("unchecked_tombstone_compaction", "true");
        store.reload();

        //submit background task again and wait for it to complete
        FBUtilities.waitOnFutures(CompactionManager.instance.submitBackground(store));
        while (CompactionManager.instance.getPendingTasks() > 0 || CompactionManager.instance.getActiveCompactions() > 0)
            TimeUnit.SECONDS.sleep(1);

        //we still have 2 sstables, since they were not compacted against each other
        assertEquals(2, store.getSSTables().size());
        it = store.getSSTables().iterator();
        newSize1 = it.next().uncompressedLength();
        newSize2 = it.next().uncompressedLength();
        assertTrue("should be less than " + originalSize1 + ", but was " + newSize1, newSize1 < originalSize1);
        assertTrue("should be less than " + originalSize2 + ", but was " + newSize2, newSize2 < originalSize2);

        // make sure max timestamp of compacted sstables is recorded properly after compaction.
        assertMaxTimestamp(store, timestamp2);
    }

    public static void assertMaxTimestamp(ColumnFamilyStore cfs, long maxTimestampExpected)
    {
        long maxTimestampObserved = Long.MIN_VALUE;
        for (SSTableReader sstable : cfs.getSSTables())
            maxTimestampObserved = Math.max(sstable.getMaxTimestamp(), maxTimestampObserved);
        assertEquals(maxTimestampExpected, maxTimestampObserved);
    }

    @Test
    public void testEchoedRow()
    {
        // This test check that EchoedRow doesn't skipp rows: see CASSANDRA-2653

        Keyspace keyspace = Keyspace.open(KEYSPACE1);
        ColumnFamilyStore cfs = keyspace.getColumnFamilyStore("Standard2");

        // disable compaction while flushing
        cfs.disableAutoCompaction();

        // Insert 4 keys in two sstables. We need the sstables to have 2 rows
        // at least to trigger what was causing CASSANDRA-2653
        for (int i=1; i < 5; i++)
        {
            DecoratedKey key = Util.dk(String.valueOf(i));
            Mutation rm = new Mutation(KEYSPACE1, key.getKey());
            rm.add("Standard2", Util.cellname(String.valueOf(i)), ByteBufferUtil.EMPTY_BYTE_BUFFER, i);
            rm.applyUnsafe();

            if (i % 2 == 0)
                cfs.forceBlockingFlush();
        }
        Collection<SSTableReader> toCompact = cfs.getSSTables();
        assertEquals(2, toCompact.size());

        // Reinserting the same keys. We will compact only the previous sstable, but we need those new ones
        // to make sure we use EchoedRow, otherwise it won't be used because purge can be done.
        for (int i=1; i < 5; i++)
        {
            DecoratedKey key = Util.dk(String.valueOf(i));
            Mutation rm = new Mutation(KEYSPACE1, key.getKey());
            rm.add("Standard2", Util.cellname(String.valueOf(i)), ByteBufferUtil.EMPTY_BYTE_BUFFER, i);
            rm.applyUnsafe();
        }
        cfs.forceBlockingFlush();
        SSTableReader tmpSSTable = null;
        for (SSTableReader sstable : cfs.getSSTables())
            if (!toCompact.contains(sstable))
                tmpSSTable = sstable;
        assertNotNull(tmpSSTable);

        // Force compaction on first sstables. Since each row is in only one sstable, we will be using EchoedRow.
        Util.compact(cfs, toCompact);
        assertEquals(2, cfs.getSSTables().size());

        // Now, we remove the sstable that was just created to force the use of EchoedRow (so that it doesn't hide the problem)
        cfs.markObsolete(Collections.singleton(tmpSSTable), OperationType.UNKNOWN);
        assertEquals(1, cfs.getSSTables().size());

        // Now assert we do have the 4 keys
        assertEquals(4, Util.getRangeSlice(cfs).size());
    }

    @Test
    public void testDontPurgeAccidentaly() throws InterruptedException
    {
        testDontPurgeAccidentaly("test1", "Super5");

        // Use CF with gc_grace=0, see last bug of CASSANDRA-2786
        testDontPurgeAccidentaly("test1", "SuperDirectGC");
    }

    @Test
    public void testUserDefinedCompaction() throws Exception
    {
        Keyspace keyspace = Keyspace.open(KEYSPACE1);
        final String cfname = "Standard3"; // use clean(no sstable) CF
        ColumnFamilyStore cfs = keyspace.getColumnFamilyStore(cfname);

        // disable compaction while flushing
        cfs.disableAutoCompaction();

        final int ROWS_PER_SSTABLE = 10;
        for (int i = 0; i < ROWS_PER_SSTABLE; i++) {
            DecoratedKey key = Util.dk(String.valueOf(i));
            Mutation rm = new Mutation(KEYSPACE1, key.getKey());
            rm.add(cfname, Util.cellname("col"),
                   ByteBufferUtil.EMPTY_BYTE_BUFFER,
                   System.currentTimeMillis());
            rm.applyUnsafe();
        }
        cfs.forceBlockingFlush();
        Collection<SSTableReader> sstables = cfs.getSSTables();

        assertEquals(1, sstables.size());
        SSTableReader sstable = sstables.iterator().next();

        int prevGeneration = sstable.descriptor.generation;
        String file = new File(sstable.descriptor.filenameFor(Component.DATA)).getAbsolutePath();
        // submit user defined compaction on flushed sstable
        CompactionManager.instance.forceUserDefinedCompaction(file);
        // wait until user defined compaction finishes
        do
        {
            Thread.sleep(100);
        } while (CompactionManager.instance.getPendingTasks() > 0 || CompactionManager.instance.getActiveCompactions() > 0);
        // CF should have only one sstable with generation number advanced
        sstables = cfs.getSSTables();
        assertEquals(1, sstables.size());
        assertEquals( prevGeneration + 1, sstables.iterator().next().descriptor.generation);
    }

    @Test
    public void testRangeTombstones()
    {
        Keyspace keyspace = Keyspace.open(KEYSPACE1);
        ColumnFamilyStore cfs = keyspace.getColumnFamilyStore("Standard2");
        cfs.clearUnsafe();

        // disable compaction while flushing
        cfs.disableAutoCompaction();

        final CFMetaData cfmeta = cfs.metadata;
        Directories dir = cfs.directories;

        ArrayList<DecoratedKey> keys = new ArrayList<DecoratedKey>();

        for (int i=0; i < 4; i++)
        {
            keys.add(Util.dk(""+i));
        }

        ArrayBackedSortedColumns cf = ArrayBackedSortedColumns.factory.create(cfmeta);
        cf.addColumn(Util.column("01", "a", 1)); // this must not resurrect
        cf.addColumn(Util.column("a", "a", 3));
        cf.deletionInfo().add(new RangeTombstone(Util.cellname("0"), Util.cellname("b"), 2, (int) (System.currentTimeMillis()/1000)),cfmeta.comparator);

        SSTableWriter writer = SSTableWriter.create(Descriptor.fromFilename(cfs.getTempSSTablePath(dir.getDirectoryForNewSSTables())), 0, 0, 0);


        writer.append(Util.dk("0"), cf);
        writer.append(Util.dk("1"), cf);
        writer.append(Util.dk("3"), cf);

        cfs.addSSTable(writer.closeAndOpenReader());
        writer = SSTableWriter.create(Descriptor.fromFilename(cfs.getTempSSTablePath(dir.getDirectoryForNewSSTables())), 0, 0, 0);

        writer.append(Util.dk("0"), cf);
        writer.append(Util.dk("1"), cf);
        writer.append(Util.dk("2"), cf);
        writer.append(Util.dk("3"), cf);
        cfs.addSSTable(writer.closeAndOpenReader());

        Collection<SSTableReader> toCompact = cfs.getSSTables();
        assert toCompact.size() == 2;

        // Force compaction on first sstables. Since each row is in only one sstable, we will be using EchoedRow.
        Util.compact(cfs, toCompact);
        assertEquals(1, cfs.getSSTables().size());

        // Now assert we do have the 4 keys
        assertEquals(4, Util.getRangeSlice(cfs).size());

        ArrayList<DecoratedKey> k = new ArrayList<DecoratedKey>();
        for (Row r : Util.getRangeSlice(cfs))
        {
            k.add(r.key);
            assertEquals(ByteBufferUtil.bytes("a"),r.cf.getColumn(Util.cellname("a")).value());
            assertNull(r.cf.getColumn(Util.cellname("01")));
            assertEquals(3,r.cf.getColumn(Util.cellname("a")).timestamp());
        }

        for (SSTableReader sstable : cfs.getSSTables())
        {
            StatsMetadata stats = sstable.getSSTableMetadata();
            assertEquals(ByteBufferUtil.bytes("0"), stats.minColumnNames.get(0));
            assertEquals(ByteBufferUtil.bytes("b"), stats.maxColumnNames.get(0));
        }

        assertEquals(keys, k);
    }

    @Test
    public void testCompactionLog() throws Exception
    {
        SystemKeyspace.discardCompactionsInProgress();

        String cf = "Standard4";
        ColumnFamilyStore cfs = Keyspace.open(KEYSPACE1).getColumnFamilyStore(cf);
        SchemaLoader.insertData(KEYSPACE1, cf, 0, 1);
        cfs.forceBlockingFlush();

        Collection<SSTableReader> sstables = cfs.getSSTables();
        assertFalse(sstables.isEmpty());
        Set<Integer> generations = Sets.newHashSet(Iterables.transform(sstables, new Function<SSTableReader, Integer>()
        {
            public Integer apply(SSTableReader sstable)
            {
                return sstable.descriptor.generation;
            }
        }));
        UUID taskId = SystemKeyspace.startCompaction(cfs, sstables);
        Map<Pair<String, String>, Map<Integer, UUID>> compactionLogs = SystemKeyspace.getUnfinishedCompactions();
        Set<Integer> unfinishedCompactions = compactionLogs.get(Pair.create(KEYSPACE1, cf)).keySet();
        assertTrue(unfinishedCompactions.containsAll(generations));

        SystemKeyspace.finishCompaction(taskId);
        compactionLogs = SystemKeyspace.getUnfinishedCompactions();
        assertFalse(compactionLogs.containsKey(Pair.create(KEYSPACE1, cf)));
    }

    private void testDontPurgeAccidentaly(String k, String cfname) throws InterruptedException
    {
        // This test catches the regression of CASSANDRA-2786
        Keyspace keyspace = Keyspace.open(KEYSPACE1);
        ColumnFamilyStore cfs = keyspace.getColumnFamilyStore(cfname);

        // disable compaction while flushing
        cfs.clearUnsafe();
        cfs.disableAutoCompaction();

        // Add test row
        DecoratedKey key = Util.dk(k);
        Mutation rm = new Mutation(KEYSPACE1, key.getKey());
        rm.add(cfname, Util.cellname(ByteBufferUtil.bytes("sc"), ByteBufferUtil.bytes("c")), ByteBufferUtil.EMPTY_BYTE_BUFFER, 0);
        rm.applyUnsafe();

        cfs.forceBlockingFlush();

        Collection<SSTableReader> sstablesBefore = cfs.getSSTables();

        QueryFilter filter = QueryFilter.getIdentityFilter(key, cfname, System.currentTimeMillis());
        assertTrue(cfs.getColumnFamily(filter).hasColumns());

        // Remove key
        rm = new Mutation(KEYSPACE1, key.getKey());
        rm.delete(cfname, 2);
        rm.applyUnsafe();

        ColumnFamily cf = cfs.getColumnFamily(filter);
        assertTrue("should be empty: " + cf, cf == null || !cf.hasColumns());

        // Sleep one second so that the removal is indeed purgeable even with gcgrace == 0
        Thread.sleep(1000);

        cfs.forceBlockingFlush();

        Collection<SSTableReader> sstablesAfter = cfs.getSSTables();
        Collection<SSTableReader> toCompact = new ArrayList<SSTableReader>();
        for (SSTableReader sstable : sstablesAfter)
            if (!sstablesBefore.contains(sstable))
                toCompact.add(sstable);

        Util.compact(cfs, toCompact);

        cf = cfs.getColumnFamily(filter);
        assertTrue("should be empty: " + cf, cf == null || !cf.hasColumns());
    }

    private static Range<Token> rangeFor(int start, int end)
    {
        return new Range<Token>(new BytesToken(String.format("%03d", start).getBytes()),
                                new BytesToken(String.format("%03d", end).getBytes()));
    }

    private static Collection<Range<Token>> makeRanges(int ... keys)
    {
        Collection<Range<Token>> ranges = new ArrayList<Range<Token>>(keys.length / 2);
        for (int i = 0; i < keys.length; i += 2)
            ranges.add(rangeFor(keys[i], keys[i + 1]));
        return ranges;
    }

    private static void insertRowWithKey(int key)
    {
        long timestamp = System.currentTimeMillis();
        DecoratedKey decoratedKey = Util.dk(String.format("%03d", key));
        Mutation rm = new Mutation(KEYSPACE1, decoratedKey.getKey());
        rm.add("CF_STANDARD1", Util.cellname("col"), ByteBufferUtil.EMPTY_BYTE_BUFFER, timestamp, 1000);
        rm.applyUnsafe();
    }

    @Test
    @Ignore("making ranges based on the keys, not on the tokens")
    public void testNeedsCleanup()
    {
        Keyspace keyspace = Keyspace.open(KEYSPACE1);
        ColumnFamilyStore store = keyspace.getColumnFamilyStore("CF_STANDARD1");
        store.clearUnsafe();

        // disable compaction while flushing
        store.disableAutoCompaction();

        // write three groups of 9 keys: 001, 002, ... 008, 009
        //                               101, 102, ... 108, 109
        //                               201, 202, ... 208, 209
        for (int i = 1; i < 10; i++)
        {
            insertRowWithKey(i);
            insertRowWithKey(i + 100);
            insertRowWithKey(i + 200);
        }
        store.forceBlockingFlush();

        assertEquals(1, store.getSSTables().size());
        SSTableReader sstable = store.getSSTables().iterator().next();


        // contiguous range spans all data
        assertFalse(CompactionManager.needsCleanup(sstable, makeRanges(0, 209)));
        assertFalse(CompactionManager.needsCleanup(sstable, makeRanges(0, 210)));

        // separate ranges span all data
        assertFalse(CompactionManager.needsCleanup(sstable, makeRanges(0, 9,
                                                                       100, 109,
                                                                       200, 209)));
        assertFalse(CompactionManager.needsCleanup(sstable, makeRanges(0, 109,
                                                                       200, 210)));
        assertFalse(CompactionManager.needsCleanup(sstable, makeRanges(0, 9,
                                                                       100, 210)));

        // one range is missing completely
        assertTrue(CompactionManager.needsCleanup(sstable, makeRanges(100, 109,
                                                                      200, 209)));
        assertTrue(CompactionManager.needsCleanup(sstable, makeRanges(0, 9,
                                                                      200, 209)));
        assertTrue(CompactionManager.needsCleanup(sstable, makeRanges(0, 9,
                                                                      100, 109)));


        // the beginning of one range is missing
        assertTrue(CompactionManager.needsCleanup(sstable, makeRanges(1, 9,
                                                                      100, 109,
                                                                      200, 209)));
        assertTrue(CompactionManager.needsCleanup(sstable, makeRanges(0, 9,
                                                                      101, 109,
                                                                      200, 209)));
        assertTrue(CompactionManager.needsCleanup(sstable, makeRanges(0, 9,
                                                                      100, 109,
                                                                      201, 209)));

        // the end of one range is missing
        assertTrue(CompactionManager.needsCleanup(sstable, makeRanges(0, 8,
                                                                      100, 109,
                                                                      200, 209)));
        assertTrue(CompactionManager.needsCleanup(sstable, makeRanges(0, 9,
                                                                      100, 108,
                                                                      200, 209)));
        assertTrue(CompactionManager.needsCleanup(sstable, makeRanges(0, 9,
                                                                      100, 109,
                                                                      200, 208)));

        // some ranges don't contain any data
        assertFalse(CompactionManager.needsCleanup(sstable, makeRanges(0, 0,
                                                                       0, 9,
                                                                       50, 51,
                                                                       100, 109,
                                                                       150, 199,
                                                                       200, 209,
                                                                       300, 301)));
        // same case, but with a middle range not covering some of the existing data
        assertFalse(CompactionManager.needsCleanup(sstable, makeRanges(0, 0,
                                                                       0, 9,
                                                                       50, 51,
                                                                       100, 103,
                                                                       150, 199,
                                                                       200, 209,
                                                                       300, 301)));
    }
}<|MERGE_RESOLUTION|>--- conflicted
+++ resolved
@@ -32,16 +32,10 @@
 import org.apache.cassandra.db.columniterator.IdentityQueryFilter;
 import org.apache.cassandra.db.columniterator.OnDiskAtomIterator;
 import org.apache.cassandra.db.filter.QueryFilter;
-<<<<<<< HEAD
 import org.apache.cassandra.db.marshal.BytesType;
 import org.apache.cassandra.db.marshal.LongType;
-import org.apache.cassandra.dht.ByteOrderedPartitioner.BytesToken;
-import org.apache.cassandra.dht.Range;
-import org.apache.cassandra.dht.Token;
 import org.apache.cassandra.exceptions.ConfigurationException;
-=======
 import org.apache.cassandra.dht.*;
->>>>>>> 9b9dda6b
 import org.apache.cassandra.io.sstable.*;
 import org.apache.cassandra.io.sstable.format.SSTableReader;
 import org.apache.cassandra.io.sstable.format.SSTableWriter;
@@ -191,13 +185,8 @@
 
         // check that the shadowed column is gone
         SSTableReader sstable = cfs.getSSTables().iterator().next();
-<<<<<<< HEAD
-        Range<RowPosition> keyRange = new Range<RowPosition>(key, sstable.partitioner.getMinimumToken().maxKeyBound());
-        ISSTableScanner scanner = sstable.getScanner(DataRange.forKeyRange(keyRange));
-=======
         AbstractBounds<RowPosition> bounds = new Bounds<RowPosition>(key, sstable.partitioner.getMinimumToken().maxKeyBound());
         ISSTableScanner scanner = sstable.getScanner(new DataRange(bounds, new IdentityQueryFilter()));
->>>>>>> 9b9dda6b
         OnDiskAtomIterator iter = scanner.next();
         assertEquals(key, iter.getKey());
         assertTrue(iter.next() instanceof RangeTombstone);
@@ -534,8 +523,8 @@
 
     private static Range<Token> rangeFor(int start, int end)
     {
-        return new Range<Token>(new BytesToken(String.format("%03d", start).getBytes()),
-                                new BytesToken(String.format("%03d", end).getBytes()));
+        return new Range<Token>(new ByteOrderedPartitioner.BytesToken(String.format("%03d", start).getBytes()),
+                                new ByteOrderedPartitioner.BytesToken(String.format("%03d", end).getBytes()));
     }
 
     private static Collection<Range<Token>> makeRanges(int ... keys)
